--- conflicted
+++ resolved
@@ -15,12 +15,8 @@
 void add_ap(const char mac_hex_str[12],
             int8_t rssi, 
             bool is_connected,
-<<<<<<< HEAD
-            size_t channel_number);
-=======
             uint32_t channel,
             uint32_t ts);
->>>>>>> 34203788
 
 void add_lte_cell(uint32_t mcc,
                   uint32_t mnc,
