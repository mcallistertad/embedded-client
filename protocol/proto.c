#include <inttypes.h>
#include <stdlib.h>
#include <stdio.h>

#include <pb_encode.h>
#include <pb_decode.h>

#include "proto.h"
#include "aes.h"

static Rq rq;
static RqHeader rq_hdr;

static CryptoInfo rq_crypto_info;
static struct AES_ctx aes_ctx;

static unsigned char aes_key_buf[16];

struct Ap {
	uint8_t mac[6];
	uint32_t age; // ms
	uint32_t channel;
	int32_t rssi;
    bool connected;
};

struct Ap aps[] = {
    { {0x00, 0x00, 0x00, 0x00, 0x00, 0x0a}, /* age */ 1, /* channel */ 10, /* rssi */ -150, false},
    { {0x00, 0x00, 0x00, 0x00, 0x00, 0x0b}, /* age */ 1, /* channel */ 10, /* rssi */ -150, false},
    //{ {0x11, 0x22, 0x33, 0x44, 0x55, 0x66}, /* age */ 32000, /* channel */ 160, /* rssi */ -10, true}
};

size_t num_aps = sizeof(aps) / sizeof(struct Ap);

uint64_t mac_to_int(uint8_t mac[6])
{
    uint64_t ret_val = 0;

    for (size_t i = 0; i < 6; i++)
        ret_val = ret_val * 256 + mac[i];

    return ret_val;
}

bool encode_macs(pb_ostream_t* ostream)
{
    // Encode the array of macs as a sequence of varints.
    for (size_t i = 0; i < num_aps; i++)
    {
        pb_encode_varint(ostream, mac_to_int(aps[i].mac));
    }

    return true;
}

bool encode_macs_field(pb_ostream_t* ostream)
{
    if (!pb_encode_tag(ostream, PB_WT_STRING, Aps_mac_tag))
    {
        printf("pb_encode_tag (macs) returned false!");
        return false;
    }

    // Determine length of macs array.
    pb_ostream_t substream = PB_OSTREAM_SIZING;

    encode_macs(&substream);

    // Now encode the length.
    pb_encode_varint(ostream, substream.bytes_written);

    // Now encode the macs themselves, this time for real.
    encode_macs(ostream);

    return true;
}

bool encode_aps_field(pb_ostream_t* ostream, const pb_field_t* field)
{
    // The Aps field is a submessage. So we need to encode first the tag, and then the length.

    // Encode Aps tag.
    if (!pb_encode_tag(ostream, PB_WT_STRING, field->tag))
    {
        printf("pb_encode_tag(Aps) returned false!");
        return false;
    }

    // Determine length of macs field.
    pb_ostream_t substream = PB_OSTREAM_SIZING;

    if (!encode_macs_field(&substream))
    {
        printf("mac sizing failed!");
        return false;
    }

    printf("mac field size = %zu\n", substream.bytes_written);

    // Now encode the length of the macs field.
    if (!pb_encode_varint(ostream, substream.bytes_written))
    {
        printf("pb_encode_varint (Aps length) returned false!");
        return false;
    }

    // Now encode the mac field itself.
    encode_macs_field(ostream);

    return true;
}

bool Rq_callback(pb_istream_t *istream, pb_ostream_t *ostream, const pb_field_t *field)
{
    printf("callback with tag %d\n", field->tag);

    printf("context data = %s\n", * (char**) field->pData);

    // Per the documentation here:
    // https://jpa.kapsi.fi/nanopb/docs/reference.html#pb-encode-delimited
    //
    if (field->tag == Rq_aps_tag)
        return encode_aps_field(ostream, field);
    else
        return false;
}

static void hex_str_to_bin(const char* hex_str, uint8_t bin_buff[], size_t buff_len)
{
    const char* pos = hex_str;
    size_t i;

    for (i=0; i < buff_len; i++)
    {
        sscanf(pos, "%2hhx", &bin_buff[i]);
        pos += 2;
    }
}

void init_rq(uint32_t partner_id, const char* hex_key, const char client_mac[12])
{
    memset(&rq_hdr, 0, sizeof(rq_hdr));

    rq_hdr.partner_id = partner_id;

    memset(&rq, 0, sizeof(rq));

    // Put some data into the struct which will then be available to the encode
    // callback. Just stick a string in there for now, but eventually we'll
    // want to pass the full request context, which contains the scan data,
    // etc.
    static char data[] = "context";

    rq.aps = data;

    unsigned char aes_iv_buf[16];

    // TODO: properly value the header.iv field. And maybe move this stuff down
    // into the serialize() method.
    //
    memset(aes_iv_buf, 1, sizeof(aes_iv_buf));

    memcpy(rq_crypto_info.iv.bytes, aes_iv_buf, sizeof(aes_iv_buf));
    rq_crypto_info.iv.size=16;

    hex_str_to_bin(hex_key, aes_key_buf, sizeof(aes_key_buf));

    rq.client_mac = strtoll(client_mac, 0, 16);

    AES_init_ctx_iv(&aes_ctx, aes_key_buf, aes_iv_buf);
}

void add_ap(const char mac_hex_str[12],
            int8_t rssi,
            bool is_connected,
<<<<<<< HEAD
            size_t channel_number)
{
    //rq.aps.mac[rq.aps.mac_count++] = strtoll(mac_hex_str, 0, 16);
    //rq.aps.rssi[rq.aps.rssi_count++] = rssi;
    //rq.aps.connected[rq.aps.connected_count++] = is_connected;
    //rq.aps.band[rq.aps.band_count++] = band;
=======
            uint32_t channel,
            uint32_t ts)
{
    rq.aps.mac[rq.aps.mac_count++] = strtoll(mac_hex_str, 0, 16);
    rq.aps.rssi[rq.aps.rssi_count++] = rssi;
    rq.aps.channel_number[rq.aps.channel_number_count++] = channel;
    rq.aps.ts[rq.aps.ts_count++] = ts;

    if (is_connected)
        rq.aps.connected_ap_idx_plus_1 = rq.aps.mac_count;
>>>>>>> 34203788
}

void add_lte_cell(uint32_t mcc,
                  uint32_t mnc,
                  uint32_t eucid,
                  int32_t rssi,
                  uint32_t ts)
{
    rq.lte_cells.mcc[rq.lte_cells.mcc_count++] = mcc;
    rq.lte_cells.mnc[rq.lte_cells.mnc_count++] = mnc;
    rq.lte_cells.eucid[rq.lte_cells.eucid_count++] = eucid;
    rq.lte_cells.ts[rq.lte_cells.ts_count++] = ts;
    rq.lte_cells.rssi[rq.lte_cells.rssi_count++] = rssi;
}

void suppress_degenerate_fields()
{
    // Remove certain repeated fields if all elements contain default values.
    // This is purely a bandwidth utilization optimization.
    //
    bool suppress_ts = true;
    bool suppress_channel = true;

    for (size_t i = 0; (suppress_ts || suppress_channel) && i < rq.aps.ts_count; i++)
    {
        if (rq.aps.ts[i] != 0)
            suppress_ts = false;

        if (rq.aps.channel_number[i] != 0)
            suppress_channel = false;
    }

    if (suppress_ts)
        rq.aps.ts_count = 0;

    if (suppress_channel)
    {
        rq.aps.channel_number_count = 0;
    }
}

int32_t serialize_request(uint8_t* buf, size_t buf_len)
{
    suppress_degenerate_fields();

    // Create and serialize the request header message.
    size_t rq_size;
    pb_get_encoded_size(&rq_size, Rq_fields, &rq);

    // Account for necessary encryption padding.
    size_t aes_padding_length = (16 - rq_size % 16) % 16;

    rq_crypto_info.aes_padding_length = aes_padding_length;

    size_t crypto_info_size;

    pb_get_encoded_size(&crypto_info_size, CryptoInfo_fields, &rq_crypto_info);

    rq_hdr.crypto_info_length = crypto_info_size;
    rq_hdr.rq_length = rq_size + aes_padding_length;

    // First byte of message on wire is the length (in bytes) of the request
    // header.
    uint8_t hdr_size;

    pb_get_encoded_size((size_t*) &hdr_size, RqHeader_fields, &rq_hdr);

    *buf = hdr_size;

    int32_t bytes_written = 1;

    pb_ostream_t hdr_ostream = pb_ostream_from_buffer(buf + 1, buf_len);

    if (pb_encode(&hdr_ostream, RqHeader_fields, &rq_hdr))
        bytes_written += hdr_ostream.bytes_written;
    else
        return -1;

    // Serialize the crypto_info message.
    pb_ostream_t crypto_info_ostream = pb_ostream_from_buffer(buf + bytes_written,
                                                              buf_len - bytes_written);

    if (pb_encode(&crypto_info_ostream, CryptoInfo_fields, &rq_crypto_info))
        bytes_written += crypto_info_ostream.bytes_written;
    else
        return -1;

    // Serialize the request body.
    //
    buf += bytes_written;

    pb_ostream_t rq_ostream = pb_ostream_from_buffer(buf,
                                                     buf_len - bytes_written);

    if (pb_encode(&rq_ostream, Rq_fields, &rq))
        bytes_written += rq_ostream.bytes_written;
    else
        return -1;

    // Encrypt the (serialized) request body.
    // TODO: value the padding bytes explicitly instead of just letting them be
    // whatever is in the buffer.
    //
    AES_CBC_encrypt_buffer(&aes_ctx, buf, rq_size + aes_padding_length);

    return bytes_written + aes_padding_length;
}

int32_t deserialize_response(uint8_t* buf, size_t buf_len, Rs* rs)
{
    // We assume that buf contains the response message in its entirety. (Since
    // the server closes the connection after sending the response, the client
    // doesn't need to know how many bytes to read - it just keeps reading
    // until the connection is closed by the server.)
    //
    // Deserialize the header. First byte of input buffer represents length of
    // header.
    //
    uint8_t hdr_size = *buf;

    buf += 1;

    RsHeader header;

    pb_istream_t hdr_istream = pb_istream_from_buffer(buf, hdr_size);

    if (!pb_decode(&hdr_istream, RsHeader_fields, &header))
    {
        return -1;
    }

    buf += hdr_size;

    // Deserialize the crypto_info.
    CryptoInfo crypto_info;

    pb_istream_t crypto_info_istream = 
        pb_istream_from_buffer(buf, header.crypto_info_length);

    if (!pb_decode(&crypto_info_istream, CryptoInfo_fields, &crypto_info))
    {
        return -1;
    }

    buf += header.crypto_info_length;

    // Decrypt the response body.
    AES_init_ctx_iv(&aes_ctx, aes_key_buf, crypto_info.iv.bytes);

    size_t body_size = buf_len - 1 - hdr_size - header.crypto_info_length;

    AES_CBC_decrypt_buffer(&aes_ctx, buf, body_size);

    // Deserialize the response body.
    pb_istream_t body_info_istream = pb_istream_from_buffer(buf, body_size - crypto_info.aes_padding_length);

    if (!pb_decode(&body_info_istream, Rs_fields, rs))
    {
        return -1;
    }

    return 0;
}<|MERGE_RESOLUTION|>--- conflicted
+++ resolved
@@ -173,25 +173,13 @@
 void add_ap(const char mac_hex_str[12],
             int8_t rssi,
             bool is_connected,
-<<<<<<< HEAD
-            size_t channel_number)
+            uint32_t channel,
+            uint32_t ts)
 {
     //rq.aps.mac[rq.aps.mac_count++] = strtoll(mac_hex_str, 0, 16);
     //rq.aps.rssi[rq.aps.rssi_count++] = rssi;
     //rq.aps.connected[rq.aps.connected_count++] = is_connected;
     //rq.aps.band[rq.aps.band_count++] = band;
-=======
-            uint32_t channel,
-            uint32_t ts)
-{
-    rq.aps.mac[rq.aps.mac_count++] = strtoll(mac_hex_str, 0, 16);
-    rq.aps.rssi[rq.aps.rssi_count++] = rssi;
-    rq.aps.channel_number[rq.aps.channel_number_count++] = channel;
-    rq.aps.ts[rq.aps.ts_count++] = ts;
-
-    if (is_connected)
-        rq.aps.connected_ap_idx_plus_1 = rq.aps.mac_count;
->>>>>>> 34203788
 }
 
 void add_lte_cell(uint32_t mcc,
@@ -209,6 +197,7 @@
 
 void suppress_degenerate_fields()
 {
+#if 0
     // Remove certain repeated fields if all elements contain default values.
     // This is purely a bandwidth utilization optimization.
     //
@@ -231,6 +220,7 @@
     {
         rq.aps.channel_number_count = 0;
     }
+#endif
 }
 
 int32_t serialize_request(uint8_t* buf, size_t buf_len)
