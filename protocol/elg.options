--- conflicted
+++ resolved
@@ -1,18 +1,11 @@
-<<<<<<< HEAD
-Rq.aps        type:FT_CALLBACK, callback_datatype:"void*"
-LteCells.*    max_count:7
-=======
-# The following represent the maximum number of beacons of each type that can
-# be sent to the Skyhook server.
-# ------
-Aps.* max_count:10
-GsmCells.* max_count:1
-UmtsCells.* max_count:1
-CdmaCells.* max_count:1
+Rq.aps       type:FT_CALLBACK, callback_datatype:"void*"
+GsmCells.*   max_count:1
+UmtsCells.*  max_count:1
+CdmaCells.*  max_count:1
 NbiotCells.* max_count:1
-LteCells.* max_count:1
+LteCells.*   max_count:1
 # ------
 # Do not change the following values.
->>>>>>> 34203788
+# ------
 CryptoInfo.iv max_size:16
 CryptoInfo.iv max_size:16