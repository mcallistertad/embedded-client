#ifndef UNITTEST_H
#define UNITTEST_H

/* detect if host is a UNIX-like OS */
#if !defined(NO_FORK) && __unix__
#define POSIX
#endif

#ifdef POSIX
#define _POSIX_C_SOURCE 200809L // for strsignal()
#endif

#include <stdio.h>
#include <string.h>
#include <stdlib.h>
#include <unistd.h>
#include <sys/types.h>
#include <sys/wait.h>

#define SKY_LIBEL
#include "libel.h"

#define UNITTESTS

/* Constants for sky_open */
#define TEST_DEVICE_ID "123456123456112233445566"
#define TEST_PARTNER_ID 2
#define TEST_KEY "000102030405060708090a0b0c0d0e0f"

/* ANSI Colors */
#define ESC "\033"
#define BRIGHT ESC "[1;37m"
#define GREEN ESC "[0;32m"
#define RED ESC "[0;31m"
#define RESET ESC "[0m"

/* equivalent to basename(__FILE__) */
#define __FILENAME__ (strrchr(__FILE__, '/') ? strrchr(__FILE__, '/') + 1 : __FILE__)

<<<<<<< HEAD
/*! \brief Test entry point. Should be paired with END_TESTS() in use
 *  @param: identifier
 */
#define BEGIN_TESTS(N) static Test_rs _ ## N ## _test_main(Test_opts *opts);\
    Test_rs (*N)(Test_opts *opts) = _ ## N ## _test_main;\
    static Test_rs _ ## N ## _test_main(Test_opts *opts) {\
        Test_ctx __ctx;\
        Test_ctx *_ctx = &__ctx;\
        _test_init(_ctx, opts, #N);

/*! \brief Test exit point
 */
#define END_TESTS() return (Test_rs) { __ctx.ran, __ctx.failed }; }
=======
/* Test entry point. Should be paired with END_TESTS() in use */
#define BEGIN_TESTS(N)                                                                             \
    static Test_rs _##N##_test_main(Test_opts *opts);                                              \
    Test_rs (*N)(Test_opts * opts) = _##N##_test_main;                                             \
    static Test_rs _##N##_test_main(Test_opts *opts)                                               \
    {                                                                                              \
        Test_ctx __ctx;                                                                            \
        Test_ctx *_ctx = &__ctx;                                                                   \
        _test_init(_ctx, opts, #N);

#define END_TESTS()                                                                                \
    return (Test_rs){ __ctx.ran, __ctx.failed };                                                   \
    }
>>>>>>> f7ca991e

/*! \brief Define function to be used with GROUP_CALL
 *  Usage: TEST_FUNC(test_function_name) {
 *            // test code
 *         }
 *  @param identifier
 */
#define TEST_FUNC(N) static void N(Test_ctx *_ctx)
<<<<<<< HEAD

/*! \brief Sets group description for subsequent tests
 *  @param const char* string
 */
#define GROUP(S) _test_set_group(_ctx, (S)) 

/*! \brief call function defined by TEST_FUNC
 *  @param const char* Group description
 *  @param void (*)(Test_ctx) Test function
 */
#define GROUP_CALL(S, F) GROUP(S); F(_ctx);
=======
#define TEST_CALL(S, F)                                                                            \
    _test_set_desc(_ctx, (S));                                                                     \
    F(_ctx);

#define GROUP(S) _test_set_group(_ctx, (S))

// GROUP_CALL is similar to TEST_CALL, and also calls functions defined
// with TEST_FUNC
#define GROUP_CALL(S, F)                                                                           \
    GROUP(S);                                                                                      \
    F(_ctx);
>>>>>>> f7ca991e

/* If building on POSIX system, use fork to better isolate tests
   otherwise just print */
#ifdef POSIX

#define __SETUP_TEST()                                                                             \
    int _line = __LINE__;                                                                          \
    pid_t _p = fork();                                                                             \
    if (_p == -1) {                                                                                \
        perror("fork failed");                                                                     \
        exit(-1);                                                                                  \
    } else if (_p == 0) {
#define __TEARDOWN_TEST()                                                                          \
    exit(!_res);                                                                                   \
    }                                                                                              \
    int _status;                                                                                   \
    if (waitpid(_p, &_status, 0) == -1 || !WIFEXITED(_status))                                     \
        _res = 0;                                                                                  \
    else                                                                                           \
        _res = !WEXITSTATUS(_status);                                                              \
    _test_assert(_ctx, __FILE__, _line, _res);                                                     \
    if (WIFSIGNALED(_status)) {                                                                    \
        int _sig = WTERMSIG(_status);                                                              \
        printf("%s (%d)\n", strsignal(_sig), _sig);                                                \
    }

#else

#define __SETUP_TEST()
#define __TEARDOWN_TEST() _test_assert(_ctx, __FILE__, __LINE__, _res);

#endif

<<<<<<< HEAD
/* \brief Executes test code with ASSERT calls within TEST_DEF
 * @param block Test code
 */
#define EXE(...) { \
    int _res = 0;\
    __SETUP_TEST();\
    do {\
        __VA_ARGS__ \
        _res = 1;\
    } while(0);\
    __TEARDOWN_TEST();\
}

/* \brief Define test
 * @param string Test description
 * @param block Test initalization execution and cleanup
 * Usage: 
 *  TEST_DEF("description", {
 *      // initalization
 *      EXE({
 *          // test code
 *      })
 *      // cleanup
 *  });
 */
#define TEST_DEF(S, ...) { \
    _test_set_desc(_ctx, (S));\
    __VA_ARGS__ \
}
=======
#define EXE(...)                                                                                   \
    {                                                                                              \
        int _res = 0;                                                                              \
        __SETUP_TEST();                                                                            \
        do {                                                                                       \
            __VA_ARGS__                                                                            \
            _res = 1;                                                                              \
        } while (0);                                                                               \
        __TEARDOWN_TEST();                                                                         \
    }

#define TEST_DEF(S, ...)                                                                           \
    {                                                                                              \
        _test_set_desc(_ctx, (S));                                                                 \
        __VA_ARGS__                                                                                \
    }
>>>>>>> f7ca991e

/* \brief Convienence wrapper around TEST_DEF/EXE with automatic Sky_ctx_t var
 * @param const char* Test description
 * @param identifier Context variable
 * @param block Test code
 */
<<<<<<< HEAD
#define TEST(S, N, ...) \
    TEST_DEF((S), {\
        MOCK_SKY_CTX(N);\
        EXE(__VA_ARGS__);\
        CLOSE_SKY_CTX(N);\
    });

/* \brief Evaluate expression and tally results
 * @param expression
 * Note: Will jump out of EXE block if expression evaluates to false
 */
#define ASSERT(X) fprintf(stderr, "Running ASSERT() in %s:%d\n", __FILENAME__, __LINE__);\
    if (!(X)) break;
=======
/*#define TEST(S, ...) { \
    TEST_DEF((S), { EXE(__VA_ARGS__); });\
}*/

#define TEST(S, N, ...)                                                                            \
    TEST_DEF((S), {                                                                                \
        MOCK_SKY_CTX(N);                                                                           \
        EXE(__VA_ARGS__);                                                                          \
        CLOSE_SKY_CTX(N);                                                                          \
    });

#define ASSERT(X)                                                                                  \
    fprintf(stderr, "Running ASSERT() in %s:%d\n", __FILENAME__, __LINE__);                        \
    if (!(X))                                                                                      \
        break;
>>>>>>> f7ca991e

/* \brief Get external reference to named test
 * @param identifier Test name
 */
#define EXTERN_TEST(N) extern Test_rs (*N)(Test_opts *)

<<<<<<< HEAD
/* \brief Execute named test and tally results
 * @param identifer Test name
 */
#define RUN_TEST(N) {\
    EXTERN_TEST(N);\
    Test_rs _rs = N(&opts);\
    rs.ran += _rs.ran;\
    rs.failed += _rs.failed;\
=======
#define RUN_TEST(N)                                                                                \
    {                                                                                              \
        EXTERN_TEST(N);                                                                            \
        Test_rs _rs = N(&opts);                                                                    \
        rs.ran += _rs.ran;                                                                         \
        rs.failed += _rs.failed;                                                                   \
>>>>>>> f7ca991e
    }

/* Mock utility macros */
#define MOCK_SKY_LOG_CTX(N) Sky_ctx_t ctx = { .logf = _test_log }

#define MOCK_SKY_CTX(N) Sky_ctx_t *N = _test_sky_ctx()

#define CLOSE_SKY_CTX(C)                                                                           \
    Sky_errno_t err;                                                                               \
    if (sky_close(&err, NULL) != SKY_SUCCESS) {                                                    \
        fprintf(stderr, "error closing mock sky context\n");                                       \
        exit(-1);                                                                                  \
    }                                                                                              \
    free(C);

<<<<<<< HEAD
/* Beacon macros */
#define BEACON(N, TYPE, TIME, RSSI, CON) Beacon_t N;\
=======
#define BEACON(N, TYPE, TIME, RSSI, CON)                                                           \
    Beacon_t N;                                                                                    \
>>>>>>> f7ca991e
    _test_beacon(&(N), (TYPE), (TIME), (RSSI), (CON));

#define AP(N, MAC, TIME, RSSI, FREQ, CON)                                                          \
    Beacon_t N;                                                                                    \
    _test_ap(&(N), (MAC), (TIME), (RSSI), (FREQ), (CON));

#define NR(N, TIME, RSSI, CON, ID1, ID2, ID3, ID4, ID5, ID6)                                       \
    Beacon_t N;                                                                                    \
    _test_cell(                                                                                    \
        &(N), SKY_BEACON_NR, (TIME), (RSSI), (CON), (ID1), (ID2), (ID3), (ID4), (ID5), (ID6));

#define LTE(N, TIME, RSSI, CON, ID1, ID2, ID3, ID4, ID5, ID6)                                      \
    Beacon_t N;                                                                                    \
    _test_cell(                                                                                    \
        &(N), SKY_BEACON_LTE, (TIME), (RSSI), (CON), (ID1), (ID2), (ID3), (ID4), (ID5), (ID6));

#define UMTS(N, TIME, RSSI, CON, ID1, ID2, ID3, ID4, ID5, ID6)                                     \
    Beacon_t N;                                                                                    \
    _test_cell(                                                                                    \
        &(N), SKY_BEACON_UMTS, (TIME), (RSSI), (CON), (ID1), (ID2), (ID3), (ID4), (ID5), (ID6));

#define NBIOT(N, TIME, RSSI, CON, ID1, ID2, ID3, ID4, ID5, ID6)                                    \
    Beacon_t N;                                                                                    \
    _test_cell(                                                                                    \
        &(N), SKY_BEACON_NBIOT, (TIME), (RSSI), (CON), (ID1), (ID2), (ID3), (ID4), (ID5), (ID6));

#define CDMA(N, TIME, RSSI, CON, ID1, ID2, ID3, ID4, ID5, ID6)                                     \
    Beacon_t N;                                                                                    \
    _test_cell(                                                                                    \
        &(N), SKY_BEACON_CDMA, (TIME), (RSSI), (CON), (ID1), (ID2), (ID3), (ID4), (ID5), (ID6));

#define GSM(N, TIME, RSSI, CON, ID1, ID2, ID3, ID4, ID5, ID6)                                      \
    Beacon_t N;                                                                                    \
    _test_cell(                                                                                    \
        &(N), SKY_BEACON_GSM, (TIME), (RSSI), (CON), (ID1), (ID2), (ID3), (ID4), (ID5), (ID6));

#define NR_NMR(N, TIME, RSSI, CON, ID5, ID6)                                                       \
    Beacon_t N;                                                                                    \
    _test_cell(&(N), SKY_BEACON_NR, (TIME), (RSSI), (CON), -1, -1, -1, -1, (ID5), (ID6));

#define LTE_NMR(N, TIME, RSSI, CON, ID5, ID6)                                                      \
    Beacon_t N;                                                                                    \
    _test_cell(&(N), SKY_BEACON_LTE, (TIME), (RSSI), (CON), -1, -1, -1, -1, (ID5), (ID6));

#define UMTS_NMR(N, TIME, RSSI, CON, ID1, ID2, ID3, ID4, ID5, ID6)                                 \
    Beacon_t N;                                                                                    \
    _test_cell(&(N), SKY_BEACON_UMTS, (TIME), (RSSI), (CON), -1, -1, -1, -1, (ID5), (ID6));

#define NBIOT_NMR(N, TIME, RSSI, CON, ID5, ID6)                                                    \
    Beacon_t N;                                                                                    \
    _test_cell(&(N), SKY_BEACON_NBIOT, (TIME), (RSSI), (CON), -1, -1, -1, -1, (ID5), (ID6));

#define BEACON_EQ(A, B) _test_beacon_eq((A), (B))
#define AP_EQ(A, B) _test_ap_eq((A), (B))

typedef struct {
    int verbose;
} Test_opts;

typedef struct {
    const Test_opts *opts;
    const char *name;
    const char *file;
    const char *group;
    const char *desc;

    unsigned ran;
    unsigned failed;
} Test_ctx;

typedef struct {
    unsigned ran; // number of tests ran
    unsigned failed; // number of tests failed
} Test_rs;

void _test_init(Test_ctx *ctx, Test_opts *opts, const char *str);
void _test_set_group(Test_ctx *ctx, const char *str);
void _test_set_desc(Test_ctx *ctx, const char *str);
void _test_assert(Test_ctx *ctx, const char *file, int line, int res);
void _test_print_rs(Test_opts *opts, Test_rs rs);
int _test_log(Sky_log_level_t level, char *s);
Sky_ctx_t *_test_sky_ctx();
int _test_ap(Beacon_t *b, const char *mac, time_t timestamp, int16_t rssi, int32_t frequency,
    bool is_connected);
int _test_beacon(
    Beacon_t *b, Sky_beacon_type_t type, time_t timestamp, int16_t rssi, bool is_connected);
int _test_cell(Beacon_t *b, Sky_beacon_type_t type, time_t timestamp, int16_t rssi,
    bool is_connected, uint16_t id1, uint16_t id2, int32_t id3, int64_t id4, int16_t id5,
    int32_t freq);
bool _test_beacon_eq(const Beacon_t *a, const Beacon_t *b);
bool _test_ap_eq(const Beacon_t *a, const Beacon_t *b);
//int _test_cell(Beacon_t *b, time_t timestamp, int16_t rssi, int32_t frequency, bool is_connected);

#endif<|MERGE_RESOLUTION|>--- conflicted
+++ resolved
@@ -37,22 +37,9 @@
 /* equivalent to basename(__FILE__) */
 #define __FILENAME__ (strrchr(__FILE__, '/') ? strrchr(__FILE__, '/') + 1 : __FILE__)
 
-<<<<<<< HEAD
 /*! \brief Test entry point. Should be paired with END_TESTS() in use
  *  @param: identifier
  */
-#define BEGIN_TESTS(N) static Test_rs _ ## N ## _test_main(Test_opts *opts);\
-    Test_rs (*N)(Test_opts *opts) = _ ## N ## _test_main;\
-    static Test_rs _ ## N ## _test_main(Test_opts *opts) {\
-        Test_ctx __ctx;\
-        Test_ctx *_ctx = &__ctx;\
-        _test_init(_ctx, opts, #N);
-
-/*! \brief Test exit point
- */
-#define END_TESTS() return (Test_rs) { __ctx.ran, __ctx.failed }; }
-=======
-/* Test entry point. Should be paired with END_TESTS() in use */
 #define BEGIN_TESTS(N)                                                                             \
     static Test_rs _##N##_test_main(Test_opts *opts);                                              \
     Test_rs (*N)(Test_opts * opts) = _##N##_test_main;                                             \
@@ -62,10 +49,10 @@
         Test_ctx *_ctx = &__ctx;                                                                   \
         _test_init(_ctx, opts, #N);
 
+/*! \brief Test exit point */
 #define END_TESTS()                                                                                \
     return (Test_rs){ __ctx.ran, __ctx.failed };                                                   \
     }
->>>>>>> f7ca991e
 
 /*! \brief Define function to be used with GROUP_CALL
  *  Usage: TEST_FUNC(test_function_name) {
@@ -74,7 +61,6 @@
  *  @param identifier
  */
 #define TEST_FUNC(N) static void N(Test_ctx *_ctx)
-<<<<<<< HEAD
 
 /*! \brief Sets group description for subsequent tests
  *  @param const char* string
@@ -86,19 +72,6 @@
  *  @param void (*)(Test_ctx) Test function
  */
 #define GROUP_CALL(S, F) GROUP(S); F(_ctx);
-=======
-#define TEST_CALL(S, F)                                                                            \
-    _test_set_desc(_ctx, (S));                                                                     \
-    F(_ctx);
-
-#define GROUP(S) _test_set_group(_ctx, (S))
-
-// GROUP_CALL is similar to TEST_CALL, and also calls functions defined
-// with TEST_FUNC
-#define GROUP_CALL(S, F)                                                                           \
-    GROUP(S);                                                                                      \
-    F(_ctx);
->>>>>>> f7ca991e
 
 /* If building on POSIX system, use fork to better isolate tests
    otherwise just print */
@@ -132,19 +105,19 @@
 
 #endif
 
-<<<<<<< HEAD
 /* \brief Executes test code with ASSERT calls within TEST_DEF
  * @param block Test code
  */
-#define EXE(...) { \
-    int _res = 0;\
-    __SETUP_TEST();\
-    do {\
-        __VA_ARGS__ \
-        _res = 1;\
-    } while(0);\
-    __TEARDOWN_TEST();\
-}
+#define EXE(...)                                                                                   \
+    {                                                                                              \
+        int _res = 0;                                                                              \
+        __SETUP_TEST();                                                                            \
+        do {                                                                                       \
+            __VA_ARGS__                                                                            \
+            _res = 1;                                                                              \
+        } while (0);                                                                               \
+        __TEARDOWN_TEST();                                                                         \
+    }
 
 /* \brief Define test
  * @param string Test description
@@ -158,53 +131,17 @@
  *      // cleanup
  *  });
  */
-#define TEST_DEF(S, ...) { \
-    _test_set_desc(_ctx, (S));\
-    __VA_ARGS__ \
-}
-=======
-#define EXE(...)                                                                                   \
-    {                                                                                              \
-        int _res = 0;                                                                              \
-        __SETUP_TEST();                                                                            \
-        do {                                                                                       \
-            __VA_ARGS__                                                                            \
-            _res = 1;                                                                              \
-        } while (0);                                                                               \
-        __TEARDOWN_TEST();                                                                         \
-    }
-
 #define TEST_DEF(S, ...)                                                                           \
     {                                                                                              \
         _test_set_desc(_ctx, (S));                                                                 \
         __VA_ARGS__                                                                                \
     }
->>>>>>> f7ca991e
 
 /* \brief Convienence wrapper around TEST_DEF/EXE with automatic Sky_ctx_t var
  * @param const char* Test description
  * @param identifier Context variable
  * @param block Test code
  */
-<<<<<<< HEAD
-#define TEST(S, N, ...) \
-    TEST_DEF((S), {\
-        MOCK_SKY_CTX(N);\
-        EXE(__VA_ARGS__);\
-        CLOSE_SKY_CTX(N);\
-    });
-
-/* \brief Evaluate expression and tally results
- * @param expression
- * Note: Will jump out of EXE block if expression evaluates to false
- */
-#define ASSERT(X) fprintf(stderr, "Running ASSERT() in %s:%d\n", __FILENAME__, __LINE__);\
-    if (!(X)) break;
-=======
-/*#define TEST(S, ...) { \
-    TEST_DEF((S), { EXE(__VA_ARGS__); });\
-}*/
-
 #define TEST(S, N, ...)                                                                            \
     TEST_DEF((S), {                                                                                \
         MOCK_SKY_CTX(N);                                                                           \
@@ -212,34 +149,29 @@
         CLOSE_SKY_CTX(N);                                                                          \
     });
 
+/* \brief Evaluate expression and tally results
+ * @param expression
+ * Note: Will jump out of EXE block if expression evaluates to false
+ */
 #define ASSERT(X)                                                                                  \
     fprintf(stderr, "Running ASSERT() in %s:%d\n", __FILENAME__, __LINE__);                        \
     if (!(X))                                                                                      \
         break;
->>>>>>> f7ca991e
 
 /* \brief Get external reference to named test
  * @param identifier Test name
  */
 #define EXTERN_TEST(N) extern Test_rs (*N)(Test_opts *)
 
-<<<<<<< HEAD
 /* \brief Execute named test and tally results
  * @param identifer Test name
  */
-#define RUN_TEST(N) {\
-    EXTERN_TEST(N);\
-    Test_rs _rs = N(&opts);\
-    rs.ran += _rs.ran;\
-    rs.failed += _rs.failed;\
-=======
 #define RUN_TEST(N)                                                                                \
     {                                                                                              \
         EXTERN_TEST(N);                                                                            \
         Test_rs _rs = N(&opts);                                                                    \
         rs.ran += _rs.ran;                                                                         \
         rs.failed += _rs.failed;                                                                   \
->>>>>>> f7ca991e
     }
 
 /* Mock utility macros */
@@ -255,13 +187,9 @@
     }                                                                                              \
     free(C);
 
-<<<<<<< HEAD
 /* Beacon macros */
-#define BEACON(N, TYPE, TIME, RSSI, CON) Beacon_t N;\
-=======
 #define BEACON(N, TYPE, TIME, RSSI, CON)                                                           \
     Beacon_t N;                                                                                    \
->>>>>>> f7ca991e
     _test_beacon(&(N), (TYPE), (TIME), (RSSI), (CON));
 
 #define AP(N, MAC, TIME, RSSI, FREQ, CON)                                                          \
