--- conflicted
+++ resolved
@@ -98,16 +98,10 @@
             "CRIT" :
             level == SKY_LOG_LEVEL_ERROR ?
             "ERRR" :
-<<<<<<< HEAD
+
             level == SKY_LOG_LEVEL_WARNING ? "WARN" :
                                              level == SKY_LOG_LEVEL_DEBUG ? "DEBG" : "UNKN",
         80, s);
-=======
-            level == SKY_LOG_LEVEL_WARNING ?
-            "WARN" :
-            level == SKY_LOG_LEVEL_DEBUG ? "DEBG" : "UNKN",
-        100, s);
->>>>>>> 3cfb1c02
     return 0;
 }
 
@@ -313,15 +307,12 @@
 
     switch (sky_finalize_request(ctx, &sky_errno, malloc(bufsize), bufsize, &loc, &response_size)) {
     case SKY_FINALIZE_LOCATION:
-<<<<<<< HEAD
-        LOGFMT(ctx, SKY_LOG_LEVEL_DEBUG, "sky_finalize_request: GPS: %.6f,%.6f,%d", loc.lat,
-            loc.lon, loc.hpe)
-=======
+
         LOGFMT(ctx, SKY_LOG_LEVEL_DEBUG,
             "sky_finalize_request: GPS: %d.%06d,%d.%06d,%d", (int)loc.lat,
             (int)fabs(round(1000000 * (loc.lat - (int)loc.lat))), (int)loc.lon,
             (int)fabs(round(1000000 * (loc.lon - (int)loc.lon))), loc.hpe)
->>>>>>> 3cfb1c02
+
         if (sky_close(&sky_errno, &pstate))
             LOGFMT(ctx, SKY_LOG_LEVEL_DEBUG, "sky_close sky_errno contains '%s'",
                 sky_perror(sky_errno))
