/*! \file libel/beacons.h
 *  \brief Skyhook Embedded Library
 *
 * Copyright (c) 2019 Skyhook, Inc.
 *
 * Permission is hereby granted, free of charge, to any person obtaining a copy
 * of this software and associated documentation files (the "Software"), to
 * deal in the Software without restriction, including without limitation the
 * rights to use, copy, modify, merge, publish, distribute, sublicense, and/or
 * sell copies of the Software, and to permit persons to whom the Software is
 * furnished to do so, subject to the following conditions:
 *
 * The above copyright notice and this permission notice shall be included in
 * all copies or substantial portions of the Software.
 *
 * THE SOFTWARE IS PROVIDED "AS IS", WITHOUT WARRANTY OF ANY KIND, EXPRESS OR
 * IMPLIED, INCLUDING BUT NOT LIMITED TO THE WARRANTIES OF MERCHANTABILITY,
 * FITNESS FOR A PARTICULAR PURPOSE AND NONINFRINGEMENT. IN NO EVENT SHALL THE
 * AUTHORS OR COPYRIGHT HOLDERS BE LIABLE FOR ANY CLAIM, DAMAGES OR OTHER
 * LIABILITY, WHETHER IN AN ACTION OF CONTRACT, TORT OR OTHERWISE, ARISING
 * FROM, OUT OF OR IN CONNECTION WITH THE SOFTWARE OR THE USE OR OTHER DEALINGS
 * IN THE SOFTWARE.
 *
 */
#ifndef SKY_BEACONS_H
#define SKY_BEACONS_H

#include <inttypes.h>
#include <time.h>

#define BEACON_MAGIC 0xf0f0

#define MAC_SIZE 6

<<<<<<< HEAD
#define NUM_CELLS(p) ((p)->len - (p)->ap_len)
#define NUM_APS(p) ((p)->ap_len)
#define NUM_BEACONS(p) ((p)->len)
#define IMPLIES(a, b) (!(a) || (b))
=======
#define SKY_UNKNOWN_ID1 ((uint16_t)0xFFFF)
#define SKY_UNKNOWN_ID2 ((uint16_t)0xFFFF)
#define SKY_UNKNOWN_ID3 ((uint16_t)0)
#define SKY_UNKNOWN_ID4 ((int64_t)-1)
#define SKY_UNKNOWN_ID5 ((int16_t)-1)
#define SKY_UNKNOWN_ID6 ((int32_t)-1)
>>>>>>> 0636f713

/*! \brief Types of beacon
 */
typedef enum {
    SKY_BEACON_AP = 1,
    SKY_BEACON_BLE = 2,
    SKY_BEACON_CDMA = 3,
    SKY_BEACON_FIRST_CELL_TYPE = SKY_BEACON_CDMA,
    SKY_BEACON_GSM = 4,
    SKY_BEACON_LTE = 5,
    SKY_BEACON_NBIOT = 6,
    SKY_BEACON_UMTS = 7,
    SKY_BEACON_5GNR = 8,
    SKY_BEACON_LAST_CELL_TYPE = SKY_BEACON_5GNR,
    SKY_BEACON_MAX, /* add more before this */
} Sky_beacon_type_t;

/*! \brief Access Point data
 */
struct ap {
    uint16_t magic; /* Indication that this beacon entry is valid */
    uint16_t type; /* sky_beacon_type_t */
    uint8_t mac[MAC_SIZE];
    uint8_t in_cache; /* beacon is in cache */
    uint32_t age;
    uint32_t freq;
    int16_t rssi;
};

// http://wiki.opencellid.org/wiki/API
struct gsm {
    uint16_t magic; /* Indication that this beacon entry is valid */
    uint16_t type; /* sky_beacon_type_t */
    int64_t ci; // id4
    uint32_t age;
    uint16_t mcc; // id1
    uint16_t mnc; // id2
    uint16_t lac; // id3
    int16_t rssi; // -255 unkonwn - map it to - 128
};

// 64-bit aligned due to double
struct cdma {
    uint16_t magic; /* Indication that this beacon entry is valid */
    uint16_t type; /* sky_beacon_type_t */
    uint32_t age;
    uint16_t sid; // id2
    uint16_t nid; // id3
    int64_t bsid; // id4
    int16_t rssi;
};

struct umts {
    uint16_t magic; /* Indication that this beacon entry is valid */
    uint16_t type; /* sky_beacon_type_t */
    uint16_t lac; // id3
    int64_t ucid; // id4
    uint16_t mcc; // id1
    uint16_t mnc; // id2
    int16_t psc; // id5
    int32_t uarfcn; // id6
    uint32_t age;
    int16_t rssi;
};

struct lte {
    uint16_t magic; /* Indication that this beacon entry is valid */
    uint16_t type; /* sky_beacon_type_t */
    uint32_t age;
    int64_t e_cellid; // id4
    uint16_t mcc; // id1
    uint16_t mnc; // id2
    uint16_t tac; // id3
    int16_t pci; // id5
    int32_t earfcn; // id6
    int16_t rssi;
};

// blue tooth
struct ble {
    uint16_t magic; /* Indication that this beacon entry is valid */
    uint16_t type; /* sky_beacon_type_t */
    uint16_t major;
    uint16_t minor;
    uint8_t mac[MAC_SIZE];
    uint8_t uuid[16];
    int16_t rssi;
};

struct nbiot {
    uint16_t magic; /* Indication that this beacon entry is valid */
    uint16_t type; /* sky_beacon_type_t */
    uint32_t age;
    uint16_t mcc; // id1
    uint16_t mnc; // id2
    int64_t e_cellid; // id4
    uint16_t tac; // id3
    int16_t ncid; // id5
    int32_t earfcn; // id6
    int16_t rssi;
};

struct nr5g {
    uint16_t magic; /* Indication that this beacon entry is valid */
    uint16_t type; /* sky_beacon_type_t */
    uint32_t age;
    uint16_t mcc; // id1
    uint16_t mnc; // id2
    int64_t nci; // id4
    uint16_t tac; // id3
    uint16_t pci; // id5
    int32_t nrarfcn; // id6
    int16_t rssi;
};

struct header {
    uint16_t magic; /* Indication that this beacon entry is valid */
    uint16_t type; /* sky_beacon_type_t */
};

typedef union beacon {
    struct header h;
    struct ap ap;
    struct ble ble;
    struct cdma cdma;
    struct gsm gsm;
    struct lte lte;
    struct nbiot nbiot;
    struct umts umts;
    struct nr5g nr5g;
} Beacon_t;

typedef struct gps {
    double lat;
    double lon;
    uint32_t hpe;
    float alt; // altitude
    uint32_t vpe;
    float speed;
    float bearing;
    uint32_t nsat;
    uint32_t age;
} Gps_t;

#endif<|MERGE_RESOLUTION|>--- conflicted
+++ resolved
@@ -32,19 +32,17 @@
 
 #define MAC_SIZE 6
 
-<<<<<<< HEAD
 #define NUM_CELLS(p) ((p)->len - (p)->ap_len)
 #define NUM_APS(p) ((p)->ap_len)
 #define NUM_BEACONS(p) ((p)->len)
 #define IMPLIES(a, b) (!(a) || (b))
-=======
+
 #define SKY_UNKNOWN_ID1 ((uint16_t)0xFFFF)
 #define SKY_UNKNOWN_ID2 ((uint16_t)0xFFFF)
 #define SKY_UNKNOWN_ID3 ((uint16_t)0)
 #define SKY_UNKNOWN_ID4 ((int64_t)-1)
 #define SKY_UNKNOWN_ID5 ((int16_t)-1)
 #define SKY_UNKNOWN_ID6 ((int32_t)-1)
->>>>>>> 0636f713
 
 /*! \brief Types of beacon
  */
