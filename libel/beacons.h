/*! \file libel/beacons.h
 *  \brief Skyhook Embedded Library
 *
 * Copyright (c) 2020 Skyhook, Inc.
 *
 * Permission is hereby granted, free of charge, to any person obtaining a copy
 * of this software and associated documentation files (the "Software"), to
 * deal in the Software without restriction, including without limitation the
 * rights to use, copy, modify, merge, publish, distribute, sublicense, and/or
 * sell copies of the Software, and to permit persons to whom the Software is
 * furnished to do so, subject to the following conditions:
 *
 * The above copyright notice and this permission notice shall be included in
 * all copies or substantial portions of the Software.
 *
 * THE SOFTWARE IS PROVIDED "AS IS", WITHOUT WARRANTY OF ANY KIND, EXPRESS OR
 * IMPLIED, INCLUDING BUT NOT LIMITED TO THE WARRANTIES OF MERCHANTABILITY,
 * FITNESS FOR A PARTICULAR PURPOSE AND NONINFRINGEMENT. IN NO EVENT SHALL THE
 * AUTHORS OR COPYRIGHT HOLDERS BE LIABLE FOR ANY CLAIM, DAMAGES OR OTHER
 * LIABILITY, WHETHER IN AN ACTION OF CONTRACT, TORT OR OTHERWISE, ARISING
 * FROM, OUT OF OR IN CONNECTION WITH THE SOFTWARE OR THE USE OR OTHER DEALINGS
 * IN THE SOFTWARE.
 *
 */
#ifndef SKY_BEACONS_H
#define SKY_BEACONS_H

#include <inttypes.h>
#include <time.h>

#define SKY_MAGIC 0xD1967806
#define BEACON_MAGIC 0xf0f0

#define MAC_SIZE 6

#define NUM_CELLS(p) ((uint32_t)((p)->len - (p)->ap_len))
#define NUM_APS(p) ((p)->ap_len)
#define NUM_BEACONS(p) ((p)->len)
#define IMPLIES(a, b) (!(a) || (b))
#define NUM_VAPS(b) ((b)->ap.vg_len)

/* VAP data is prefixed by length and AP index */
#define VAP_LENGTH (0)
#define VAP_PARENT (1)
#define VAP_FIRST_DATA (2)

#define NIBBLE_MASK(n) (0xF0 >> (4 * ((n)&1)))
#define LOCAL_ADMIN_MASK(byte) (0x02 & (byte))

#define is_ap_type(c) ((c)->h.type == SKY_BEACON_AP)

#define is_cell_type(c)                                                                            \
    ((c)->h.type >= SKY_BEACON_FIRST_CELL_TYPE && (c)->h.type <= SKY_BEACON_LAST_CELL_TYPE)

/* For all cell types, id2 is a key parameter, i.e. Unknown is not allowed unless it is an nmr */
#define is_cell_nmr(c) (is_cell_type(c) && ((c)->cell.id2 == SKY_UNKNOWN_ID2))

#define has_gps(c) ((c) != NULL && !isnan((c)->gps.lat))

#define IS_CACHE_HIT(c) ((c)->get_from != -1)
#define IS_CACHE_MISS(c) ((c)->get_from == -1)

/*! \brief Types of beacon in priority order
 */
typedef enum {
    SKY_BEACON_AP = 1,
    SKY_BEACON_BLE = 2,
    SKY_BEACON_NR = 3,
    SKY_BEACON_FIRST_CELL_TYPE = SKY_BEACON_NR,
    SKY_BEACON_LTE = 4,
    SKY_BEACON_UMTS = 5,
    SKY_BEACON_NBIOT = 6,
    SKY_BEACON_CDMA = 7,
    SKY_BEACON_GSM = 8,
    SKY_BEACON_LAST_CELL_TYPE = SKY_BEACON_GSM,
    SKY_BEACON_MAX, /* add more before this */
} Sky_beacon_type_t;

/*! \brief Property of beacon
 */
typedef struct {
    uint8_t in_cache : 1;
    uint8_t used : 1;
} Sky_beacon_property_t;

struct header {
    uint16_t magic; /* Indication that this beacon entry is valid */
    uint16_t type; /* sky_beacon_type_t */
    uint32_t age; /* age of scan in seconds relative to when this request was started */
    int16_t rssi; // -255 unkonwn - map it to - 128
    int8_t connected; /* beacon connected */
};

/*! \brief Virtual AP member
 */
typedef union {
    struct {
        uint8_t value : 4; /* replacement value for the nibble indexed */
        uint8_t nibble_idx : 4; /* 0-11 index into mac address by nibble */
    } data;
    uint8_t len; /* number of bytes in child patch data */
    uint8_t ap; /* index of parent AP */
} Vap_t;

/*! \brief Access Point data
 */
struct ap {
    struct header h;
    uint8_t mac[MAC_SIZE];
    uint32_t freq;
    Sky_beacon_property_t property; /* ap is in cache and used? */
    uint8_t vg_len;
    Vap_t vg[MAX_VAP_PER_AP + 2]; /* Virtual APs */
    Sky_beacon_property_t vg_prop[MAX_VAP_PER_AP]; /* Virtual AP properties */
};

/*! \brief http://wiki.opencellid.org/wiki/API
 */
struct cell {
    struct header h;
    uint16_t id1; // mcc (gsm, umts, lte, nr, nb-iot). SKY_UNKNOWN_ID1 if unknown.
    uint16_t id2; // mnc (gsm, umts, lte, nr, nb-iot) or sid (cdma). SKY_UNKNOWN_ID2 if unknown.
    int32_t
        id3; // lac (gsm, umts) or tac (lte, nr, nb-iot) or nid (cdma). SKY_UNKNOWN_ID3 if unknown.
    int64_t id4; // cell id (gsm, umts, lte, nb-iot, nr), bsid (cdma). SKY_UNKNOWN_ID4 if unknown.
    int16_t
        id5; // bsic (gsm), psc (umts), pci (lte, nr) or ncid (nb-iot). SKY_UNKNOWN_ID5 if unknown.
    int32_t
        freq; // arfcn(gsm), uarfcn (umts), earfcn (lte, nb-iot), nrarfcn (nr). SKY_UNKNOWN_ID6 if unknown.
    int32_t ta; // SKY_UNKNOWN_TA if unknown.
};

/*! \brief blue tooth
 */
struct ble {
    struct header h;
    uint16_t major;
    uint16_t minor;
    uint8_t mac[MAC_SIZE];
    uint8_t uuid[16];
};

/*! \brief universal beacon structure
 */
typedef union beacon {
    struct header h;
    struct ap ap;
    struct ble ble;
    struct cell cell;
} Beacon_t;

/*! \brief gps/gnss
 */
typedef struct gps {
    double lat;
    double lon;
    uint32_t hpe;
    float alt; // altitude
    uint32_t vpe;
    float speed;
    float bearing;
    uint32_t nsat;
    uint32_t age;
} Gps_t;

<<<<<<< HEAD
/*! \brief each cacheline holds a copy of a scan and the server response
 */
=======
typedef struct sky_header {
    uint32_t magic; /* SKY_MAGIC */
    uint32_t size; /* total number of bytes in structure */
    time_t time; /* timestamp when structure was allocated */
    uint32_t crc32; /* crc32 over header */
} Sky_header_t;

>>>>>>> 5cbcc7aa
typedef struct sky_cacheline {
    uint16_t len; /* number of beacons */
    uint16_t ap_len; /* number of AP beacons in list (0 == none) */
    time_t time;
    Beacon_t beacon[TOTAL_BEACONS]; /* beacons */
    Sky_location_t loc; /* Skyhook location */
} Sky_cacheline_t;

/*! \brief TBR states, 1) Disabled (not in use), 2) Unregistered, 3) Registered
 */
typedef enum sky_tbr_state {
    STATE_TBR_DISABLED, /* not configured for TBR */
    STATE_TBR_UNREGISTERED, /* need to register */
    STATE_TBR_REGISTERED /* we have a valid token */
} Sky_tbr_state_t;

/* Access the cache config parameters */
#define CONFIG(session, param) (session->config.param)

/*! \brief Server tunable config parameters
 */
typedef struct sky_config_pad {
    time_t last_config_time; /* time when the last new config was received */
    uint32_t total_beacons;
    uint32_t max_ap_beacons;
    uint32_t cache_match_threshold;
    uint32_t cache_age_threshold;
    uint32_t cache_beacon_threshold;
    uint32_t cache_neg_rssi_threshold;
    uint32_t cache_match_all_threshold;
    uint32_t cache_match_used_threshold;
    uint32_t max_vap_per_ap;
    uint32_t max_vap_per_rq;
    /* add more configuration params here */
} Sky_config_t;

/*! \brief Session Context - holds parameters defined when Libel is opened and cache
 */
typedef struct sky_session {
    Sky_header_t header; /* magic, size, timestamp, crc32 */
    uint32_t sky_open_flag; /* keep track of open and closes */
    Sky_randfn_t sky_rand_bytes; /* User rand_bytes fn */
    Sky_loggerfn_t sky_logf; /* User logging fn */
    Sky_log_level_t sky_min_level; /* User log level */
    Sky_timefn_t sky_time; /* User time fn */
    bool sky_debounce; /* send cached or request beacons */
    void *sky_plugins; /* root of registered plugin list */
    uint32_t sky_id_len; /* device ID len */
    uint8_t sky_device_id[MAX_DEVICE_ID]; /* device ID */
    uint32_t sky_token_id; /* TBR token ID */
    uint32_t sky_ul_app_data_len; /* uplink app data length */
    uint8_t sky_ul_app_data[SKY_MAX_UL_APP_DATA]; /* uplink app data */
    uint32_t sky_dl_app_data_len; /* downlink app data length */
    uint8_t sky_dl_app_data[SKY_MAX_DL_APP_DATA]; /* downlink app data */
    char sky_sku[MAX_SKU_LEN + 1]; /* product family ID */
    uint16_t sky_cc; /* Optional Country Code (0 = unused) */
    Sky_errno_t backoff; /* last auth error */
    uint32_t sky_partner_id; /* partner ID */
    uint8_t sky_aes_key[AES_KEYLEN]; /* aes key */
#if CACHE_SIZE
    int len; /* number of cache lines */
    Sky_cacheline_t cacheline[CACHE_SIZE]; /* beacons */
#endif
    Sky_config_t config; /* dynamic config parameters */
    uint8_t cache_hits; /* count the client cache hits */
} Sky_session_t;

/*! \brief Request Context - workspace for new request
 */
typedef struct sky_ctx {
    Sky_header_t header; /* magic, size, timestamp, crc32 */
    uint16_t len; /* number of beacons in list (0 == none) */
    uint16_t ap_len; /* number of AP beacons in list (0 == none) */
    Beacon_t beacon[TOTAL_BEACONS + 1]; /* beacon data */
    Gps_t gps; /* GNSS info */
    /* Assume worst case is that beacons and gps info takes twice the bare structure size */
    int16_t get_from; /* cacheline with good match to scan (-1 for miss) */
    int16_t save_to; /* cacheline with best match for saving scan*/
    Sky_session_t *session;
    Sky_tbr_state_t auth_state; /* tbr disabled, need to register or got token */
    uint32_t sky_dl_app_data_len; /* downlink app data length */
    uint8_t sky_dl_app_data[SKY_MAX_DL_APP_DATA]; /* downlink app data */
} Sky_ctx_t;

Sky_status_t add_beacon(Sky_ctx_t *ctx, Sky_errno_t *sky_errno, Beacon_t *b);
int ap_beacon_in_vg(Sky_ctx_t *ctx, Beacon_t *va, Beacon_t *vb, Sky_beacon_property_t *prop);
bool beacon_in_cache(Sky_ctx_t *ctx, Beacon_t *b, Sky_beacon_property_t *prop);
bool beacon_in_cacheline(
    Sky_ctx_t *ctx, Beacon_t *b, Sky_cacheline_t *cl, Sky_beacon_property_t *prop);
int cell_changed(Sky_ctx_t *ctx, Sky_cacheline_t *cl);
int find_oldest(Sky_ctx_t *ctx);
int get_from_cache(Sky_ctx_t *ctx);
Sky_status_t insert_beacon(Sky_ctx_t *ctx, Sky_errno_t *sky_errno, Beacon_t *b, int *index);
Sky_status_t remove_beacon(Sky_ctx_t *ctx, int index);

#endif<|MERGE_RESOLUTION|>--- conflicted
+++ resolved
@@ -163,18 +163,8 @@
     uint32_t age;
 } Gps_t;
 
-<<<<<<< HEAD
 /*! \brief each cacheline holds a copy of a scan and the server response
  */
-=======
-typedef struct sky_header {
-    uint32_t magic; /* SKY_MAGIC */
-    uint32_t size; /* total number of bytes in structure */
-    time_t time; /* timestamp when structure was allocated */
-    uint32_t crc32; /* crc32 over header */
-} Sky_header_t;
-
->>>>>>> 5cbcc7aa
 typedef struct sky_cacheline {
     uint16_t len; /* number of beacons */
     uint16_t ap_len; /* number of AP beacons in list (0 == none) */
