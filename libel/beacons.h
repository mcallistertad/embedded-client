--- conflicted
+++ resolved
@@ -189,11 +189,7 @@
     uint16_t num_ap; /* number of AP beacons in list (0 == none) */
     time_t time;
     Beacon_t beacon[TOTAL_BEACONS]; /* beacons */
-<<<<<<< HEAD
     Gnss_t gnss; /* GNSS info */
-=======
-    Gps_t gps; /* GNSS info */
->>>>>>> 6ead6ba1
     Sky_location_t loc; /* Skyhook location */
 } Sky_cacheline_t;
 
@@ -277,12 +273,8 @@
 bool beacon_in_cache(Sky_ctx_t *ctx, Beacon_t *b, Sky_beacon_property_t *prop);
 bool beacon_in_cacheline(
     Sky_ctx_t *ctx, Beacon_t *b, Sky_cacheline_t *cl, Sky_beacon_property_t *prop);
-<<<<<<< HEAD
 int serving_cell_changed(Sky_ctx_t *ctx, Sky_cacheline_t *cl);
-=======
 int cached_gnss_worse(Sky_ctx_t *ctx, Sky_cacheline_t *cl);
-int cell_changed(Sky_ctx_t *ctx, Sky_cacheline_t *cl);
->>>>>>> 6ead6ba1
 int find_oldest(Sky_ctx_t *ctx);
 int get_from_cache(Sky_ctx_t *ctx);
 Sky_status_t remove_beacon(Sky_ctx_t *ctx, int index);
