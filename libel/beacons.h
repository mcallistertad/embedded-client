/*! \file libel/beacons.h
 *  \brief Skyhook Embedded Library
 *
 * Copyright (c) 2020 Skyhook, Inc.
 *
 * Permission is hereby granted, free of charge, to any person obtaining a copy
 * of this software and associated documentation files (the "Software"), to
 * deal in the Software without restriction, including without limitation the
 * rights to use, copy, modify, merge, publish, distribute, sublicense, and/or
 * sell copies of the Software, and to permit persons to whom the Software is
 * furnished to do so, subject to the following conditions:
 *
 * The above copyright notice and this permission notice shall be included in
 * all copies or substantial portions of the Software.
 *
 * THE SOFTWARE IS PROVIDED "AS IS", WITHOUT WARRANTY OF ANY KIND, EXPRESS OR
 * IMPLIED, INCLUDING BUT NOT LIMITED TO THE WARRANTIES OF MERCHANTABILITY,
 * FITNESS FOR A PARTICULAR PURPOSE AND NONINFRINGEMENT. IN NO EVENT SHALL THE
 * AUTHORS OR COPYRIGHT HOLDERS BE LIABLE FOR ANY CLAIM, DAMAGES OR OTHER
 * LIABILITY, WHETHER IN AN ACTION OF CONTRACT, TORT OR OTHERWISE, ARISING
 * FROM, OUT OF OR IN CONNECTION WITH THE SOFTWARE OR THE USE OR OTHER DEALINGS
 * IN THE SOFTWARE.
 *
 */
#ifndef SKY_BEACONS_H
#define SKY_BEACONS_H

#include <inttypes.h>
#include <time.h>

#define SKY_MAGIC 0xD1967806
#define BEACON_MAGIC 0xf0f0

#define MAC_SIZE 6

#define NUM_CELLS(p) ((p)->len - (p)->ap_len)
#define NUM_APS(p) ((p)->ap_len)
#define NUM_BEACONS(p) ((p)->len)
#define IMPLIES(a, b) (!(a) || (b))
#define NUM_VAPS(b) ((b)->ap.vg_len)

/* VAP data is prefixed by length and AP index */
#define VAP_LENGTH (0)
#define VAP_PARENT (1)
#define VAP_FIRST_DATA (2)

#define NIBBLE_MASK(n) (0xF0 >> (4 * ((n)&1)))
#define LOCAL_ADMIN_MASK(byte) (0x02 & (byte))

#define is_cell_type(c)                                                                            \
    ((c)->h.type >= SKY_BEACON_FIRST_CELL_TYPE && (c)->h.type <= SKY_BEACON_LAST_CELL_TYPE)

/* For all cell types, id2 is a key parameter, i.e. Unknown is not allowed unless it is an nmr */
#define is_cell_nmr(c) (is_cell_type(c) && ((c)->cell.id2 == SKY_UNKNOWN_ID2))

#define has_gps(c) (c != NULL && !isnan((c)->gps.lat))

/*! \brief Types of beacon in priority order
 */
typedef enum {
    SKY_BEACON_AP = 1,
    SKY_BEACON_BLE = 2,
    SKY_BEACON_NR = 3,
    SKY_BEACON_FIRST_CELL_TYPE = SKY_BEACON_NR,
    SKY_BEACON_LTE = 4,
    SKY_BEACON_UMTS = 5,
    SKY_BEACON_NBIOT = 6,
    SKY_BEACON_CDMA = 7,
    SKY_BEACON_GSM = 8,
    SKY_BEACON_LAST_CELL_TYPE = SKY_BEACON_GSM,
    SKY_BEACON_MAX, /* add more before this */
} Sky_beacon_type_t;

/*! \brief Property of beacon
 */
typedef struct {
    uint8_t in_cache : 1;
    uint8_t used : 1;
} Sky_beacon_property_t;

struct header {
    uint16_t magic; /* Indication that this beacon entry is valid */
    uint16_t type; /* sky_beacon_type_t */
    uint32_t age; /* age of scan in seconds relative to when this request was started */
    int16_t rssi; // -255 unkonwn - map it to - 128
    int8_t connected; /* beacon connected */
};

/*! \brief Virtual AP member
 */
typedef union {
    struct {
        uint8_t value : 4; /* replacement value for the nibble indexed */
        uint8_t nibble_idx : 4; /* 0-11 index into mac address by nibble */
    } data;
    uint8_t len; /* number of bytes in child patch data */
    uint8_t ap; /* index of parent AP */
} Vap_t;

/*! \brief Access Point data
 */
struct ap {
    struct header h;
    uint8_t mac[MAC_SIZE];
    uint32_t freq;
    Sky_beacon_property_t property; /* ap is in cache and used? */
    uint8_t vg_len;
    Vap_t vg[MAX_VAP_PER_AP + 2]; /* Virtual APs */
    Sky_beacon_property_t vg_prop[MAX_VAP_PER_AP]; /* Virtual AP properties */
};

// http://wiki.opencellid.org/wiki/API
struct cell {
    struct header h;
    uint16_t id1; // mcc (gsm, umts, lte, nr, nb-iot). SKY_UNKNOWN_ID1 if unknown.
    uint16_t id2; // mnc (gsm, umts, lte, nr, nb-iot) or sid (cdma). SKY_UNKNOWN_ID2 if unknown.
    int32_t
        id3; // lac (gsm, umts) or tac (lte, nr, nb-iot) or nid (cdma). SKY_UNKNOWN_ID3 if unknown.
    int64_t id4; // cell id (gsm, umts, lte, nb-iot, nr), bsid (cdma). SKY_UNKNOWN_ID4 if unknown.
    int16_t
        id5; // bsic (gsm), psc (umts), pci (lte, nr) or ncid (nb-iot). SKY_UNKNOWN_ID5 if unknown.
    int32_t
        freq; // arfcn(gsm), uarfcn (umts), earfcn (lte, nb-iot), nrarfcn (nr). SKY_UNKNOWN_ID6 if unknown.
    int32_t ta; // SKY_UNKNOWN_TA if unknown.
};

// blue tooth
struct ble {
    struct header h;
    uint16_t major;
    uint16_t minor;
    uint8_t mac[MAC_SIZE];
    uint8_t uuid[16];
};

typedef union beacon {
    struct header h;
    struct ap ap;
    struct ble ble;
    struct cell cell;
} Beacon_t;

typedef struct gps {
    double lat;
    double lon;
    uint32_t hpe;
    float alt; // altitude
    uint32_t vpe;
    float speed;
    float bearing;
    uint32_t nsat;
    uint32_t age;
} Gps_t;

typedef struct sky_header {
    uint32_t magic; /* SKY_MAGIC */
    uint32_t size; /* total number of bytes in structure */
    uint32_t time; /* timestamp when structure was allocated */
    uint32_t crc32; /* crc32 over header */
} Sky_header_t;

typedef struct sky_cacheline {
    int16_t len; /* number of beacons */
    int16_t ap_len; /* number of AP beacons in list (0 == none) */
    uint32_t time;
    int16_t connected; /* which beacon is conneted (-1 == none) */
    Beacon_t beacon[TOTAL_BEACONS]; /* beacons */
    Sky_location_t loc; /* Skyhook location */
} Sky_cacheline_t;

typedef enum sky_tbr_state {
    STATE_TBR_DISABLED, /* not configured for TBR */
    STATE_TBR_UNREGISTERED, /* need to register */
    STATE_TBR_REGISTERED /* we have a valid token */
} Sky_tbr_state_t;

/* Access the cache config parameters */
#define CONFIG(cache, param) (cache->config.param)

typedef struct sky_config_pad {
    uint32_t last_config_time; /* time when the last new config was received */
    uint32_t total_beacons;
    uint32_t max_ap_beacons;
    uint32_t cache_match_threshold;
    uint32_t cache_age_threshold;
    uint32_t cache_beacon_threshold;
    uint32_t cache_neg_rssi_threshold;
    uint32_t cache_match_all_threshold;
    uint32_t cache_match_used_threshold;
    uint32_t max_vap_per_ap;
    uint32_t max_vap_per_rq;
    /* add more configuration params here */
} Sky_config_t;

typedef struct sky_cache {
    Sky_header_t header; /* magic, size, timestamp, crc32 */
    uint32_t sky_id_len; /* device ID len */
    uint8_t sky_device_id[MAX_DEVICE_ID]; /* device ID */
    uint32_t sky_token_id; /* TBR token ID */
    uint32_t sky_ul_app_data_len; /* uplink app data length */
    uint8_t sky_ul_app_data[SKY_MAX_UL_APP_DATA]; /* uplink app data */
<<<<<<< HEAD
    char sky_sku[MAX_SKU_LEN]; /* product family ID */
=======
    uint32_t sky_dl_app_data_len; /* downlink app data length */
    uint8_t sky_dl_app_data[SKY_MAX_DL_APP_DATA]; /* downlink app data */
    char sky_sku[MAX_SKU_LEN + 1]; /* product family ID */
>>>>>>> ea0def73
    uint16_t sky_cc; /* Optional Country Code (0 = unused) */
    Sky_errno_t backoff; /* last auth error */
    uint32_t sky_partner_id; /* partner ID */
    uint8_t sky_aes_key[AES_KEYLEN]; /* aes key */
    int len; /* number of cache lines */
    Sky_cacheline_t cacheline[CACHE_SIZE]; /* beacons */
    int newest;
    Sky_config_t config; /* dynamic config parameters */
} Sky_cache_t;

typedef struct sky_ctx {
    Sky_header_t header; /* magic, size, timestamp, crc32 */
    Sky_loggerfn_t logf;
    Sky_randfn_t rand_bytes;
    Sky_log_level_t min_level;
    Sky_timefn_t gettime;
    bool debounce;
    int16_t len; /* number of beacons in list (0 == none) */
    Beacon_t beacon[TOTAL_BEACONS + 1]; /* beacon data */
    int16_t ap_len; /* number of AP beacons in list (0 == none) */
    int16_t connected; /* which beacon is conneted (-1 == none) */
    Gps_t gps; /* GNSS info */
    /* Assume worst case is that beacons and gps info takes twice the bare structure size */
    int16_t save_to; /* cacheline with best match for saving */
    Sky_cache_t *cache;
    void *plugin;
    Sky_tbr_state_t auth_state; /* tbr disabled, need to register or got token */
    uint32_t sky_dl_app_data_len; /* downlink app data length */
    uint8_t sky_dl_app_data[SKY_MAX_DL_APP_DATA]; /* downlink app data */
} Sky_ctx_t;

Sky_status_t add_beacon(Sky_ctx_t *ctx, Sky_errno_t *sky_errno, Beacon_t *b);
int ap_beacon_in_vg(Sky_ctx_t *ctx, Beacon_t *va, Beacon_t *vb, Sky_beacon_property_t *prop);
bool beacon_in_cache(Sky_ctx_t *ctx, Beacon_t *b, Sky_beacon_property_t *prop);
bool beacon_in_cacheline(
    Sky_ctx_t *ctx, Beacon_t *b, Sky_cacheline_t *cl, Sky_beacon_property_t *prop);
int cell_changed(Sky_ctx_t *ctx, Sky_cacheline_t *cl);
int find_oldest(Sky_ctx_t *ctx);
int get_from_cache(Sky_ctx_t *ctx);
Sky_status_t insert_beacon(Sky_ctx_t *ctx, Sky_errno_t *sky_errno, Beacon_t *b, int *index);
Sky_status_t remove_beacon(Sky_ctx_t *ctx, int index);

#endif<|MERGE_RESOLUTION|>--- conflicted
+++ resolved
@@ -199,13 +199,9 @@
     uint32_t sky_token_id; /* TBR token ID */
     uint32_t sky_ul_app_data_len; /* uplink app data length */
     uint8_t sky_ul_app_data[SKY_MAX_UL_APP_DATA]; /* uplink app data */
-<<<<<<< HEAD
-    char sky_sku[MAX_SKU_LEN]; /* product family ID */
-=======
     uint32_t sky_dl_app_data_len; /* downlink app data length */
     uint8_t sky_dl_app_data[SKY_MAX_DL_APP_DATA]; /* downlink app data */
     char sky_sku[MAX_SKU_LEN + 1]; /* product family ID */
->>>>>>> ea0def73
     uint16_t sky_cc; /* Optional Country Code (0 = unused) */
     Sky_errno_t backoff; /* last auth error */
     uint32_t sky_partner_id; /* partner ID */
