/*! \file libel/beacons.h
 *  \brief Skyhook Embedded Library
 *
 * Copyright (c) 2020 Skyhook, Inc.
 *
 * Permission is hereby granted, free of charge, to any person obtaining a copy
 * of this software and associated documentation files (the "Software"), to
 * deal in the Software without restriction, including without limitation the
 * rights to use, copy, modify, merge, publish, distribute, sublicense, and/or
 * sell copies of the Software, and to permit persons to whom the Software is
 * furnished to do so, subject to the following conditions:
 *
 * The above copyright notice and this permission notice shall be included in
 * all copies or substantial portions of the Software.
 *
 * THE SOFTWARE IS PROVIDED "AS IS", WITHOUT WARRANTY OF ANY KIND, EXPRESS OR
 * IMPLIED, INCLUDING BUT NOT LIMITED TO THE WARRANTIES OF MERCHANTABILITY,
 * FITNESS FOR A PARTICULAR PURPOSE AND NONINFRINGEMENT. IN NO EVENT SHALL THE
 * AUTHORS OR COPYRIGHT HOLDERS BE LIABLE FOR ANY CLAIM, DAMAGES OR OTHER
 * LIABILITY, WHETHER IN AN ACTION OF CONTRACT, TORT OR OTHERWISE, ARISING
 * FROM, OUT OF OR IN CONNECTION WITH THE SOFTWARE OR THE USE OR OTHER DEALINGS
 * IN THE SOFTWARE.
 *
 */
#ifndef SKY_BEACONS_H
#define SKY_BEACONS_H

#include <inttypes.h>
#include <time.h>
#include <math.h>

#define SKY_MAGIC 0xD1967806
#define BEACON_MAGIC 0xf0f0

#define MAC_SIZE 6

#define NUM_CELLS(p) ((uint16_t)((p)->num_beacons - (p)->num_ap))
#define NUM_APS(p) ((p)->num_ap)
#define NUM_BEACONS(p) ((p)->num_beacons)
#define IMPLIES(a, b) (!(a) || (b))
#define NUM_VAPS(b) ((b)->ap.vg_len)

/* VAP data is prefixed by length and AP index */
#define VAP_LENGTH (0)
#define VAP_PARENT (1)
#define VAP_FIRST_DATA (2)

#define NIBBLE_MASK(n) (0xF0 >> (4 * ((n)&1)))
#define LOCAL_ADMIN_MASK(byte) (0x02 & (byte))

#define is_ap_type(c) ((c)->h.type == SKY_BEACON_AP)

#define is_cell_type(c)                                                                            \
    ((c)->h.type >= SKY_BEACON_FIRST_CELL_TYPE && (c)->h.type <= SKY_BEACON_LAST_CELL_TYPE)

/* For all cell types, id2 is a key parameter, i.e. Unknown is not allowed unless it is an nmr */
#define is_cell_nmr(c) (is_cell_type(c) && ((c)->cell.id2 == SKY_UNKNOWN_ID2))

#define has_gnss(c) ((c) != NULL && !isnan((c)->gnss.lat))
#define CACHE_EMPTY ((time_t)0)
#define CONFIG_UPDATE_DUE ((time_t)0)
#define IS_CACHE_HIT(c) (c->get_from != -1 && (c)->hit)
#define IS_CACHE_MISS(c) ((c)->hit == false)

#define EFFECTIVE_RSSI(rssi) ((rssi) == -1 ? (-127) : (rssi))

/* Comparisons result in positive difference when beacon a is higher priority */
/* when comparing type, lower type enum is better so invert difference */
#define COMPARE_TYPE(a, b) ((b)->h.type - (a)->h.type)
/* when comparing age, lower value (younger) is better so invert difference */
#define COMPARE_AGE(a, b) ((b)->h.age - (a)->h.age)
/* when comparing rssi, higher value (stronger) is better */
#define COMPARE_RSSI(a, b) (EFFECTIVE_RSSI((a)->h.rssi) - EFFECTIVE_RSSI((b)->h.rssi))
/* when comparing mac, lower value is better so invert difference */
#define COMPARE_MAC(a, b) (memcmp((b)->ap.mac, (a)->ap.mac, MAC_SIZE))
/* when comparing connected, higher (true) value is better */
#define COMPARE_CONNECTED(a, b) ((a)->h.connected - (b)->h.connected)
/* when comparing priority, higher value is better */
#define COMPARE_PRIORITY(a, b) ((a)->h.priority - (b)->h.priority)

/*! \brief Types of beacon in compare order
 */
typedef enum {
    SKY_BEACON_AP = 1,
    SKY_BEACON_BLE = 2,
    SKY_BEACON_NR = 3,
    SKY_BEACON_FIRST_CELL_TYPE = SKY_BEACON_NR,
    SKY_BEACON_LTE = 4,
    SKY_BEACON_UMTS = 5,
    SKY_BEACON_NBIOT = 6,
    SKY_BEACON_CDMA = 7,
    SKY_BEACON_GSM = 8,
    SKY_BEACON_LAST_CELL_TYPE = SKY_BEACON_GSM,
    SKY_BEACON_MAX, /* add more before this */
} Sky_beacon_type_t;

/*! \brief Property of beacon
 */
typedef struct {
    uint8_t in_cache : 1;
    uint8_t used : 1;
} Sky_beacon_property_t;

struct header {
    uint16_t magic; /* Indication that this beacon entry is valid */
    uint16_t type; /* sky_beacon_type_t */
    uint32_t age; /* age of scan in seconds relative to when this request was started */
    int16_t rssi; /* -128 through -10, Uknownn = -1 */
    float priority; /* used to remove worst beacon. Higher values are better, always positive */
    int8_t connected; /* beacon connected */
};

/*! \brief Virtual AP member
 */
typedef union {
    struct {
        uint8_t value : 4; /* replacement value for the nibble indexed */
        uint8_t nibble_idx : 4; /* 0-11 index into mac address by nibble */
    } data;
    uint8_t len; /* number of bytes in child patch data */
    uint8_t ap; /* index of parent AP */
} Vap_t;

/*! \brief Access Point data
 */
struct ap {
    struct header h;
    uint8_t mac[MAC_SIZE];
    uint32_t freq;
    Sky_beacon_property_t property; /* ap is in cache and used? */
    uint8_t vg_len;
    Vap_t vg[MAX_VAP_PER_AP + 2]; /* Virtual APs */
    Sky_beacon_property_t vg_prop[MAX_VAP_PER_AP]; /* Virtual AP properties */
};

/*! \brief http://wiki.opencellid.org/wiki/API
 */
struct cell {
    struct header h;
    uint16_t id1; // mcc (gsm, umts, lte, nr, nb-iot). SKY_UNKNOWN_ID1 if unknown.
    uint16_t id2; // mnc (gsm, umts, lte, nr, nb-iot) or sid (cdma). SKY_UNKNOWN_ID2 if unknown.
    int32_t
        id3; // lac (gsm, umts) or tac (lte, nr, nb-iot) or nid (cdma). SKY_UNKNOWN_ID3 if unknown.
    int64_t id4; // cell id (gsm, umts, lte, nb-iot, nr), bsid (cdma). SKY_UNKNOWN_ID4 if unknown.
    int16_t
        id5; // bsic (gsm), psc (umts), pci (lte, nr) or ncid (nb-iot). SKY_UNKNOWN_ID5 if unknown.
    int32_t
        freq; // arfcn(gsm), uarfcn (umts), earfcn (lte, nb-iot), nrarfcn (nr). SKY_UNKNOWN_ID6 if unknown.
    int32_t ta; // SKY_UNKNOWN_TA if unknown.
};

/*! \brief blue tooth
 */
struct ble {
    struct header h;
    uint16_t major;
    uint16_t minor;
    uint8_t mac[MAC_SIZE];
    uint8_t uuid[16];
};

/*! \brief universal beacon structure
 */
typedef union beacon {
    struct header h;
    struct ap ap;
    struct ble ble;
    struct cell cell;
} Beacon_t;

/*! \brief gnss/gnss
 */
typedef struct gnss {
    double lat;
    double lon;
    uint32_t hpe;
    float alt; // altitude
    uint32_t vpe;
    float speed;
    float bearing;
    uint32_t nsat;
    uint32_t age;
} Gnss_t;

/*! \brief each cacheline holds a copy of a scan and the server response
 */
typedef struct sky_cacheline {
    uint16_t num_beacons; /* number of beacons */
    uint16_t num_ap; /* number of AP beacons in list (0 == none) */
    time_t time;
    Beacon_t beacon[TOTAL_BEACONS]; /* beacons */
    Gnss_t gnss; /* GNSS info */
    Sky_location_t loc; /* Skyhook location */
} Sky_cacheline_t;

/*! \brief TBR states, 1) Disabled (not in use), 2) Unregistered, 3) Registered
 */
typedef enum sky_tbr_state {
    STATE_TBR_DISABLED, /* not configured for TBR */
    STATE_TBR_UNREGISTERED, /* need to register */
    STATE_TBR_REGISTERED /* we have a valid token */
} Sky_tbr_state_t;

/* Access the cache config parameters */
#define CONFIG(session, param) (session->config.param)

/*! \brief Server tunable config parameters
 */
typedef struct sky_config_pad {
    time_t last_config_time; /* time when the last new config was received */
    uint32_t total_beacons;
    uint32_t max_ap_beacons;
    uint32_t cache_match_threshold;
    uint32_t cache_age_threshold;
    uint32_t cache_beacon_threshold;
    uint32_t cache_neg_rssi_threshold;
    uint32_t cache_match_all_threshold;
    uint32_t cache_match_used_threshold;
    uint32_t max_vap_per_ap;
    uint32_t max_vap_per_rq;
    /* add more configuration params here */
} Sky_config_t;

/*! \brief Session Context - holds parameters defined when Libel is opened and the cachelines
 */
typedef struct sky_session {
    Sky_header_t header; /* magic, size, timestamp, crc32 */
<<<<<<< HEAD
    bool sky_open_flag; /* true if sky_open() has been called by user */
    Sky_randfn_t sky_rand_bytes; /* User rand_bytes fn */
    Sky_loggerfn_t sky_logf; /* User logging fn */
    Sky_log_level_t sky_min_level; /* User log level */
    Sky_timefn_t sky_time; /* User time fn */
    void *sky_plugins; /* root of registered plugin list */
    uint32_t sky_id_len; /* device ID num_beacons */
    uint8_t sky_device_id[MAX_DEVICE_ID]; /* device ID */
    uint32_t sky_token_id; /* TBR token ID */
    uint32_t sky_ul_app_data_len; /* uplink app data length */
    uint8_t sky_ul_app_data[SKY_MAX_UL_APP_DATA]; /* uplink app data */
    uint32_t sky_dl_app_data_len; /* downlink app data length */
    uint8_t sky_dl_app_data[SKY_MAX_DL_APP_DATA]; /* downlink app data */
    char sky_sku[MAX_SKU_LEN + 1]; /* product family ID */
    uint16_t sky_cc; /* Optional Country Code (0 = unused) */
=======
    bool open_flag; /* true if sky_open() has been called by user */
    Sky_randfn_t rand_bytes; /* User rand_bytes fn */
    Sky_loggerfn_t logf; /* User logging fn */
    Sky_log_level_t min_level; /* User log level */
    Sky_timefn_t timefn; /* User time fn */
    bool report_cache; /* send cached or request beacons */
    void *plugins; /* root of registered plugin list */
    uint32_t id_len; /* device ID num_beacons */
    uint8_t device_id[MAX_DEVICE_ID]; /* device ID */
    uint32_t token_id; /* TBR token ID */
    uint32_t ul_app_data_len; /* uplink app data length */
    uint8_t ul_app_data[SKY_MAX_UL_APP_DATA]; /* uplink app data */
    uint32_t dl_app_data_len; /* downlink app data length */
    uint8_t dl_app_data[SKY_MAX_DL_APP_DATA]; /* downlink app data */
    char sku[MAX_SKU_LEN + 1]; /* product family ID */
    uint16_t cc; /* Optional Country Code (0 = unused) */
>>>>>>> 6a1126d7
    Sky_errno_t backoff; /* last auth error */
    uint32_t partner_id; /* partner ID */
    uint8_t aes_key[AES_KEYLEN]; /* aes key */
#if CACHE_SIZE
    int num_cachelines; /* number of cachelines */
    Sky_cacheline_t cacheline[CACHE_SIZE]; /* beacons */
#endif
    Sky_config_t config; /* dynamic config parameters */
    uint8_t cache_hits; /* count the client cache hits */
} Sky_session_t;

/*! \brief Request Context - temporary space used to build a request
 */
typedef struct sky_ctx {
    Sky_header_t header; /* magic, size, timestamp, crc32 */
    uint16_t num_beacons; /* number of beacons in list (0 == none) */
    uint16_t num_ap; /* number of AP beacons in list (0 == none) */
    Beacon_t beacon[TOTAL_BEACONS + 1]; /* beacon data */
<<<<<<< HEAD
    Gps_t gps; /* GNSS info */
    bool hit; /* status of search of cache for match to new scan (true/false) */
    int16_t get_from; /* cacheline with best match to scan (-1 if none) */
    int16_t save_to; /* cacheline with best match for saving server location and scan */
=======
    Gnss_t gnss; /* GNSS info */
    int16_t get_from; /* cacheline with good match to scan (-1 for miss) */
    int16_t save_to; /* cacheline with best match for saving scan*/
>>>>>>> 6a1126d7
    Sky_session_t *session;
    Sky_tbr_state_t auth_state; /* tbr disabled, need to register or got token */
    uint32_t sky_dl_app_data_len; /* downlink app data length */
    uint8_t sky_dl_app_data[SKY_MAX_DL_APP_DATA]; /* downlink app data */
} Sky_ctx_t;

Sky_status_t add_beacon(Sky_ctx_t *ctx, Sky_errno_t *sky_errno, Beacon_t *b);
int ap_beacon_in_vg(Sky_ctx_t *ctx, Beacon_t *va, Beacon_t *vb, Sky_beacon_property_t *prop);
bool beacon_in_cache(Sky_ctx_t *ctx, Beacon_t *b, Sky_beacon_property_t *prop);
bool beacon_in_cacheline(
    Sky_ctx_t *ctx, Beacon_t *b, Sky_cacheline_t *cl, Sky_beacon_property_t *prop);
int serving_cell_changed(Sky_ctx_t *ctx, Sky_cacheline_t *cl);
int cached_gnss_worse(Sky_ctx_t *ctx, Sky_cacheline_t *cl);
int find_oldest(Sky_ctx_t *ctx);
int search_cache(Sky_ctx_t *ctx);
Sky_status_t remove_beacon(Sky_ctx_t *ctx, int index);

#endif<|MERGE_RESOLUTION|>--- conflicted
+++ resolved
@@ -225,29 +225,11 @@
  */
 typedef struct sky_session {
     Sky_header_t header; /* magic, size, timestamp, crc32 */
-<<<<<<< HEAD
-    bool sky_open_flag; /* true if sky_open() has been called by user */
-    Sky_randfn_t sky_rand_bytes; /* User rand_bytes fn */
-    Sky_loggerfn_t sky_logf; /* User logging fn */
-    Sky_log_level_t sky_min_level; /* User log level */
-    Sky_timefn_t sky_time; /* User time fn */
-    void *sky_plugins; /* root of registered plugin list */
-    uint32_t sky_id_len; /* device ID num_beacons */
-    uint8_t sky_device_id[MAX_DEVICE_ID]; /* device ID */
-    uint32_t sky_token_id; /* TBR token ID */
-    uint32_t sky_ul_app_data_len; /* uplink app data length */
-    uint8_t sky_ul_app_data[SKY_MAX_UL_APP_DATA]; /* uplink app data */
-    uint32_t sky_dl_app_data_len; /* downlink app data length */
-    uint8_t sky_dl_app_data[SKY_MAX_DL_APP_DATA]; /* downlink app data */
-    char sky_sku[MAX_SKU_LEN + 1]; /* product family ID */
-    uint16_t sky_cc; /* Optional Country Code (0 = unused) */
-=======
     bool open_flag; /* true if sky_open() has been called by user */
     Sky_randfn_t rand_bytes; /* User rand_bytes fn */
     Sky_loggerfn_t logf; /* User logging fn */
     Sky_log_level_t min_level; /* User log level */
     Sky_timefn_t timefn; /* User time fn */
-    bool report_cache; /* send cached or request beacons */
     void *plugins; /* root of registered plugin list */
     uint32_t id_len; /* device ID num_beacons */
     uint8_t device_id[MAX_DEVICE_ID]; /* device ID */
@@ -258,7 +240,6 @@
     uint8_t dl_app_data[SKY_MAX_DL_APP_DATA]; /* downlink app data */
     char sku[MAX_SKU_LEN + 1]; /* product family ID */
     uint16_t cc; /* Optional Country Code (0 = unused) */
->>>>>>> 6a1126d7
     Sky_errno_t backoff; /* last auth error */
     uint32_t partner_id; /* partner ID */
     uint8_t aes_key[AES_KEYLEN]; /* aes key */
@@ -277,16 +258,10 @@
     uint16_t num_beacons; /* number of beacons in list (0 == none) */
     uint16_t num_ap; /* number of AP beacons in list (0 == none) */
     Beacon_t beacon[TOTAL_BEACONS + 1]; /* beacon data */
-<<<<<<< HEAD
-    Gps_t gps; /* GNSS info */
+    Gnss_t gnss; /* GNSS info */
     bool hit; /* status of search of cache for match to new scan (true/false) */
-    int16_t get_from; /* cacheline with best match to scan (-1 if none) */
-    int16_t save_to; /* cacheline with best match for saving server location and scan */
-=======
-    Gnss_t gnss; /* GNSS info */
     int16_t get_from; /* cacheline with good match to scan (-1 for miss) */
     int16_t save_to; /* cacheline with best match for saving scan*/
->>>>>>> 6a1126d7
     Sky_session_t *session;
     Sky_tbr_state_t auth_state; /* tbr disabled, need to register or got token */
     uint32_t sky_dl_app_data_len; /* downlink app data length */
