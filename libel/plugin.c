/*! \file plugins/plugin.c
 *  \brief utilities - Skyhook Embedded Library
 *
 * Copyright (c) 2020 Skyhook, Inc.
 *
 * Permission is hereby granted, free of charge, to any person obtaining a copy
 * of this software and associated documentation files (the "Software"), to
 * deal in the Software without restriction, including without limitation the
 * rights to use, copy, modify, merge, publish, distribute, sublicense, and/or
 * sell copies of the Software, and to permit persons to whom the Software is
 * furnished to do so, subject to the following conditions:
 *
 * The above copyright notice and this permission notice shall be included in
 * all copies or substantial portions of the Software.
 *
 * THE SOFTWARE IS PROVIDED "AS IS", WITHOUT WARRANTY OF ANY KIND, EXPRESS OR
 * IMPLIED, INCLUDING BUT NOT LIMITED TO THE WARRANTIES OF MERCHANTABILITY,
 * FITNESS FOR A PARTICULAR PURPOSE AND NONINFRINGEMENT. IN NO EVENT SHALL THE
 * AUTHORS OR COPYRIGHT HOLDERS BE LIABLE FOR ANY CLAIM, DAMAGES OR OTHER
 * LIABILITY, WHETHER IN AN ACTION OF CONTRACT, TORT OR OTHERWISE, ARISING
 * FROM, OUT OF OR IN CONNECTION WITH THE SOFTWARE OR THE USE OR OTHER DEALINGS
 * IN THE SOFTWARE.
 *
 */
#include <stdbool.h>
#include <string.h>
#include <time.h>
#include <math.h>
#include <stdio.h>
#include <stdarg.h>
#define SKY_LIBEL
#include "libel.h"

/* Uncomment VERBOSE_DEBUG to enable extra logging */
// #define VERBOSE_DEBUG

/*! \brief add a plugin table to the list of plugins
 *
 *  @param ctx Skyhook request context
 *  @param code the sky_errno_t code to return
 *  @param table the table for the next plugin to add
 *
 *  @return sky_status_t SKY_SUCCESS (if code is SKY_ERROR_NONE) or SKY_ERROR
 */
Sky_status_t sky_plugin_add(Sky_plugin_table_t **root, Sky_plugin_table_t *table)
{
    Sky_plugin_table_t *p;

    /* check args are sane */
    if (table == NULL || table->magic != SKY_MAGIC || root == NULL)
        return SKY_ERROR;

    if (*root == NULL) { /* if list was empty, add first entry */
        *root = table;
        table->next = NULL;
        p = table;
        return SKY_SUCCESS;
    }
    p = *root; /* pick up first entry */

    /* find end of list of plugins */
    while (p) {
        if (p->magic != SKY_MAGIC) {
            /* table seems corrupt */
            return SKY_ERROR;
        } else if (p == table) {
            /* if plugin already registered, do nothing */
            return SKY_SUCCESS;
        } else if (p->next == NULL) {
            /* add new table to end of linked list */
            p->next = table;
            /* mark new end of linked list */
            table->next = NULL;
            return SKY_SUCCESS;
        }
        /* keep looking for end of linked list */
        p = p->next;
    }

    /* should never get here */
    return SKY_ERROR;
}

/*! \brief call the equal operation in the registered plugins
 *
 *  @param ctx Skyhook request context
 *  @param code the sky_errno_t code to return
 *  @param op the operation index
 *
 *  @return sky_status_t SKY_SUCCESS (if code is SKY_ERROR_NONE) or SKY_ERROR
 */
Sky_status_t sky_plugin_equal(Sky_ctx_t *ctx, Sky_errno_t *sky_errno, Beacon_t *a, Beacon_t *b,
    Sky_beacon_property_t *prop, int *diff)
{
    Sky_plugin_table_t *p;
    Sky_status_t ret = SKY_ERROR;

    if (!validate_workspace(ctx)) {
        LOGFMT(ctx, SKY_LOG_LEVEL_ERROR, "invalid workspace");
        return set_error_status(sky_errno, SKY_ERROR_BAD_WORKSPACE);
    }

    p = ctx->plugin;
    while (p) {
<<<<<<< HEAD
        ret = (*p->equal)(ctx, a, b, prop, diff);
=======
        if (p->equal)
            ret = p->equal(ctx, a, b, prop);
>>>>>>> fbf3f8ad
#ifdef VERBOSE_DEBUG
        LOGFMT(ctx, SKY_LOG_LEVEL_DEBUG, "%s returned %s", p->name,
            (ret == SKY_SUCCESS) ? "Success" :
            (ret == SKY_FAILURE) ? "Failure" :
                                   "Error");
#endif
        if (ret != SKY_ERROR) {
            set_error_status(sky_errno, SKY_ERROR_NONE);
            return ret;
        }
        p = p->next; /* move on to next plugin */
    }
    return set_error_status(sky_errno, SKY_ERROR_NO_PLUGIN);
}

/*! \brief call the remove_worst operation in the registered plugins
 *
 *  @param ctx Skyhook request context
 *  @param code the sky_errno_t code to return
 *
 *  @return sky_status_t SKY_SUCCESS (if code is SKY_ERROR_NONE) or SKY_ERROR
 */
Sky_status_t sky_plugin_remove_worst(Sky_ctx_t *ctx, Sky_errno_t *sky_errno)
{
    Sky_plugin_table_t *p = ctx->plugin;
    Sky_status_t ret = SKY_ERROR;

    if (!validate_workspace(ctx)) {
        LOGFMT(ctx, SKY_LOG_LEVEL_ERROR, "invalid workspace");
        return set_error_status(sky_errno, SKY_ERROR_BAD_WORKSPACE);
    }

    while (p) {
        if (p->remove_worst)
            ret = (*p->remove_worst)(ctx);
#ifdef VERBOSE_DEBUG
        LOGFMT(ctx, SKY_LOG_LEVEL_DEBUG, "%s returned %s", p->name,
            (ret == SKY_SUCCESS) ? "Success" :
            (ret == SKY_FAILURE) ? "Failure" :
                                   "Error");
#endif
        if (ret != SKY_ERROR) {
            set_error_status(sky_errno, SKY_ERROR_NONE);
            return ret;
        }
        p = (Sky_plugin_table_t *)p->next; /* move on to next plugin */
    }
    return set_error_status(sky_errno, SKY_ERROR_NO_PLUGIN);
}

/*! \brief call the cache_match operation in the registered plugins
 *
 *  @param ctx Skyhook request context
 *  @param code the sky_errno_t code to return
 *  @param op the operation index
 *
 *  @return sky_status_t SKY_SUCCESS (if code is SKY_ERROR_NONE) or SKY_ERROR
 */
Sky_status_t sky_plugin_get_matching_cacheline(Sky_ctx_t *ctx, Sky_errno_t *sky_errno, int *idx)
{
    Sky_plugin_table_t *p = ctx->plugin;
    Sky_status_t ret = SKY_ERROR;

    if (!validate_workspace(ctx)) {
        LOGFMT(ctx, SKY_LOG_LEVEL_ERROR, "invalid workspace");
        return set_error_status(sky_errno, SKY_ERROR_BAD_WORKSPACE);
    }

    while (p) {
        if (p->cache_match)
            ret = (*p->cache_match)(ctx, idx);
#ifdef VERBOSE_DEBUG
        LOGFMT(ctx, SKY_LOG_LEVEL_DEBUG, "%s returned %s", p->name,
            (ret == SKY_SUCCESS) ? "Success" :
            (ret == SKY_FAILURE) ? "Failure" :
                                   "Error");
#endif
        if (ret != SKY_ERROR) {
            set_error_status(sky_errno, SKY_ERROR_NONE);
            return ret;
        }
        p = (Sky_plugin_table_t *)p->next; /* move on to next plugin */
    }
    return set_error_status(sky_errno, SKY_ERROR_NO_PLUGIN);
}

/*! \brief call the add_to_cache operation in the registered plugins
 *
 *  @param ctx Skyhook request context
 *  @param code the sky_errno_t code to return
 *  @param op the operation index
 *
 *  @return sky_status_t SKY_SUCCESS (if code is SKY_ERROR_NONE) or SKY_ERROR
 */
Sky_status_t sky_plugin_add_to_cache(Sky_ctx_t *ctx, Sky_errno_t *sky_errno, Sky_location_t *loc)
{
    Sky_plugin_table_t *p = ctx->plugin;
    Sky_status_t ret = SKY_ERROR;

    if (!validate_workspace(ctx)) {
        LOGFMT(ctx, SKY_LOG_LEVEL_ERROR, "invalid workspace");
        return set_error_status(sky_errno, SKY_ERROR_BAD_WORKSPACE);
    }

    while (p) {
        if (p->add_to_cache)
            ret = (*p->add_to_cache)(ctx, loc);
#ifdef VERBOSE_DEBUG
        LOGFMT(ctx, SKY_LOG_LEVEL_DEBUG, "%s returned %s", p->name,
            (ret == SKY_SUCCESS) ? "Success" :
            (ret == SKY_FAILURE) ? "Failure" :
                                   "Error");
#endif
        if (ret != SKY_ERROR) {
            set_error_status(sky_errno, SKY_ERROR_NONE);
            return ret;
        }
        p = (Sky_plugin_table_t *)p->next; /* move on to next plugin */
    }
    return set_error_status(sky_errno, SKY_ERROR_NO_PLUGIN);
}

#ifdef UNITTESTS

static Sky_status_t operation_add_to_cache(Sky_ctx_t *ctx, Sky_location_t *loc)
{
    (void)ctx;
    (void)loc;
    return SKY_ERROR;
}

BEGIN_TESTS(plugin_test)
GROUP("sky_plugin_equal");

TEST("should return SKY_SUCCESS when 2 identical beacons and NULL prop are passed", ctx, {
    AP(a, "ABCDEFAACCDD", 1605291372, -108, 4433, true);
    AP(b, "ABCDEFAACCDD", 1605291372, -108, 4433, true);
    Sky_errno_t sky_errno;

    ASSERT(SKY_SUCCESS == sky_plugin_equal(ctx, &sky_errno, &a, &b, NULL, NULL));
});

TEST("should return SKY_SUCCESS when 2 identical beacons and prop.in_cache is true", ctx, {
    AP(a, "ABCDEFAACCDD", 1605291372, -108, 4433, true);
    AP(b, "ABCDEFAACCDD", 1605291372, -108, 4433, true);
    Sky_errno_t sky_errno;
    Sky_beacon_property_t prop = { false, false };
    int diff = 9999;
    b.ap.property.in_cache = true;

    ASSERT((SKY_SUCCESS == sky_plugin_equal(ctx, &sky_errno, &a, &b, &prop, &diff)) &&
           prop.in_cache && diff < 0);
});

TEST("should return SKY_FAILURE with 2 different AP and diff -2334", ctx, {
    AP(a, "ABCDEFAACCDD", 1605291372, -108, 4433, false);
    AP(b, "ABCDEFAACCEE", 1605291372, -78, 422, true);
    Sky_errno_t sky_errno;
    Sky_beacon_property_t prop = { false, false };
    int diff = 9999;
    b.ap.property.in_cache = true;

    ASSERT((SKY_FAILURE == sky_plugin_equal(ctx, &sky_errno, &a, &b, &prop, &diff)) &&
           !prop.in_cache && diff == -2334);
});

GROUP("sky_plugin_add");

TEST("should return SKY_ERROR if table is corrupt (magic != SKY_MAGIC) or root is NULL", ctx, {
    Sky_plugin_table_t *root = NULL;
    Sky_plugin_table_t table;
    table.magic = 0;
    ASSERT(SKY_ERROR == sky_plugin_add(&root, &table) &&
           SKY_ERROR == sky_plugin_add(&root, (Sky_plugin_table_t *)ctx));
});

TEST("should return SKY_ERROR if table or root pointer is NULL", ctx, {
    Sky_plugin_table_t *root = NULL;
    Sky_plugin_table_t table;
    ASSERT(SKY_ERROR == sky_plugin_add(NULL, NULL) && SKY_ERROR == sky_plugin_add(&root, NULL) &&
           SKY_ERROR == sky_plugin_add(NULL, &table));
});

TEST("should return SKY_SUCCESS if table is added twice to same list", ctx, {
    Sky_plugin_table_t *root = NULL;
    Sky_plugin_table_t table = {
        .next = NULL,
        .magic = SKY_MAGIC,
        .name = __FILE__,
    };

    ASSERT(SKY_SUCCESS == sky_plugin_add(&root, &table) &&
           SKY_SUCCESS == sky_plugin_add(&root, &table));
});

TEST("should return SKY_ERROR if no plugin operation found to provide result", ctx, {
    AP(a, "ABCDEFAACCDD", 1605291372, -108, 4433, true);
    AP(b, "ABCDEFAACCDD", 1605291372, -108, 4433, true);
    Sky_errno_t errno = SKY_ERROR_NONE;
    Sky_location_t loc = {
        0.0,
        0.0,
        0,
        0,
        0,
        0,
        0,
        0,
    };
    int idx = -1;
    Sky_plugin_table_t table1 = {
        .next = NULL,
        .magic = SKY_MAGIC,
        .name = "test1",
        .add_to_cache = operation_add_to_cache,
        .equal = NULL,
        .remove_worst = NULL,
        .cache_match = NULL,
    };
    Sky_plugin_table_t table2 = {
        .next = NULL,
        .magic = SKY_MAGIC,
        .name = "test2",
        .add_to_cache = NULL,
        .equal = NULL,
        .remove_worst = NULL,
        .cache_match = NULL,
    };

    /* clear registration of standard plugins */
    ctx->plugin = NULL;
    /* add single access table with empty operations */
    ASSERT(SKY_SUCCESS == sky_plugin_add((void *)&ctx->plugin, &table1));
    ASSERT(SKY_SUCCESS == sky_plugin_add((void *)&ctx->plugin, &table2));
    ASSERT((Sky_plugin_table_t *)ctx->plugin == &table1);
    ASSERT(((Sky_plugin_table_t *)ctx->plugin)->next == &table2);
    ASSERT(((Sky_plugin_table_t *)ctx->plugin)->next->next == NULL);
    ASSERT(SKY_ERROR == sky_plugin_add_to_cache(ctx, &errno, &loc));
    ASSERT(errno == SKY_ERROR_NO_PLUGIN);
    errno = SKY_ERROR_NONE;
    ASSERT(SKY_ERROR == sky_plugin_equal(ctx, &errno, &a, &b, NULL));
    ASSERT(errno == SKY_ERROR_NO_PLUGIN);
    errno = SKY_ERROR_NONE;
    ASSERT(SKY_ERROR == sky_plugin_remove_worst(ctx, &errno));
    ASSERT(errno == SKY_ERROR_NO_PLUGIN);
    errno = SKY_ERROR_NONE;
    ASSERT(SKY_ERROR == sky_plugin_get_matching_cacheline(ctx, &errno, &idx));
    ASSERT(errno == SKY_ERROR_NO_PLUGIN);
});

END_TESTS();

#endif<|MERGE_RESOLUTION|>--- conflicted
+++ resolved
@@ -102,12 +102,8 @@
 
     p = ctx->plugin;
     while (p) {
-<<<<<<< HEAD
-        ret = (*p->equal)(ctx, a, b, prop, diff);
-=======
         if (p->equal)
-            ret = p->equal(ctx, a, b, prop);
->>>>>>> fbf3f8ad
+            ret = p->equal(ctx, a, b, prop, diff);
 #ifdef VERBOSE_DEBUG
         LOGFMT(ctx, SKY_LOG_LEVEL_DEBUG, "%s returned %s", p->name,
             (ret == SKY_SUCCESS) ? "Success" :
