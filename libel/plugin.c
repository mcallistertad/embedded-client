--- conflicted
+++ resolved
@@ -31,17 +31,10 @@
 #define SKY_LIBEL
 #include "libel.h"
 
-<<<<<<< HEAD
-/* Uncomment VERBOSE_DEBUG to enable extra logging */
-// #ifndef VERBOSE_DEBUG
-// #define VERBOSE_DEBUG
-// #endif
-=======
 /* set VERBOSE_DEBUG to true to enable extra logging */
 #ifndef VERBOSE_DEBUG
 #define VERBOSE_DEBUG false
 #endif
->>>>>>> 5cbcc7aa
 
 /*! \brief add a plugin table to the list of plugins
  *
@@ -116,9 +109,8 @@
     p = ctx->plugin;
     while (p) {
         if (p->equal)
-<<<<<<< HEAD
             ret = p->equal(ctx, a, b, prop, equal);
-#ifdef VERBOSE_DEBUG
+#if VERBOSE_DEBUG
         LOGFMT(ctx, SKY_LOG_LEVEL_DEBUG, "%s returned %s", p->name,
             (ret == SKY_SUCCESS) ? "Success" : "Error");
 #endif
@@ -158,11 +150,7 @@
     while (p) {
         if (p->compare)
             ret = p->compare(ctx, a, b, diff);
-#ifdef VERBOSE_DEBUG
-=======
-            ret = p->equal(ctx, a, b, prop);
 #if VERBOSE_DEBUG
->>>>>>> 5cbcc7aa
         LOGFMT(ctx, SKY_LOG_LEVEL_DEBUG, "%s returned %s", p->name,
             (ret == SKY_SUCCESS) ? "Success" : "Error");
 #endif
