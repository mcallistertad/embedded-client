--- conflicted
+++ resolved
@@ -207,61 +207,6 @@
 #ifdef UNITTESTS
 
 BEGIN_TESTS(plugin_test)
-<<<<<<< HEAD
-{
-    GROUP("sky_plugin_equal");
-
-    TEST("should return SKY_SUCCESS when 2 identical beacons and NULL prop are passed", ctx, {
-        AP(a, "ABCDEFAACCDD", 1605291372, -108, 4433, true);
-        AP(b, "ABCDEFAACCDD", 1605291372, -108, 4433, true);
-        Sky_errno_t sky_errno;
-
-        ASSERT(SKY_SUCCESS == sky_plugin_equal(ctx, &sky_errno, &a, &b, NULL));
-    });
-
-    TEST("should return SKY_SUCCESS when 2 identical beacons and prop.in_cache is true", ctx, {
-        AP(a, "ABCDEFAACCDD", 1605291372, -108, 4433, true);
-        AP(b, "ABCDEFAACCDD", 1605291372, -108, 4433, true);
-        Sky_errno_t sky_errno;
-        Sky_beacon_property_t prop = { false, false };
-        b.ap.property.in_cache = true;
-
-        ASSERT((SKY_SUCCESS == sky_plugin_equal(ctx, &sky_errno, &a, &b, &prop)) && prop.in_cache);
-    });
-
-    GROUP("sky_plugin_add");
-
-    TEST("should return SKY_ERROR if table is corrupt (magic != SKY_MAGIC) or root is NULL", ctx, {
-        Sky_plugin_table_t *root = NULL;
-        Sky_plugin_table_t table;
-        table.magic = 0;
-        ASSERT(SKY_ERROR == sky_plugin_add(&root, &table) &&
-               SKY_ERROR == sky_plugin_add(&root, (Sky_plugin_table_t *)ctx));
-    });
-
-    TEST("should return SKY_ERROR if table or root pointer is NULL", ctx, {
-        Sky_plugin_table_t *root = NULL;
-        Sky_plugin_table_t table;
-        ASSERT(SKY_ERROR == sky_plugin_add(NULL, NULL) &&
-               SKY_ERROR == sky_plugin_add(&root, NULL) &&
-               SKY_ERROR == sky_plugin_add(NULL, &table));
-    });
-
-    TEST("should return SKY_SUCCESS if table is added twice to same list", ctx, {
-        Sky_plugin_table_t *root = NULL;
-        Sky_plugin_table_t table = {
-            .next = NULL,
-            .magic = SKY_MAGIC,
-            .name = __FILE__,
-        };
-
-        ASSERT(SKY_SUCCESS == sky_plugin_add(&root, &table) &&
-               SKY_SUCCESS == sky_plugin_add(&root, &table));
-    });
-
-    END_TESTS();
-}
-=======
 GROUP("sky_plugin_equal");
 
 TEST("should return SKY_SUCCESS when 2 identical beacons and NULL prop are passed", ctx, {
@@ -312,6 +257,5 @@
 });
 
 END_TESTS();
->>>>>>> f7ca991e
 
 #endif