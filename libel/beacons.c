--- conflicted
+++ resolved
@@ -384,121 +384,6 @@
 }
 #endif
 
-/*! \brief test serving cell in request context has changed from that in cache
- *
- *  Cells are in priority order
- *
- *  @param ctx Skyhook request context
-<<<<<<< HEAD
- *  @param cl the cacheline to count in
-=======
- *  @param bA pointer to beacon A
- *  @param wb pointer to beacon B
- *
- *  @return true if match or false and set diff
- *   diff is 0 if beacons can't be compared
- *           +ve if beacon A is better
- *           -ve if beacon B is better
- */
-static bool beacon_compare(Sky_ctx_t *ctx, Beacon_t *new, Beacon_t *wb, int *diff)
-{
-    Sky_status_t equality = SKY_ERROR;
-    bool ret = false;
-    int better = 1; // beacon B is better (-ve), or A is better (+ve)
-
-    if (!ctx || !new || !wb) {
-        LOGFMT(ctx, SKY_LOG_LEVEL_ERROR, "bad params");
-        if (diff)
-            *diff = 0; /* can't compare */
-        return false;
-    }
-
-    /* if beacons can't be compared for equality (different types), order like this */
-    if ((equality = sky_plugin_equal(ctx, NULL, new, wb, NULL)) == SKY_ERROR) {
-        if (new->h.connected != wb->h.connected)
-            /* connected is best */
-            better = new->h.connected ? 1 : -1;
-        if (is_cell_nmr(new) != is_cell_nmr(wb))
-            /* fully qualified is next */
-            better = (!is_cell_nmr(new) ? 1 : -1);
-        else
-            /* then type which increase in value as they become lower priority */
-            /* so we have to invert the sign of the comparison value */
-            better = -(new->h.type - wb->h.type);
-#ifdef VERBOSE_DEBUG
-        dump_beacon(ctx, "A: ", new, __FILE__, __FUNCTION__);
-        dump_beacon(ctx, "B: ", wb, __FILE__, __FUNCTION__);
-        LOGFMT(ctx, SKY_LOG_LEVEL_DEBUG, "Different types %d (%s)", better,
-            better < 0 ? "B is better" : "A is better");
-#endif
-    } else if (equality == SKY_SUCCESS) // if beacons are equivalent, return true
-        ret = true;
-    else {
-        /* if the beacons can be compared and are not equivalent, determine which is better */
-        if (new->h.type == SKY_BEACON_AP || new->h.type == SKY_BEACON_BLE) {
-            /* Compare APs by rssi */
-            if (EFFECTIVE_RSSI(new->h.rssi) != EFFECTIVE_RSSI(wb->h.rssi)) {
-                better = EFFECTIVE_RSSI(new->h.rssi) - EFFECTIVE_RSSI(wb->h.rssi);
-#ifdef VERBOSE_DEBUG
-                LOGFMT(ctx, SKY_LOG_LEVEL_DEBUG, "WiFi rssi score %d (%s)", better,
-                    better < 0 ? "B is better" : "A is better");
-#endif
-            } else
-                /* vg with most members is better */
-                better = new->ap.vg_len - wb->ap.vg_len;
-        } else {
-#ifdef VERBOSE_DEBUG
-            dump_beacon(ctx, "A: ", new, __FILE__, __FUNCTION__);
-            dump_beacon(ctx, "B: ", wb, __FILE__, __FUNCTION__);
-#endif
-            /* Compare cells of same type - priority is connected, non-nmr, youngest, or stongest */
-            if (new->h.connected || wb->h.connected) {
-                better = (new->h.connected ? 1 : -1);
-#ifdef VERBOSE_DEBUG
-                LOGFMT(ctx, SKY_LOG_LEVEL_DEBUG, "cell connected score %d (%s)", better,
-                    better < 0 ? "B is better" : "A is better");
-#endif
-            } else if (is_cell_nmr(new) != is_cell_nmr(wb)) {
-                /* fully qualified is best */
-                better = (!is_cell_nmr(new) ? 1 : -1);
-#ifdef VERBOSE_DEBUG
-                LOGFMT(ctx, SKY_LOG_LEVEL_DEBUG, "cell nmr score %d (%s)", better,
-                    better < 0 ? "B is better" : "A is better");
-#endif
-            } else if (new->h.age != wb->h.age) {
-                /* youngest is best */
-                better = -(new->h.age - wb->h.age);
-#ifdef VERBOSE_DEBUG
-                LOGFMT(ctx, SKY_LOG_LEVEL_DEBUG, "cell age score %d (%s)", better,
-                    better < 0 ? "B is better" : "A is better");
-#endif
-            } else if (EFFECTIVE_RSSI(new->h.rssi) != EFFECTIVE_RSSI(wb->h.rssi)) {
-                /* highest signal strength is best */
-                better = EFFECTIVE_RSSI(new->h.rssi) - EFFECTIVE_RSSI(wb->h.rssi);
-#ifdef VERBOSE_DEBUG
-                LOGFMT(ctx, SKY_LOG_LEVEL_DEBUG, "cell signal strength score %d (%s)", better,
-                    better < 0 ? "B is better" : "A is better");
-#endif
-            } else {
-                better = 1;
-#ifdef VERBOSE_DEBUG
-                LOGFMT(ctx, SKY_LOG_LEVEL_DEBUG, "cell similar, pick one (%s)",
-                    better < 0 ? "B is better" : "A is better");
-#endif
-            }
-        }
-    }
-
-    if (!ret && diff)
-        *diff = better;
-
-#ifdef VERBOSE_DEBUG
-    if (ret)
-        LOGFMT(ctx, SKY_LOG_LEVEL_DEBUG, "Beacons match");
-#endif
-    return ret;
-}
-
 /*! \brief test whether gnss in new scan is preferable to that in cache
  *
  *  if new scan has better gnss that that in cache, it is better to update cache
@@ -523,7 +408,7 @@
 
     /* in future, this condition could take accuracy into account */
     /* Reject cached fix if new scan contains gnss and cache does not */
-    if (has_gps(ctx) && !has_gps(cl)) {
+    if (has_gnss(ctx) && !has_gnss(cl)) {
 #ifdef VERBOSE_DEBUG
         LOGFMT(ctx, SKY_LOG_LEVEL_DEBUG, "cache miss! Cacheline has no gnss!");
 #endif
@@ -533,7 +418,6 @@
 }
 
 /*! \brief test serving cell in workspace has changed from that in cache
->>>>>>> 6ead6ba1
  *
  *  @return true or false
  *
