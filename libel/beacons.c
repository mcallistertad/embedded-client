/*! \file libel/beacons.c
 *  \brief utilities - Skyhook Embedded Library
 *
 * Copyright (c) 2020 Skyhook, Inc.
 *
 * Permission is hereby granted, free of charge, to any person obtaining a copy
 * of this software and associated documentation files (the "Software"), to
 * deal in the Software without restriction, including without limitation the
 * rights to use, copy, modify, merge, publish, distribute, sublicense, and/or
 * sell copies of the Software, and to permit persons to whom the Software is
 * furnished to do so, subject to the following conditions:
 *
 * The above copyright notice and this permission notice shall be included in
 * all copies or substantial portions of the Software.
 *
 * THE SOFTWARE IS PROVIDED "AS IS", WITHOUT WARRANTY OF ANY KIND, EXPRESS OR
 * IMPLIED, INCLUDING BUT NOT LIMITED TO THE WARRANTIES OF MERCHANTABILITY,
 * FITNESS FOR A PARTICULAR PURPOSE AND NONINFRINGEMENT. IN NO EVENT SHALL THE
 * AUTHORS OR COPYRIGHT HOLDERS BE LIABLE FOR ANY CLAIM, DAMAGES OR OTHER
 * LIABILITY, WHETHER IN AN ACTION OF CONTRACT, TORT OR OTHERWISE, ARISING
 * FROM, OUT OF OR IN CONNECTION WITH THE SOFTWARE OR THE USE OR OTHER DEALINGS
 * IN THE SOFTWARE.
 *
 */
#include <stdbool.h>
#include <string.h>
#include <time.h>
#include <math.h>
#include <stdio.h>
<<<<<<< HEAD
#define SKY_LIBEL
=======
#include <limits.h>
#define SKY_LIBEL 1
>>>>>>> 977eabdd
#include "libel.h"

/* Uncomment VERBOSE_DEBUG to enable extra logging */
// #define VERBOSE_DEBUG

#define MIN(x, y) ((x) > (y) ? (y) : (x))
#define EFFECTIVE_RSSI(b) ((b) == -1 ? (-127) : (b))
#define PUT_IN_CACHE true
#define GET_FROM_CACHE false

static bool beacon_compare(Sky_ctx_t *ctx, Beacon_t *new, Beacon_t *wb, int *diff);

/*! \brief shuffle list to remove the beacon at index
 *
 *  @param ctx Skyhook request context
 *  @param index 0 based index of AP to remove
 *
 *  @return sky_status_t SKY_SUCCESS (if code is SKY_ERROR_NONE) or SKY_ERROR
 */
Sky_status_t remove_beacon(Sky_ctx_t *ctx, int index)
{
    if (index >= NUM_BEACONS(ctx))
        return SKY_ERROR;

    if (ctx->beacon[index].h.type == SKY_BEACON_AP)
        NUM_APS(ctx) -= 1;
    if (ctx->connected == index)
        ctx->connected = -1;
    else if (index < ctx->connected)
        // Removed beacon precedes the connected one, so update its index.
        ctx->connected--;

    memmove(&ctx->beacon[index], &ctx->beacon[index + 1],
        sizeof(Beacon_t) * (NUM_BEACONS(ctx) - index - 1));
    LOGFMT(ctx, SKY_LOG_LEVEL_DEBUG, "idx:%d", index);
    NUM_BEACONS(ctx) -= 1;
#ifdef VERBOSE_DEBUG
    DUMP_WORKSPACE(ctx);
#endif
    return SKY_SUCCESS;
}

/*! \brief insert beacon in list based on type and AP rssi
 *
 *  @param ctx Skyhook request context
 *  @param sky_errno pointer to errno
 *  @param b beacon to add
 *  @param index pointer where to save the insert position
 *
 *  @return sky_status_t SKY_SUCCESS (if code is SKY_ERROR_NONE) or SKY_ERROR
 */
<<<<<<< HEAD
Sky_status_t insert_beacon(Sky_ctx_t *ctx, Sky_errno_t *sky_errno, Beacon_t *b, int *index)
=======
static Sky_status_t insert_beacon(
    Sky_ctx_t *ctx, Sky_errno_t *sky_errno, Beacon_t *b, bool is_connected, int *index)
>>>>>>> 977eabdd
{
    int j, diff = 0;

    /* sanity checks */
    if (!validate_workspace(ctx) || b->h.magic != BEACON_MAGIC || b->h.type >= SKY_BEACON_MAX) {
        LOGFMT(ctx, SKY_LOG_LEVEL_ERROR, "Invalid params. Beacon type %s", sky_pbeacon(b));
        return set_error_status(sky_errno, SKY_ERROR_BAD_PARAMETERS);
    }

    /* check for duplicate */
    if (!is_cell_type(b)) { /* If new beacon is AP or BLE */
        for (j = 0; j < NUM_APS(ctx); j++) {
            if (sky_plugin_equal(ctx, sky_errno, b, &ctx->beacon[j], NULL) == SKY_SUCCESS) {
                /* reject new beacon if already have serving AP, or it is older or weaker */
                if (ctx->beacon[j].h.connected) {
                    LOGFMT(ctx, SKY_LOG_LEVEL_WARNING, "Reject duplicate AP (not serving)");
                    return set_error_status(sky_errno, SKY_ERROR_NONE);
                } else if (b->h.connected && ctx->beacon[j].ap.vg_len) {
                    LOGFMT(ctx, SKY_LOG_LEVEL_WARNING, "Keep new duplicate AP (serving)");
                    ctx->beacon[j].h.connected = b->h.connected;
                    return set_error_status(sky_errno, SKY_ERROR_NONE);
                } else if (b->h.connected) {
                    LOGFMT(ctx, SKY_LOG_LEVEL_WARNING, "Keep new duplicate AP (serving)");
                    break; /* fall through to remove exiting duplicate */
                } else if (b->h.age > ctx->beacon[j].h.age) {
                    LOGFMT(ctx, SKY_LOG_LEVEL_WARNING, "Reject duplicate AP (older)");
                    return set_error_status(sky_errno, SKY_ERROR_NONE);
                } else if (b->h.age < ctx->beacon[j].h.age) {
                    LOGFMT(ctx, SKY_LOG_LEVEL_WARNING, "Keep new duplicate AP (younger)");
                    break; /* fall through to remove exiting duplicate */
                } else if (EFFECTIVE_RSSI(b->h.rssi) <= EFFECTIVE_RSSI(ctx->beacon[j].h.rssi)) {
                    LOGFMT(ctx, SKY_LOG_LEVEL_WARNING, "Reject duplicate AP (weaker)");
                    return set_error_status(sky_errno, SKY_ERROR_NONE);
                } else {
                    LOGFMT(ctx, SKY_LOG_LEVEL_DEBUG, "Keep new duplicate AP (stronger signal)");
                    break; /* fall through to remove exiting duplicate */
                }
            }
        }
        /* if a better duplicate was found, remove existing worse beacon */
        if (j < NUM_APS(ctx))
            remove_beacon(ctx, j);
    } else { /* If new beacon is one of the cell types */
        for (j = NUM_APS(ctx); j < NUM_BEACONS(ctx); j++) {
            if (sky_plugin_equal(ctx, sky_errno, b, &ctx->beacon[j], NULL) == SKY_SUCCESS) {
                /* reject new beacon if already have serving cell, or it is older or weaker */
                if (ctx->beacon[j].h.connected) {
                    LOGFMT(ctx, SKY_LOG_LEVEL_WARNING, "Reject duplicate cell (not serving)");
                    return set_error_status(sky_errno, SKY_ERROR_NONE);
                } else if (b->h.connected) {
                    LOGFMT(ctx, SKY_LOG_LEVEL_WARNING, "Keep new duplicate cell (serving)");
                    break; /* fall through to remove exiting duplicate */
                } else if (get_cell_age(b) > get_cell_age(&ctx->beacon[j])) {
                    LOGFMT(ctx, SKY_LOG_LEVEL_WARNING, "Reject duplicate cell (older)");
                    return set_error_status(sky_errno, SKY_ERROR_NONE);
                } else if (get_cell_age(b) < get_cell_age(&ctx->beacon[j])) {
                    LOGFMT(ctx, SKY_LOG_LEVEL_WARNING, "Keep new duplicate cell (younger)");
                    break; /* fall through to remove exiting duplicate */
                } else if (EFFECTIVE_RSSI(get_cell_rssi(b)) <=
                           EFFECTIVE_RSSI(get_cell_rssi(&ctx->beacon[j]))) {
                    LOGFMT(ctx, SKY_LOG_LEVEL_WARNING, "Reject duplicate cell (weaker)");
                    return set_error_status(sky_errno, SKY_ERROR_NONE);
                } else {
                    LOGFMT(ctx, SKY_LOG_LEVEL_DEBUG, "Keep new duplicate cell (stronger signal)");
                    break; /* fall through to remove exiting duplicate */
                }
            }
        }
        /* if a better duplicate was found, remove existing worse beacon */
        if (j < NUM_BEACONS(ctx))
            remove_beacon(ctx, j);
    }

<<<<<<< HEAD
    /* find correct position to insert based on type */
    for (j = 0; j < NUM_BEACONS(ctx); j++) {
        if (beacon_compare(ctx, b, &ctx->beacon[j], &diff) == false)
            if (diff >= 0) // stop if the new beacon is better
                break;
    }

    if (b->h.connected) {
        /* if new beacon is connected, update info about any previously connected */
        if (ctx->connected >= 0)
            ctx->beacon[ctx->connected].h.connected = false;
        ctx->connected = j;
    }
=======
    /* ignore connected flag for nmr beacons */
    if (is_connected && is_cell_nmr(b))
        is_connected = false;
    /* find correct position to insert based on type, AP and BLE first */
    for (i = 0; i < ctx->len; i++)
        if (ctx->beacon[i].h.type >= b->h.type ||
            (is_cell_type(&ctx->beacon[i]) && is_cell_type(b)))
            break;
>>>>>>> 977eabdd

    /* add beacon at the end */
    if (j == NUM_BEACONS(ctx)) {
        ctx->beacon[j] = *b;
        NUM_BEACONS(ctx)++;
    } else {
<<<<<<< HEAD
=======
        /* if AP, add in rssi order */
        if (b->h.type == SKY_BEACON_AP) {
            for (; i < ctx->ap_len; i++)
                if (ctx->beacon[i].h.type != SKY_BEACON_AP ||
                    NOMINAL_RSSI(b->ap.rssi) < NOMINAL_RSSI(ctx->beacon[i].ap.rssi))
                    break;
        } else if (is_cell_type(b)) {
            /* if Cell, insert in workspace based on these properties
             *  . by Full cell before nmr, if same then
             *  . by younger before older, if same then
             *  . by type, NR before lte before umts before cdma before gsm, if same then
             *  . lastly by strength (stronger before weaker)
             */
            for (; i < ctx->len; i++) {
                if (!is_cell_nmr(b) && is_cell_nmr(&ctx->beacon[i]))
                    break;
                else if (is_cell_nmr(b) == is_cell_nmr(&ctx->beacon[i])) {
                    if (get_cell_age(b) < get_cell_age(&ctx->beacon[i]))
                        break;
                    else if (get_cell_age(b) == get_cell_age(&ctx->beacon[i])) {
                        if (b->h.type < ctx->beacon[i].h.type)
                            break;
                        else if (b->h.type == ctx->beacon[i].h.type) {
                            if (NOMINAL_RSSI(get_cell_rssi(b)) >
                                NOMINAL_RSSI(get_cell_rssi(&ctx->beacon[i])))
                                break;
                        }
                    }
                }
            }
        }
>>>>>>> 977eabdd
        /* shift beacons to make room for the new one */
        memmove(&ctx->beacon[j + 1], &ctx->beacon[j], sizeof(Beacon_t) * (NUM_BEACONS(ctx) - j));
        ctx->beacon[j] = *b;
        NUM_BEACONS(ctx)++;
    }
    /* report back the position beacon was added */
    if (index != NULL)
        *index = j;

    LOGFMT(ctx, SKY_LOG_LEVEL_DEBUG, "Beacon type %s inserted idx: %d", sky_pbeacon(b), j);

<<<<<<< HEAD
    if (!b->h.connected && j <= ctx->connected)
        // New beacon was inserted before the connected one, and not connected so update its index.
=======
    /* Assume the first added cell is connected */
    if (is_connected || (is_cell_type(b) && !is_cell_nmr(b) && (ctx->len - ctx->ap_len) == 1))
        // New beacon is the connected one, so update index.
        ctx->connected = i;
    else if (i <= ctx->connected)
        // New beacon was inserted before the connected one, so update its index.
>>>>>>> 977eabdd
        ctx->connected++;

    if (b->h.type == SKY_BEACON_AP)
        NUM_APS(ctx)++;
    return SKY_SUCCESS;
}

/*! \brief add beacon to list in workspace context
 *
 *   if beacon is not AP and workspace is full (of non-AP), pick best one
 *   if beacon is AP,
 *    . reject a duplicate
 *    . for duplicates, keep newest and strongest
 *
 *   Insert new beacon in workspace
 *    . Add APs in order based on lowest to highest rssi value
 *    . Add cells after APs
 *
 *   If AP just added is known in cache,
 *    . set cached and copy Used property from cache
 *
 *   If AP just added fills workspace, remove one AP,
 *    . Remove one virtual AP if there is a match
 *    . If haven't removed one AP, remove one based on rssi distribution
 *
 *  @param ctx Skyhook request context
 *  @param sky_errno skyErrno is set to the error code
 *
 *  @return SKY_SUCCESS if beacon successfully added or SKY_ERROR
 */
<<<<<<< HEAD
Sky_status_t add_beacon(Sky_ctx_t *ctx, Sky_errno_t *sky_errno, Beacon_t *b)
=======
static Sky_status_t remove_worst_ap_by_rssi(Sky_ctx_t *ctx)
>>>>>>> 977eabdd
{
    int n, i = -1;
    Beacon_t *w, tmp;

<<<<<<< HEAD
    if (b->h.type == SKY_BEACON_AP) {
        if (!validate_mac(b->ap.mac, ctx))
            return set_error_status(sky_errno, SKY_ERROR_BAD_PARAMETERS);
    }

    /* if workspace has a connected beacon already, re-sort (not connected) it before adding a new connected beacon */
    if (ctx->connected != -1 && b->h.connected) {
        tmp = ctx->beacon[ctx->connected];
        tmp.h.connected = false;
        remove_beacon(ctx, ctx->connected);
        insert_beacon(ctx, sky_errno, &tmp, NULL);
        ctx->connected = -1;
=======
    if (ctx->ap_len <= CONFIG(ctx->cache, max_ap_beacons))
        return SKY_ERROR;

    /* what share of the range of rssi values does each beacon represent */
    band_range = (NOMINAL_RSSI(ctx->beacon[ctx->ap_len - 1].ap.rssi) -
                     NOMINAL_RSSI(ctx->beacon[0].ap.rssi)) /
                 ((float)ctx->ap_len - 1);

    /* if the rssi range is small, throw away middle beacon */

    if (band_range < 0.5) {
        /* search from middle of range looking for beacon not in cache */
        for (jump = 0, up_down = -1, i = ctx->ap_len / 2; i >= 0 && i < ctx->ap_len;
             jump++, i += up_down * jump, up_down = -up_down) {
            if (!ctx->beacon[i].ap.in_cache) {
                LOGFMT(ctx, SKY_LOG_LEVEL_DEBUG, "Warning: rssi range is small. %s beacon",
                    !jump ? "remove middle" : "remove non-cached")
                return remove_beacon(ctx, i);
            }
        }
        LOGFMT(ctx, SKY_LOG_LEVEL_DEBUG, "Warning: rssi range is small, remove cached beacon")
        return remove_beacon(ctx, ctx->ap_len / 2);
    }

    /* if beacon with min RSSI is below threshold, throw it out */
    if (NOMINAL_RSSI(ctx->beacon[0].ap.rssi) < -CONFIG(ctx->cache, cache_neg_rssi_threshold)) {
        LOGFMT(ctx, SKY_LOG_LEVEL_DEBUG, "Warning: remove beacon %d with very weak strength", 0)
        return remove_beacon(ctx, 0);
>>>>>>> 977eabdd
    }

    /* insert the beacon */
    n = ctx->len;
    if (insert_beacon(ctx, sky_errno, b, &i) == SKY_ERROR)
        return SKY_ERROR;
    if (n == ctx->len) // no beacon added, must be duplicate because there was no error
        return SKY_SUCCESS;

    /* Update the AP just added to workspace */
    w = &ctx->beacon[i];
    if (b->h.type == SKY_BEACON_AP) {
        if (!beacon_in_cache(ctx, b, &w->ap.property)) {
            w->ap.property.in_cache = false;
            w->ap.property.used = false;
        }
    }

    /* done if no filtering needed */
    if (NUM_APS(ctx) <= CONFIG(ctx->state, max_ap_beacons) &&
        (NUM_BEACONS(ctx) - NUM_APS(ctx) <=
            (CONFIG(ctx->state, total_beacons) - CONFIG(ctx->state, max_ap_beacons))))
        return SKY_SUCCESS;

#ifdef VERBOSE_DEBUG
    DUMP_WORKSPACE(ctx);
#endif
    /* beacon is AP and is subject to filtering */
    /* discard virtual duplicates of remove one based on rssi distribution */
    if (sky_plugin_remove_worst(ctx, sky_errno) == SKY_ERROR) {
        if (NUM_BEACONS(ctx) > CONFIG(ctx->state, total_beacons))
            LOGFMT(ctx, SKY_LOG_LEVEL_ERROR, "Unexpected failure removing worst beacon");
        return set_error_status(sky_errno, SKY_ERROR_INTERNAL);
    }
    DUMP_WORKSPACE(ctx);

    return SKY_SUCCESS;
}

<<<<<<< HEAD
/*! \brief check if a beacon is in cache
 *
 *   Scan all cachelines in the cache. 
 *   If the given beacon is found in the cache true is returned otherwise
 *   false. A beacon may appear in multiple cache lines.
 *   If prop is not NULL, algorithm searches all caches for best match
 *   (beacon with Used == true is best) otherwise, first match is returned
=======
/*! \brief try to reduce AP by filtering out the oldest one
 *
 *  @param ctx Skyhook request context
 *
 *  @return sky_status_t SKY_SUCCESS if beacon removed or SKY_ERROR
 */
static bool remove_worst_ap_by_age(Sky_ctx_t *ctx)
{
    int i;
    int oldest_idx = -1;
    uint32_t oldest_age = 0, youngest_age = UINT_MAX; /* age is in seconds, larger means older */

    if (ctx->ap_len <= CONFIG(ctx->cache, max_ap_beacons))
        return false;

    /* Find the youngest and oldest APs */
    for (i = 0; i < ctx->ap_len; i++) {
        if (ctx->beacon[i].ap.age < youngest_age) {
            youngest_age = ctx->beacon[i].ap.age;
        }
        if (ctx->beacon[i].ap.age > oldest_age) {
            oldest_age = ctx->beacon[i].ap.age;
            oldest_idx = i;
        }
    }

    /* if the oldest and youngest beacons have the same age,
     * there is nothing to do. Otherwise remove the oldest */
    if (youngest_age != oldest_age && oldest_idx != -1) {
        LOGFMT(ctx, SKY_LOG_LEVEL_DEBUG, "remove_beacon: %d oldest", oldest_idx);
        remove_beacon(ctx, oldest_idx);
        return true;
    }
    return false;
}

/*! \brief try to reduce AP by filtering out virtual AP
 *         When similar, remove beacon with highesr mac address
 *         unless it is in cache, then choose to remove the uncached beacon
>>>>>>> 977eabdd
 *
 *  @param ctx Skyhook request context
 *  @param b pointer to new beacon
 *  @param cl pointer to cacheline
 *  @param prop pointer to where the properties of matching beacon is saved
 *
 *  @return true if beacon successfully found or false
 */
<<<<<<< HEAD
bool beacon_in_cache(Sky_ctx_t *ctx, Beacon_t *b, Sky_beacon_property_t *prop)
{
    int i;
    Sky_beacon_property_t result, best_prop = { false, false };
=======
static bool remove_worst_virtual_ap(Sky_ctx_t *ctx)
{
    int i, j;
    int cmp, rm = -1;
#if SKY_DEBUG
    int keep = -1;
    bool cached = false;
#endif

    LOGFMT(
        ctx, SKY_LOG_LEVEL_DEBUG, "ap_len: %d APs of %d beacons", (int)ctx->ap_len, (int)ctx->len)

    if (ctx->ap_len <= CONFIG(ctx->cache, max_ap_beacons)) {
        return false;
    }
>>>>>>> 977eabdd

    if (!b || !ctx) {
        LOGFMT(ctx, SKY_LOG_LEVEL_ERROR, "bad params");
        return false;
    }

    for (i = 0; i < CACHE_SIZE; i++) {
        if (beacon_in_cacheline(ctx, b, &ctx->state->cacheline[i], &result)) {
            if (!prop)
                return true; /* don't need to keep looking for used if prop is NULL */
            best_prop.in_cache = true;

            if (result.used) {
                best_prop.used = true;
                break; /* beacon is in cached and used, can stop search */
            }
        }
    }
<<<<<<< HEAD
    if (best_prop.in_cache) {
        *prop = best_prop;
        return true;
    }

    return false;
=======
    LOGFMT(ctx, SKY_LOG_LEVEL_DEBUG, "no match")
    return false;
}

/*! \brief compare beacons fpr equality
 *
 *  if beacons are equivalent, return true otherwise false
 */
static bool beacons_equal(Sky_ctx_t *ctx, Beacon_t *a, Beacon_t *b)
{
    if (!a || !b || !ctx) {
        LOGFMT(ctx, SKY_LOG_LEVEL_ERROR, "bad params");
        return false;
    }

    if (a->h.type == b->h.type) {
        switch (a->h.type) {
        case SKY_BEACON_AP:
            if (memcmp(a->ap.mac, b->ap.mac, MAC_SIZE) == 0)
                return true;
            break;
        case SKY_BEACON_BLE:
            if ((memcmp(a->ble.mac, b->ble.mac, MAC_SIZE) == 0) && (a->ble.major == b->ble.major) &&
                (a->ble.minor == b->ble.minor) && (memcmp(a->ble.uuid, b->ble.uuid, 16) == 0))
                return true;
            break;
        case SKY_BEACON_CDMA:
            if ((a->cdma.sid == b->cdma.sid) && (a->cdma.nid == b->cdma.nid) &&
                (a->cdma.bsid == b->cdma.bsid))
                return true;
            break;
        case SKY_BEACON_GSM:
            if ((a->gsm.ci == b->gsm.ci) && (a->gsm.mcc == b->gsm.mcc) &&
                (a->gsm.mnc == b->gsm.mnc) && (a->gsm.lac == b->gsm.lac))
                return true;
            break;
        case SKY_BEACON_LTE:
            if ((a->lte.mcc == b->lte.mcc) && (a->lte.mnc == b->lte.mnc) &&
                (a->lte.e_cellid == b->lte.e_cellid)) {
                if (is_cell_nmr(a)) {
                    if ((a->lte.pci == b->lte.pci) && (a->lte.earfcn == b->lte.earfcn))
                        return true;
                } else
                    return true;
            }
            break;
        case SKY_BEACON_NBIOT:
            if ((a->nbiot.mcc == b->nbiot.mcc) && (a->nbiot.mnc == b->nbiot.mnc) &&
                (a->nbiot.e_cellid == b->nbiot.e_cellid)) {
                if (is_cell_nmr(a)) {
                    if ((a->nbiot.ncid == b->nbiot.ncid) && (a->nbiot.earfcn == b->nbiot.earfcn))
                        return true;
                } else
                    return true;
            }
            break;
        case SKY_BEACON_UMTS:
            if ((a->umts.ucid == b->umts.ucid) && (a->umts.mcc == b->umts.mcc) &&
                (a->umts.mnc == b->umts.mnc)) {
                if (is_cell_nmr(a)) {
                    if ((a->umts.psc == b->umts.psc) && (a->umts.uarfcn == b->umts.uarfcn))
                        return true;
                } else
                    return true;
            }
            break;
        case SKY_BEACON_NR:
            if ((a->nr.mcc == b->nr.mcc) && (a->nr.mnc == b->nr.mnc) && (a->nr.nci == b->nr.nci)) {
                if (is_cell_nmr(a)) {
                    if ((a->nr.pci == b->nr.pci) && (a->nr.nrarfcn == b->nr.nrarfcn))
                        return true;
                } else
                    return true;
            }
            break;
        default:
            break;
        }
    }
    return false;
}

/*! \brief add beacon to list
 *  if beacon is AP, filter
 *
 *  @param ctx Skyhook request context
 *  @param sky_errno skyErrno is set to the error code
 *  @param b pointer to new beacon
 *  @param is_connected This beacon is currently connected
 *
 *  @return SKY_SUCCESS if beacon successfully added or SKY_ERROR
 */
Sky_status_t add_beacon(Sky_ctx_t *ctx, Sky_errno_t *sky_errno, Beacon_t *b, bool is_connected)
{
    int j, idx = -1;

    if (!validate_workspace(ctx))
        return sky_return(sky_errno, SKY_ERROR_BAD_WORKSPACE);

    if (!is_cell_type(b)) {
        if (!validate_mac(b->ap.mac, ctx))
            return sky_return(sky_errno, SKY_ERROR_BAD_PARAMETERS);
        /* see if this mac already added (duplicate beacon) */
        for (j = 0; j < ctx->ap_len; j++) {
            if (memcmp(b->ap.mac, ctx->beacon[j].ap.mac, MAC_SIZE) == 0) {
                /* reject new beacon if already have serving AP, or it is older or weaker */
                if (!is_connected && (j == ctx->connected)) {
                    LOGFMT(ctx, SKY_LOG_LEVEL_WARNING, "Reject duplicate AP (not serving)")
                    return sky_return(sky_errno, SKY_ERROR_NONE);
                } else if (is_connected && !(j == ctx->connected)) {
                    LOGFMT(ctx, SKY_LOG_LEVEL_WARNING, "Keep new duplicate AP (serving)")
                    break; /* fall through to remove exiting duplicate */
                } else if (b->ap.age > ctx->beacon[j].ap.age) {
                    LOGFMT(ctx, SKY_LOG_LEVEL_WARNING, "Reject duplicate AP (older)")
                    return sky_return(sky_errno, SKY_ERROR_NONE);
                } else if (b->ap.age < ctx->beacon[j].ap.age) {
                    LOGFMT(ctx, SKY_LOG_LEVEL_WARNING, "Keep new duplicate AP (younger)")
                    break; /* fall through to remove exiting duplicate */
                } else if (NOMINAL_RSSI(b->ap.rssi) <= NOMINAL_RSSI(ctx->beacon[j].ap.rssi)) {
                    LOGFMT(ctx, SKY_LOG_LEVEL_WARNING, "Reject duplicate AP (weaker)")
                    return sky_return(sky_errno, SKY_ERROR_NONE);
                } else {
                    LOGFMT(ctx, SKY_LOG_LEVEL_DEBUG, "Keep new duplicate AP (stronger signal)")
                    break; /* fall through to remove exiting duplicate */
                }
            }
        }
        /* if a better duplicate was found, remove existing worse beacon */
        if (j < ctx->ap_len)
            remove_beacon(ctx, j);
    } else {
        for (j = ctx->ap_len; j < ctx->len; j++) {
            if (beacons_equal(ctx, b, &ctx->beacon[j])) {
                /* reject new beacon if already have serving cell, or it is older or weaker */
                if (!is_connected && (j == ctx->connected)) {
                    LOGFMT(ctx, SKY_LOG_LEVEL_WARNING, "Reject duplicate cell (not serving)")
                    return sky_return(sky_errno, SKY_ERROR_NONE);
                } else if (is_connected && !(j == ctx->connected)) {
                    LOGFMT(ctx, SKY_LOG_LEVEL_WARNING, "Keep new duplicate cell (serving)")
                    break; /* fall through to remove exiting duplicate */
                } else if (get_cell_age(b) > get_cell_age(&ctx->beacon[j])) {
                    LOGFMT(ctx, SKY_LOG_LEVEL_WARNING, "Reject duplicate cell (older)")
                    return sky_return(sky_errno, SKY_ERROR_NONE);
                } else if (get_cell_age(b) < get_cell_age(&ctx->beacon[j])) {
                    LOGFMT(ctx, SKY_LOG_LEVEL_WARNING, "Keep new duplicate cell (younger)")
                    break; /* fall through to remove exiting duplicate */
                } else if (NOMINAL_RSSI(get_cell_rssi(b)) <=
                           NOMINAL_RSSI(get_cell_rssi(&ctx->beacon[j]))) {
                    LOGFMT(ctx, SKY_LOG_LEVEL_WARNING, "Reject duplicate cell (weaker)")
                    return sky_return(sky_errno, SKY_ERROR_NONE);
                } else {
                    LOGFMT(ctx, SKY_LOG_LEVEL_DEBUG, "Keep new duplicate cell (stronger signal)")
                    break; /* fall through to remove exiting duplicate */
                }
            }
        }
        /* if a better duplicate was found, remove existing worse beacon */
        if (j < ctx->len)
            remove_beacon(ctx, j);
    }

    /* insert the beacon */
    if (insert_beacon(ctx, sky_errno, b, is_connected, &idx) == SKY_ERROR)
        return SKY_ERROR;

    if (b->h.type == SKY_BEACON_AP) {
        ctx->beacon[idx].ap.in_cache =
            beacon_in_cache(ctx, b, &ctx->cache->cacheline[ctx->cache->newest]);

        /* done if no filtering needed */
        if (ctx->ap_len <= CONFIG(ctx->cache, max_ap_beacons))
            return sky_return(sky_errno, SKY_ERROR_NONE);

        dump_workspace(ctx);
        /* beacon is AP and is subject to filtering */
        if (!remove_worst_virtual_ap(ctx) && !remove_worst_ap_by_age(ctx))
            if (remove_worst_ap_by_rssi(ctx) == SKY_ERROR) {
                LOGFMT(ctx, SKY_LOG_LEVEL_ERROR, "failed to filter")
                return sky_return(sky_errno, SKY_ERROR_BAD_PARAMETERS);
            }
    } else if (is_cell_type(b)) {
        /* done if no filtering needed */
        if ((ctx->len - ctx->ap_len) <=
            (CONFIG(ctx->cache, total_beacons) - CONFIG(ctx->cache, max_ap_beacons)))
            return sky_return(sky_errno, SKY_ERROR_NONE);

        dump_workspace(ctx);

        /* cells added in priority order (except connected)
         * if lowest last cell is connected, remove next lowest priority beacon */
        if (ctx->len > 1 && ctx->connected == ctx->len - 1) {
            LOGFMT(ctx, SKY_LOG_LEVEL_DEBUG, "remove_beacon: %d (keep serving cell)", ctx->len - 2);
            remove_beacon(ctx, ctx->len - 2);
        } else {
            /* otherwise, remove last beacon */
            LOGFMT(
                ctx, SKY_LOG_LEVEL_DEBUG, "remove_beacon: %d (least desirable cell)", ctx->len - 1);
            remove_beacon(ctx, ctx->len - 1);
        }
    }

    dump_workspace(ctx);
    return sky_return(sky_errno, SKY_ERROR_NONE);
>>>>>>> 977eabdd
}

/*! \brief check if a beacon is in a cacheline
 *
 *   Scan all beacons in the cacheline. If the type matches the given beacon, compare
 *   the appropriate attributes. If the given beacon is found in the cacheline
 *   true is returned otherwise false. If index is not NULL, the index of the matching
 *   beacon in the cacheline is saved or -1 if beacon was not found.
 *
 *  @param ctx Skyhook request context
 *  @param b pointer to new beacon
 *  @param cl pointer to cacheline
 *  @param index pointer to where the index of matching beacon is saved
 *
 *  @return true if beacon successfully found or false
 */
bool beacon_in_cacheline(
    Sky_ctx_t *ctx, Beacon_t *b, Sky_cacheline_t *cl, Sky_beacon_property_t *prop)
{
    int j;

    if (!cl || !b || !ctx) {
        LOGFMT(ctx, SKY_LOG_LEVEL_ERROR, "bad params");
        return false;
    }

    if (cl->time == 0) {
        return false;
    }

<<<<<<< HEAD
    for (j = 0; j < NUM_BEACONS(cl); j++)
        if (sky_plugin_equal(ctx, NULL, b, &cl->beacon[j], prop) == 1)
            return true;
    return false;
=======
    for (j = 0; j < cl->len; j++)
        if (beacons_equal(ctx, b, &cl->beacon[j])) {
            return true;
        }
    return false;
}

/*! \brief test cell in workspace has changed from that in cache
 *
 *  false if either workspace or cache has no cells
 *  false if serving cell matches cache
 *  true otherwise
 *
 *  @param ctx Skyhook request context
 *  @param cl the cacheline to count in
 *
 *  @return true or false
 */
static bool cell_changed(Sky_ctx_t *ctx, Sky_cacheline_t *cl)
{
    int j;
    if (!ctx || !cl) {
        LOGFMT(ctx, SKY_LOG_LEVEL_ERROR, "bad params");
        return true;
    }

    if ((ctx->len - ctx->ap_len) == 0 || (cl->len - cl->ap_len) == 0) {
        LOGFMT(ctx, SKY_LOG_LEVEL_DEBUG, "0 cells in cache or workspace");
        return false;
    }

    if (ctx->connected == -1) {
        LOGFMT(ctx, SKY_LOG_LEVEL_DEBUG, "0 connected cells in workspace");
        return false;
    }

    /* for each cell in workspace, compare with cacheline */
    for (j = ctx->ap_len; j < ctx->len; j++) {
        if (ctx->connected == j && beacon_in_cache(ctx, &ctx->beacon[j], cl)) {
            LOGFMT(ctx, SKY_LOG_LEVEL_DEBUG, "serving cells match");
            return false;
        }
    }
    LOGFMT(ctx, SKY_LOG_LEVEL_DEBUG, "Cache: %d - cell mismatch", cl - ctx->cache->cacheline);

    return true;
>>>>>>> 977eabdd
}

/*! \brief compare a beacon to one in workspace
 *
 *  if beacon is duplicate, return true
 *
 *  if both are AP, return false and set diff to difference in rssi
 *  if both are cell and same cell type, return false and set diff as below
 *   serving cell
 *   youngest
 *   in cache
 *   strongest
 *
 *  @param ctx Skyhook request context
 *  @param bA pointer to beacon A
 *  @param wb pointer to beacon B
 *
 *  @return true if match or false and set diff
 *   diff is 0 if beacons can't be compared
 *           +ve if beacon A is better
 *           -ve if beacon B is better
 */
static bool beacon_compare(Sky_ctx_t *ctx, Beacon_t *new, Beacon_t *wb, int *diff)
{
    Sky_status_t equality = SKY_ERROR;
    bool ret = false;
    int better = 1; // beacon B is better (-ve), or A is better (+ve)

    if (!ctx || !new || !wb) {
        LOGFMT(ctx, SKY_LOG_LEVEL_ERROR, "bad params");
        if (diff)
            *diff = 0; /* can't compare */
        return false;
    }

<<<<<<< HEAD
    /* if beacons can't be compared for equality, order like this */
    if ((equality = sky_plugin_equal(ctx, NULL, new, wb, NULL)) == SKY_ERROR) {
        /* types increase in value as they become lower priority */
        /* so we have to invert the sign of the comparison value */
        if (is_cell_nmr(new) != is_cell_nmr(wb))
            /* fully qualified is best */
            better = (!is_cell_nmr(new) ? 1 : -1);
        else
            better = -(new->h.type - wb->h.type);
#ifdef VERBOSE_DEBUG
        dump_beacon(ctx, "A: ", new, __FILE__, __FUNCTION__);
        dump_beacon(ctx, "B: ", wb, __FILE__, __FUNCTION__);
        LOGFMT(ctx, SKY_LOG_LEVEL_DEBUG, "Different types %d (%s)", better,
            better < 0 ? "B is better" : "A is better");
#endif
    } else if (equality == SKY_SUCCESS) // if beacons are equivalent, return true
        ret = true;
    else {
        /* if the beacons can be compared and are not equivalent, determine which is better */
        if (new->h.type == SKY_BEACON_AP || new->h.type == SKY_BEACON_BLE) {
            if (EFFECTIVE_RSSI(new->h.rssi) != EFFECTIVE_RSSI(wb->h.rssi)) {
                /* Compare APs by rssi */
                better = EFFECTIVE_RSSI(new->h.rssi) - EFFECTIVE_RSSI(wb->h.rssi);
#ifdef VERBOSE_DEBUG
                LOGFMT(ctx, SKY_LOG_LEVEL_DEBUG, "WiFi rssi score %d (%s)", better,
                    better < 0 ? "B is better" : "A is better");
#endif
            } else
                /* vg with most members is better */
                better = new->ap.vg_len - wb->ap.vg_len;
=======
    /* score each cache line wrt beacon match ratio */
    for (i = 0; i < CACHE_SIZE; i++) {
        ratio[i] = score[i] = 0;
        if (ctx->cache->cacheline[i].time != 0 &&
            ((uint32_t)(*ctx->gettime)(NULL)-ctx->cache->cacheline[i].time) >
                (CONFIG(ctx->cache, cache_age_threshold) * SECONDS_IN_HOUR)) {
            LOGFMT(ctx, SKY_LOG_LEVEL_DEBUG, "Cache line %d expired", i);
            ctx->cache->cacheline[i].time = 0;
        }
        if (put && (ctx->cache->cacheline[i].time == 0)) {
            /* looking for match for put, empty cacheline = 1st choice */
            score[i] = CONFIG(ctx->cache, total_beacons) * 2;
        } else if (!put && ctx->cache->cacheline[i].time == 0) {
            /* looking for match for get, ignore empty cache */
            continue;
        } else if (!put && cell_changed(ctx, &ctx->cache->cacheline[i])) {
            /* looking for match for get, ignore cache if serving cell does not match */
            continue;
>>>>>>> 977eabdd
        } else {
#ifdef VERBOSE_DEBUG
            dump_beacon(ctx, "A: ", new, __FILE__, __FUNCTION__);
            dump_beacon(ctx, "B: ", wb, __FILE__, __FUNCTION__);
#endif
            /* cell comparison is type, connected, or youngest, or type or stongest */
            if (new->h.connected || wb->h.connected) {
                better = (new->h.connected ? 1 : -1);
#ifdef VERBOSE_DEBUG
                LOGFMT(ctx, SKY_LOG_LEVEL_DEBUG, "cell connected score %d (%s)", better,
                    better < 0 ? "B is better" : "A is better");
#endif
            } else if (is_cell_nmr(new) != is_cell_nmr(wb)) {
                /* fully qualified is best */
                better = (!is_cell_nmr(new) ? 1 : -1);
#ifdef VERBOSE_DEBUG
                LOGFMT(ctx, SKY_LOG_LEVEL_DEBUG, "cell nmr score %d (%s)", better,
                    better < 0 ? "B is better" : "A is better");
#endif
            } else if (new->h.age != wb->h.age) {
                /* youngest is best */
                better = -(new->h.age - wb->h.age);
#ifdef VERBOSE_DEBUG
                LOGFMT(ctx, SKY_LOG_LEVEL_DEBUG, "cell age score %d (%s)", better,
                    better < 0 ? "B is better" : "A is better");
#endif
            } else if (EFFECTIVE_RSSI(new->h.rssi) != EFFECTIVE_RSSI(wb->h.rssi)) {
                /* highest signal strength is best */
                better = EFFECTIVE_RSSI(new->h.rssi) - EFFECTIVE_RSSI(wb->h.rssi);
#ifdef VERBOSE_DEBUG
                LOGFMT(ctx, SKY_LOG_LEVEL_DEBUG, "cell signal strength score %d (%s)", better,
                    better < 0 ? "B is better" : "A is better");
#endif
            } else {
<<<<<<< HEAD
                better = 1;
#ifdef VERBOSE_DEBUG
                LOGFMT(ctx, SKY_LOG_LEVEL_DEBUG, "cell similar, pick one (%s)",
                    better < 0 ? "B is better" : "A is better");
#endif
            }
        }
    }

    if (!ret && diff)
        *diff = better;

#ifdef VERBOSE_DEBUG
    if (ret)
        LOGFMT(ctx, SKY_LOG_LEVEL_DEBUG, "Beacons match");
#endif
    return ret;
=======
                start = ctx->ap_len - 1;
                end = ctx->len;
            }

            for (j = start; j < end; j++) {
                if (beacon_in_cache(ctx, &ctx->beacon[j], &ctx->cache->cacheline[i])) {
                    score[i] = score[i] + 1.0;
                }
            }
        }
    }

    for (i = 0; i < CACHE_SIZE; i++) {
        if (score[i] == CONFIG(ctx->cache, total_beacons) * 2) {
            ratio[i] = 1.0;
            LOGFMT(ctx, SKY_LOG_LEVEL_DEBUG, "cache: %d: fill empty cacheline", i)
        } else if (ctx->ap_len && ctx->cache->cacheline[i].ap_len) {
            // score = intersection(A, B) / union(A, B)
            int unionAB =
                (ctx->ap_len +
                    MIN(ctx->cache->cacheline[i].ap_len, CONFIG(ctx->cache, max_ap_beacons)) -
                    score[i]);
            ratio[i] = (float)score[i] / unionAB;
            LOGFMT(ctx, SKY_LOG_LEVEL_DEBUG, "cache: %d: score %d (%d/%d)", i,
                (int)round(ratio[i] * 100), score[i], unionAB)

        } else if (ctx->len - ctx->ap_len &&
                   ctx->cache->cacheline[i].len - ctx->cache->cacheline[i].ap_len) {
            // if all cell beacons match
            ratio[i] = (score[i] == ctx->len - ctx->ap_len) ? 1.0 : 0.0;
            LOGFMT(ctx, SKY_LOG_LEVEL_DEBUG, "cache: %d: all %d cell beacons match", i,
                ctx->len - ctx->ap_len)
        }

        if (ratio[i] > bestratio) {
            bestratio = ratio[i];
            bestscore = score[i];
            bestc = i;
        }
    }

    /* if match is for get, must meet threshold */
    if (!put) {
        if (ctx->len <= CONFIG(ctx->cache, cache_beacon_threshold) && bestscore == ctx->len) {
            LOGFMT(ctx, SKY_LOG_LEVEL_DEBUG,
                "Only %d beacons; pick cache %d of %d score %d (vs %d)", ctx->len, bestc,
                CACHE_SIZE, (int)round(ratio[bestc] * 100),
                CONFIG(ctx->cache, cache_beacon_threshold))
            return bestc;
        } else if (ctx->len > CONFIG(ctx->cache, cache_beacon_threshold) &&
                   bestratio * 100 > CONFIG(ctx->cache, cache_match_threshold)) {
            LOGFMT(ctx, SKY_LOG_LEVEL_DEBUG,
                "location in cache, pick cache %d of %d score %d (vs %d)", bestc, CACHE_SIZE,
                (int)round(ratio[bestc] * 100), CONFIG(ctx->cache, cache_match_threshold))
            return bestc;
        }
    } else if (bestc >= 0) { /* match is for put */
        LOGFMT(ctx, SKY_LOG_LEVEL_DEBUG, "save location in best cache, %d of %d score %d (vs %d)",
            bestc, CACHE_SIZE, (int)round(ratio[bestc] * 100),
            CONFIG(ctx->cache, cache_match_threshold))
        return bestc;
    }
    LOGFMT(ctx, SKY_LOG_LEVEL_DEBUG, "cache match failed %s. Best score %d (vs %d)",
        put ? "for put" : "for get", (int)round(bestratio * 100),
        CONFIG(ctx->cache, cache_match_threshold))
    return -1;
>>>>>>> 977eabdd
}

/*! \brief find cache entry with oldest entry
 *
 *  @param ctx Skyhook request context
 *
 *  @return index of oldest cache entry, or empty
 */
int find_oldest(Sky_ctx_t *ctx)
{
    int i;
    uint32_t oldestc = 0;
    int oldest = (*ctx->gettime)(NULL);

    for (i = 0; i < CACHE_SIZE; i++) {
        if (ctx->state->cacheline[i].time == 0)
            return i;
        else if (ctx->state->cacheline[i].time < oldest) {
            oldest = ctx->state->cacheline[i].time;
            oldestc = i;
        }
    }
    LOGFMT(ctx, SKY_LOG_LEVEL_DEBUG, "cacheline %d oldest time %d", oldestc, oldest);
    return oldestc;
}

/*! \brief test cell in workspace has changed from that in cache
 *
 *  false if either workspace or cache has no cells
 *  false if serving cell matches cache
 *  true otherwise
 *
 *  @param ctx Skyhook request context
 *  @param cl the cacheline to count in
 *
 *  @return true or false
 */
int cell_changed(Sky_ctx_t *ctx, Sky_cacheline_t *cl)
{
    int j;
    if (!ctx || !cl) {
#ifdef VERBOSE_DEBUG
        LOGFMT(ctx, SKY_LOG_LEVEL_ERROR, "bad params");
#endif
        return true;
    }

    if ((NUM_BEACONS(ctx) - NUM_APS(ctx)) == 0 || (NUM_BEACONS(cl) - NUM_APS(cl)) == 0) {
#ifdef VERBOSE_DEBUG
        LOGFMT(ctx, SKY_LOG_LEVEL_DEBUG, "0 cells in cache or workspace");
#endif
        return false;
    }

    if (ctx->connected == -1) {
#ifdef VERBOSE_DEBUG
        LOGFMT(ctx, SKY_LOG_LEVEL_DEBUG, "no serving cell in workspace");
#endif
        return false;
    }

    /* for each cell in workspace, compare with cacheline */
    for (j = NUM_APS(ctx); j < NUM_BEACONS(ctx); j++) {
        if (ctx->beacon[j].h.connected && beacon_in_cacheline(ctx, &ctx->beacon[j], cl, NULL)) {
#ifdef VERBOSE_DEBUG
            LOGFMT(ctx, SKY_LOG_LEVEL_DEBUG, "Cache: %d - serving cells match",
                cl - ctx->state->cacheline);
#endif
            return false;
        }
    }
    LOGFMT(ctx, SKY_LOG_LEVEL_DEBUG, "Cache: %d - cell mismatch", cl - ctx->state->cacheline);
    return true;
}

/*! \brief get location from cache
 *
 *  @param ctx Skyhook request context
 *
 *  @return cacheline index or -1
 */
int get_from_cache(Sky_ctx_t *ctx)
{
    uint32_t now = (*ctx->gettime)(NULL);
    int idx;

    if (CACHE_SIZE < 1) {
        return SKY_ERROR;
    }

    /* compare current time to Mar 1st 2019 */
    if (now <= TIMESTAMP_2019_03_01) {
        LOGFMT(ctx, SKY_LOG_LEVEL_ERROR, "Don't have good time of day!");
        return SKY_ERROR;
    }
<<<<<<< HEAD
    return sky_plugin_cache_match(ctx, NULL, &idx) == SKY_SUCCESS ? idx : -1;
=======

    /* Find best match in cache */
    /*    yes - add entry here */
    /* else find oldest cache entry */
    /*    yes - add entryu here */
    if ((i = find_best_match(ctx, PUT_IN_CACHE)) < 0) {
        i = find_oldest(ctx);
        LOGFMT(ctx, SKY_LOG_LEVEL_DEBUG, "find_oldest chose cache %d of %d", i, CACHE_SIZE)
    } else {
        if (loc->location_status != SKY_LOCATION_STATUS_SUCCESS) {
            ctx->cache->cacheline[i].time = 0; /* clear cacheline */
            update_newest_cacheline(ctx);
            LOGFMT(ctx, SKY_LOG_LEVEL_DEBUG,
                "find_best_match found cache match %d of %d, but cleared", i, CACHE_SIZE);
        } else
            LOGFMT(ctx, SKY_LOG_LEVEL_DEBUG, "find_best_match found cache match %d of %d", i,
                CACHE_SIZE);
    }
    if (loc->location_status != SKY_LOCATION_STATUS_SUCCESS) {
        LOGFMT(ctx, SKY_LOG_LEVEL_DEBUG, "Won't add unknown location to cache")
        return SKY_ERROR;
    }
    ctx->cache->cacheline[i].len = ctx->len;
    ctx->cache->cacheline[i].ap_len = ctx->ap_len;
    ctx->cache->cacheline[i].loc = *loc;
    ctx->cache->cacheline[i].time = now;
    ctx->cache->newest = i;
    for (j = 0; j < ctx->len; j++)
        ctx->cache->cacheline[i].beacon[j] = ctx->beacon[j];
    return SKY_SUCCESS;
>>>>>>> 977eabdd
}

/*! \brief check if an AP beacon is in a virtual group
 *
 *  Both the b (in workspace) and vg in cache may be virtual groups
 *  if the two macs are similar and difference is same nibble as child, then
 *  if any of the children have matching macs, then match
 *
 *  @param ctx Skyhook request context
 *  @param b pointer to new beacon
 *  @param vg pointer to beacon in cacheline
 *
 *  @return 0 if no matches otherwise return number of matching APs
 */
int ap_beacon_in_vg(Sky_ctx_t *ctx, Beacon_t *va, Beacon_t *vb, Sky_beacon_property_t *prop)
{
    int w, c, num_aps = 0;
    uint8_t mac_va[MAC_SIZE] = { 0 };
    uint8_t mac_vb[MAC_SIZE] = { 0 };
    Sky_beacon_property_t p;

    if (!ctx || !va || !vb || va->h.type != SKY_BEACON_AP || vb->h.type != SKY_BEACON_AP) {
        LOGFMT(ctx, SKY_LOG_LEVEL_ERROR, "bad params");
        return false;
    }
#if VERBOSE_DEBUG
    dump_beacon(ctx, "A: ", va, __FILE__, __FUNCTION__);
    dump_beacon(ctx, "B: ", vb, __FILE__, __FUNCTION__);
#endif

    /* Compare every member of any virtual group with every other */
    /* index -1 is used to reference the parent mac */
    for (w = -1; w < NUM_VAPS(va); w++) {
        for (c = -1; c < NUM_VAPS(vb); c++) {
            int value, idx;

            if (w == -1)
                memcpy(mac_va, va->ap.mac, MAC_SIZE);
            else {
                idx = va->ap.vg[VAP_FIRST_DATA + w].data.nibble_idx;
                value = va->ap.vg[VAP_FIRST_DATA + w].data.value << (4 * ((~idx) & 1));
                mac_va[va->ap.vg[VAP_FIRST_DATA + w].data.nibble_idx / 2] =
                    (mac_va[va->ap.vg[VAP_FIRST_DATA + w].data.nibble_idx / 2] &
                        ~NIBBLE_MASK(idx)) |
                    value;
            }
            if (c == -1)
                memcpy(mac_vb, vb->ap.mac, MAC_SIZE);
            else {
                idx = vb->ap.vg[VAP_FIRST_DATA + c].data.nibble_idx;
                value = vb->ap.vg[VAP_FIRST_DATA + c].data.value << (4 * ((~idx) & 1));
                mac_vb[vb->ap.vg[VAP_FIRST_DATA + c].data.nibble_idx / 2] =
                    (mac_vb[vb->ap.vg[VAP_FIRST_DATA + c].data.nibble_idx / 2] &
                        ~NIBBLE_MASK(idx)) |
                    value;
            }
            if (memcmp(mac_va, mac_vb, MAC_SIZE) == 0) {
                num_aps++;
                p = (c == -1) ? vb->ap.property : vb->ap.vg_prop[c];
                if (prop)
                    *prop = p;
#if VERBOSE_DEBUG
                LOGFMT(ctx, SKY_LOG_LEVEL_DEBUG,
                    "cmp MAC %02X:%02X:%02X:%02X:%02X:%02X %s with "
                    "%02X:%02X:%02X:%02X:%02X:%02X %s, match %d %s",
                    mac_va[0], mac_va[1], mac_va[2], mac_va[3], mac_va[4], mac_va[5],
                    w == -1 ? "AP " : "VAP", /* Parent or child */
                    mac_vb[0], mac_vb[1], mac_vb[2], mac_vb[3], mac_vb[4], mac_vb[5],
                    c == -1 ? "AP " : "VAP", /* Parent or child */
                    num_aps, p.used ? "Used" : "Unused");
#endif
            } else {
#if VERBOSE_DEBUG
                LOGFMT(ctx, SKY_LOG_LEVEL_DEBUG,
                    "cmp MAC %02X:%02X:%02X:%02X:%02X:%02X %s with "
                    "%02X:%02X:%02X:%02X:%02X:%02X %s",
                    mac_va[0], mac_va[1], mac_va[2], mac_va[3], mac_va[4], mac_va[5],
                    w == -1 ? "AP " : "VAP", /* Parent or child */
                    mac_vb[0], mac_vb[1], mac_vb[2], mac_vb[3], mac_vb[4], mac_vb[5],
                    c == -1 ? "AP " : "VAP"); /* Parent or child */
#endif
            }
        }
    }
    return num_aps;
}

#ifdef UNITTESTS

#include "beacons.ut.c"

#endif<|MERGE_RESOLUTION|>--- conflicted
+++ resolved
@@ -27,12 +27,8 @@
 #include <time.h>
 #include <math.h>
 #include <stdio.h>
-<<<<<<< HEAD
+#include <limits.h>
 #define SKY_LIBEL
-=======
-#include <limits.h>
-#define SKY_LIBEL 1
->>>>>>> 977eabdd
 #include "libel.h"
 
 /* Uncomment VERBOSE_DEBUG to enable extra logging */
@@ -84,12 +80,7 @@
  *
  *  @return sky_status_t SKY_SUCCESS (if code is SKY_ERROR_NONE) or SKY_ERROR
  */
-<<<<<<< HEAD
 Sky_status_t insert_beacon(Sky_ctx_t *ctx, Sky_errno_t *sky_errno, Beacon_t *b, int *index)
-=======
-static Sky_status_t insert_beacon(
-    Sky_ctx_t *ctx, Sky_errno_t *sky_errno, Beacon_t *b, bool is_connected, int *index)
->>>>>>> 977eabdd
 {
     int j, diff = 0;
 
@@ -163,7 +154,9 @@
             remove_beacon(ctx, j);
     }
 
-<<<<<<< HEAD
+    /* ignore connected flag for nmr beacons */
+    if (is_cell_nmr(b))
+        b->h.connected = false;
     /* find correct position to insert based on type */
     for (j = 0; j < NUM_BEACONS(ctx); j++) {
         if (beacon_compare(ctx, b, &ctx->beacon[j], &diff) == false)
@@ -177,56 +170,12 @@
             ctx->beacon[ctx->connected].h.connected = false;
         ctx->connected = j;
     }
-=======
-    /* ignore connected flag for nmr beacons */
-    if (is_connected && is_cell_nmr(b))
-        is_connected = false;
-    /* find correct position to insert based on type, AP and BLE first */
-    for (i = 0; i < ctx->len; i++)
-        if (ctx->beacon[i].h.type >= b->h.type ||
-            (is_cell_type(&ctx->beacon[i]) && is_cell_type(b)))
-            break;
->>>>>>> 977eabdd
 
     /* add beacon at the end */
     if (j == NUM_BEACONS(ctx)) {
         ctx->beacon[j] = *b;
         NUM_BEACONS(ctx)++;
     } else {
-<<<<<<< HEAD
-=======
-        /* if AP, add in rssi order */
-        if (b->h.type == SKY_BEACON_AP) {
-            for (; i < ctx->ap_len; i++)
-                if (ctx->beacon[i].h.type != SKY_BEACON_AP ||
-                    NOMINAL_RSSI(b->ap.rssi) < NOMINAL_RSSI(ctx->beacon[i].ap.rssi))
-                    break;
-        } else if (is_cell_type(b)) {
-            /* if Cell, insert in workspace based on these properties
-             *  . by Full cell before nmr, if same then
-             *  . by younger before older, if same then
-             *  . by type, NR before lte before umts before cdma before gsm, if same then
-             *  . lastly by strength (stronger before weaker)
-             */
-            for (; i < ctx->len; i++) {
-                if (!is_cell_nmr(b) && is_cell_nmr(&ctx->beacon[i]))
-                    break;
-                else if (is_cell_nmr(b) == is_cell_nmr(&ctx->beacon[i])) {
-                    if (get_cell_age(b) < get_cell_age(&ctx->beacon[i]))
-                        break;
-                    else if (get_cell_age(b) == get_cell_age(&ctx->beacon[i])) {
-                        if (b->h.type < ctx->beacon[i].h.type)
-                            break;
-                        else if (b->h.type == ctx->beacon[i].h.type) {
-                            if (NOMINAL_RSSI(get_cell_rssi(b)) >
-                                NOMINAL_RSSI(get_cell_rssi(&ctx->beacon[i])))
-                                break;
-                        }
-                    }
-                }
-            }
-        }
->>>>>>> 977eabdd
         /* shift beacons to make room for the new one */
         memmove(&ctx->beacon[j + 1], &ctx->beacon[j], sizeof(Beacon_t) * (NUM_BEACONS(ctx) - j));
         ctx->beacon[j] = *b;
@@ -238,17 +187,13 @@
 
     LOGFMT(ctx, SKY_LOG_LEVEL_DEBUG, "Beacon type %s inserted idx: %d", sky_pbeacon(b), j);
 
-<<<<<<< HEAD
-    if (!b->h.connected && j <= ctx->connected)
-        // New beacon was inserted before the connected one, and not connected so update its index.
-=======
     /* Assume the first added cell is connected */
-    if (is_connected || (is_cell_type(b) && !is_cell_nmr(b) && (ctx->len - ctx->ap_len) == 1))
+    if (b->h.connected || (is_cell_type(b) && !is_cell_nmr(b) && (ctx->len - ctx->ap_len) == 1)) {
         // New beacon is the connected one, so update index.
-        ctx->connected = i;
-    else if (i <= ctx->connected)
+        b->h.connected = true;
+        ctx->connected = j;
+    } else if (j <= ctx->connected)
         // New beacon was inserted before the connected one, so update its index.
->>>>>>> 977eabdd
         ctx->connected++;
 
     if (b->h.type == SKY_BEACON_AP)
@@ -279,16 +224,11 @@
  *
  *  @return SKY_SUCCESS if beacon successfully added or SKY_ERROR
  */
-<<<<<<< HEAD
 Sky_status_t add_beacon(Sky_ctx_t *ctx, Sky_errno_t *sky_errno, Beacon_t *b)
-=======
-static Sky_status_t remove_worst_ap_by_rssi(Sky_ctx_t *ctx)
->>>>>>> 977eabdd
 {
     int n, i = -1;
     Beacon_t *w, tmp;
 
-<<<<<<< HEAD
     if (b->h.type == SKY_BEACON_AP) {
         if (!validate_mac(b->ap.mac, ctx))
             return set_error_status(sky_errno, SKY_ERROR_BAD_PARAMETERS);
@@ -301,36 +241,6 @@
         remove_beacon(ctx, ctx->connected);
         insert_beacon(ctx, sky_errno, &tmp, NULL);
         ctx->connected = -1;
-=======
-    if (ctx->ap_len <= CONFIG(ctx->cache, max_ap_beacons))
-        return SKY_ERROR;
-
-    /* what share of the range of rssi values does each beacon represent */
-    band_range = (NOMINAL_RSSI(ctx->beacon[ctx->ap_len - 1].ap.rssi) -
-                     NOMINAL_RSSI(ctx->beacon[0].ap.rssi)) /
-                 ((float)ctx->ap_len - 1);
-
-    /* if the rssi range is small, throw away middle beacon */
-
-    if (band_range < 0.5) {
-        /* search from middle of range looking for beacon not in cache */
-        for (jump = 0, up_down = -1, i = ctx->ap_len / 2; i >= 0 && i < ctx->ap_len;
-             jump++, i += up_down * jump, up_down = -up_down) {
-            if (!ctx->beacon[i].ap.in_cache) {
-                LOGFMT(ctx, SKY_LOG_LEVEL_DEBUG, "Warning: rssi range is small. %s beacon",
-                    !jump ? "remove middle" : "remove non-cached")
-                return remove_beacon(ctx, i);
-            }
-        }
-        LOGFMT(ctx, SKY_LOG_LEVEL_DEBUG, "Warning: rssi range is small, remove cached beacon")
-        return remove_beacon(ctx, ctx->ap_len / 2);
-    }
-
-    /* if beacon with min RSSI is below threshold, throw it out */
-    if (NOMINAL_RSSI(ctx->beacon[0].ap.rssi) < -CONFIG(ctx->cache, cache_neg_rssi_threshold)) {
-        LOGFMT(ctx, SKY_LOG_LEVEL_DEBUG, "Warning: remove beacon %d with very weak strength", 0)
-        return remove_beacon(ctx, 0);
->>>>>>> 977eabdd
     }
 
     /* insert the beacon */
@@ -370,7 +280,6 @@
     return SKY_SUCCESS;
 }
 
-<<<<<<< HEAD
 /*! \brief check if a beacon is in cache
  *
  *   Scan all cachelines in the cache. 
@@ -378,47 +287,6 @@
  *   false. A beacon may appear in multiple cache lines.
  *   If prop is not NULL, algorithm searches all caches for best match
  *   (beacon with Used == true is best) otherwise, first match is returned
-=======
-/*! \brief try to reduce AP by filtering out the oldest one
- *
- *  @param ctx Skyhook request context
- *
- *  @return sky_status_t SKY_SUCCESS if beacon removed or SKY_ERROR
- */
-static bool remove_worst_ap_by_age(Sky_ctx_t *ctx)
-{
-    int i;
-    int oldest_idx = -1;
-    uint32_t oldest_age = 0, youngest_age = UINT_MAX; /* age is in seconds, larger means older */
-
-    if (ctx->ap_len <= CONFIG(ctx->cache, max_ap_beacons))
-        return false;
-
-    /* Find the youngest and oldest APs */
-    for (i = 0; i < ctx->ap_len; i++) {
-        if (ctx->beacon[i].ap.age < youngest_age) {
-            youngest_age = ctx->beacon[i].ap.age;
-        }
-        if (ctx->beacon[i].ap.age > oldest_age) {
-            oldest_age = ctx->beacon[i].ap.age;
-            oldest_idx = i;
-        }
-    }
-
-    /* if the oldest and youngest beacons have the same age,
-     * there is nothing to do. Otherwise remove the oldest */
-    if (youngest_age != oldest_age && oldest_idx != -1) {
-        LOGFMT(ctx, SKY_LOG_LEVEL_DEBUG, "remove_beacon: %d oldest", oldest_idx);
-        remove_beacon(ctx, oldest_idx);
-        return true;
-    }
-    return false;
-}
-
-/*! \brief try to reduce AP by filtering out virtual AP
- *         When similar, remove beacon with highesr mac address
- *         unless it is in cache, then choose to remove the uncached beacon
->>>>>>> 977eabdd
  *
  *  @param ctx Skyhook request context
  *  @param b pointer to new beacon
@@ -427,28 +295,10 @@
  *
  *  @return true if beacon successfully found or false
  */
-<<<<<<< HEAD
 bool beacon_in_cache(Sky_ctx_t *ctx, Beacon_t *b, Sky_beacon_property_t *prop)
 {
     int i;
     Sky_beacon_property_t result, best_prop = { false, false };
-=======
-static bool remove_worst_virtual_ap(Sky_ctx_t *ctx)
-{
-    int i, j;
-    int cmp, rm = -1;
-#if SKY_DEBUG
-    int keep = -1;
-    bool cached = false;
-#endif
-
-    LOGFMT(
-        ctx, SKY_LOG_LEVEL_DEBUG, "ap_len: %d APs of %d beacons", (int)ctx->ap_len, (int)ctx->len)
-
-    if (ctx->ap_len <= CONFIG(ctx->cache, max_ap_beacons)) {
-        return false;
-    }
->>>>>>> 977eabdd
 
     if (!b || !ctx) {
         LOGFMT(ctx, SKY_LOG_LEVEL_ERROR, "bad params");
@@ -467,218 +317,12 @@
             }
         }
     }
-<<<<<<< HEAD
     if (best_prop.in_cache) {
         *prop = best_prop;
         return true;
     }
 
     return false;
-=======
-    LOGFMT(ctx, SKY_LOG_LEVEL_DEBUG, "no match")
-    return false;
-}
-
-/*! \brief compare beacons fpr equality
- *
- *  if beacons are equivalent, return true otherwise false
- */
-static bool beacons_equal(Sky_ctx_t *ctx, Beacon_t *a, Beacon_t *b)
-{
-    if (!a || !b || !ctx) {
-        LOGFMT(ctx, SKY_LOG_LEVEL_ERROR, "bad params");
-        return false;
-    }
-
-    if (a->h.type == b->h.type) {
-        switch (a->h.type) {
-        case SKY_BEACON_AP:
-            if (memcmp(a->ap.mac, b->ap.mac, MAC_SIZE) == 0)
-                return true;
-            break;
-        case SKY_BEACON_BLE:
-            if ((memcmp(a->ble.mac, b->ble.mac, MAC_SIZE) == 0) && (a->ble.major == b->ble.major) &&
-                (a->ble.minor == b->ble.minor) && (memcmp(a->ble.uuid, b->ble.uuid, 16) == 0))
-                return true;
-            break;
-        case SKY_BEACON_CDMA:
-            if ((a->cdma.sid == b->cdma.sid) && (a->cdma.nid == b->cdma.nid) &&
-                (a->cdma.bsid == b->cdma.bsid))
-                return true;
-            break;
-        case SKY_BEACON_GSM:
-            if ((a->gsm.ci == b->gsm.ci) && (a->gsm.mcc == b->gsm.mcc) &&
-                (a->gsm.mnc == b->gsm.mnc) && (a->gsm.lac == b->gsm.lac))
-                return true;
-            break;
-        case SKY_BEACON_LTE:
-            if ((a->lte.mcc == b->lte.mcc) && (a->lte.mnc == b->lte.mnc) &&
-                (a->lte.e_cellid == b->lte.e_cellid)) {
-                if (is_cell_nmr(a)) {
-                    if ((a->lte.pci == b->lte.pci) && (a->lte.earfcn == b->lte.earfcn))
-                        return true;
-                } else
-                    return true;
-            }
-            break;
-        case SKY_BEACON_NBIOT:
-            if ((a->nbiot.mcc == b->nbiot.mcc) && (a->nbiot.mnc == b->nbiot.mnc) &&
-                (a->nbiot.e_cellid == b->nbiot.e_cellid)) {
-                if (is_cell_nmr(a)) {
-                    if ((a->nbiot.ncid == b->nbiot.ncid) && (a->nbiot.earfcn == b->nbiot.earfcn))
-                        return true;
-                } else
-                    return true;
-            }
-            break;
-        case SKY_BEACON_UMTS:
-            if ((a->umts.ucid == b->umts.ucid) && (a->umts.mcc == b->umts.mcc) &&
-                (a->umts.mnc == b->umts.mnc)) {
-                if (is_cell_nmr(a)) {
-                    if ((a->umts.psc == b->umts.psc) && (a->umts.uarfcn == b->umts.uarfcn))
-                        return true;
-                } else
-                    return true;
-            }
-            break;
-        case SKY_BEACON_NR:
-            if ((a->nr.mcc == b->nr.mcc) && (a->nr.mnc == b->nr.mnc) && (a->nr.nci == b->nr.nci)) {
-                if (is_cell_nmr(a)) {
-                    if ((a->nr.pci == b->nr.pci) && (a->nr.nrarfcn == b->nr.nrarfcn))
-                        return true;
-                } else
-                    return true;
-            }
-            break;
-        default:
-            break;
-        }
-    }
-    return false;
-}
-
-/*! \brief add beacon to list
- *  if beacon is AP, filter
- *
- *  @param ctx Skyhook request context
- *  @param sky_errno skyErrno is set to the error code
- *  @param b pointer to new beacon
- *  @param is_connected This beacon is currently connected
- *
- *  @return SKY_SUCCESS if beacon successfully added or SKY_ERROR
- */
-Sky_status_t add_beacon(Sky_ctx_t *ctx, Sky_errno_t *sky_errno, Beacon_t *b, bool is_connected)
-{
-    int j, idx = -1;
-
-    if (!validate_workspace(ctx))
-        return sky_return(sky_errno, SKY_ERROR_BAD_WORKSPACE);
-
-    if (!is_cell_type(b)) {
-        if (!validate_mac(b->ap.mac, ctx))
-            return sky_return(sky_errno, SKY_ERROR_BAD_PARAMETERS);
-        /* see if this mac already added (duplicate beacon) */
-        for (j = 0; j < ctx->ap_len; j++) {
-            if (memcmp(b->ap.mac, ctx->beacon[j].ap.mac, MAC_SIZE) == 0) {
-                /* reject new beacon if already have serving AP, or it is older or weaker */
-                if (!is_connected && (j == ctx->connected)) {
-                    LOGFMT(ctx, SKY_LOG_LEVEL_WARNING, "Reject duplicate AP (not serving)")
-                    return sky_return(sky_errno, SKY_ERROR_NONE);
-                } else if (is_connected && !(j == ctx->connected)) {
-                    LOGFMT(ctx, SKY_LOG_LEVEL_WARNING, "Keep new duplicate AP (serving)")
-                    break; /* fall through to remove exiting duplicate */
-                } else if (b->ap.age > ctx->beacon[j].ap.age) {
-                    LOGFMT(ctx, SKY_LOG_LEVEL_WARNING, "Reject duplicate AP (older)")
-                    return sky_return(sky_errno, SKY_ERROR_NONE);
-                } else if (b->ap.age < ctx->beacon[j].ap.age) {
-                    LOGFMT(ctx, SKY_LOG_LEVEL_WARNING, "Keep new duplicate AP (younger)")
-                    break; /* fall through to remove exiting duplicate */
-                } else if (NOMINAL_RSSI(b->ap.rssi) <= NOMINAL_RSSI(ctx->beacon[j].ap.rssi)) {
-                    LOGFMT(ctx, SKY_LOG_LEVEL_WARNING, "Reject duplicate AP (weaker)")
-                    return sky_return(sky_errno, SKY_ERROR_NONE);
-                } else {
-                    LOGFMT(ctx, SKY_LOG_LEVEL_DEBUG, "Keep new duplicate AP (stronger signal)")
-                    break; /* fall through to remove exiting duplicate */
-                }
-            }
-        }
-        /* if a better duplicate was found, remove existing worse beacon */
-        if (j < ctx->ap_len)
-            remove_beacon(ctx, j);
-    } else {
-        for (j = ctx->ap_len; j < ctx->len; j++) {
-            if (beacons_equal(ctx, b, &ctx->beacon[j])) {
-                /* reject new beacon if already have serving cell, or it is older or weaker */
-                if (!is_connected && (j == ctx->connected)) {
-                    LOGFMT(ctx, SKY_LOG_LEVEL_WARNING, "Reject duplicate cell (not serving)")
-                    return sky_return(sky_errno, SKY_ERROR_NONE);
-                } else if (is_connected && !(j == ctx->connected)) {
-                    LOGFMT(ctx, SKY_LOG_LEVEL_WARNING, "Keep new duplicate cell (serving)")
-                    break; /* fall through to remove exiting duplicate */
-                } else if (get_cell_age(b) > get_cell_age(&ctx->beacon[j])) {
-                    LOGFMT(ctx, SKY_LOG_LEVEL_WARNING, "Reject duplicate cell (older)")
-                    return sky_return(sky_errno, SKY_ERROR_NONE);
-                } else if (get_cell_age(b) < get_cell_age(&ctx->beacon[j])) {
-                    LOGFMT(ctx, SKY_LOG_LEVEL_WARNING, "Keep new duplicate cell (younger)")
-                    break; /* fall through to remove exiting duplicate */
-                } else if (NOMINAL_RSSI(get_cell_rssi(b)) <=
-                           NOMINAL_RSSI(get_cell_rssi(&ctx->beacon[j]))) {
-                    LOGFMT(ctx, SKY_LOG_LEVEL_WARNING, "Reject duplicate cell (weaker)")
-                    return sky_return(sky_errno, SKY_ERROR_NONE);
-                } else {
-                    LOGFMT(ctx, SKY_LOG_LEVEL_DEBUG, "Keep new duplicate cell (stronger signal)")
-                    break; /* fall through to remove exiting duplicate */
-                }
-            }
-        }
-        /* if a better duplicate was found, remove existing worse beacon */
-        if (j < ctx->len)
-            remove_beacon(ctx, j);
-    }
-
-    /* insert the beacon */
-    if (insert_beacon(ctx, sky_errno, b, is_connected, &idx) == SKY_ERROR)
-        return SKY_ERROR;
-
-    if (b->h.type == SKY_BEACON_AP) {
-        ctx->beacon[idx].ap.in_cache =
-            beacon_in_cache(ctx, b, &ctx->cache->cacheline[ctx->cache->newest]);
-
-        /* done if no filtering needed */
-        if (ctx->ap_len <= CONFIG(ctx->cache, max_ap_beacons))
-            return sky_return(sky_errno, SKY_ERROR_NONE);
-
-        dump_workspace(ctx);
-        /* beacon is AP and is subject to filtering */
-        if (!remove_worst_virtual_ap(ctx) && !remove_worst_ap_by_age(ctx))
-            if (remove_worst_ap_by_rssi(ctx) == SKY_ERROR) {
-                LOGFMT(ctx, SKY_LOG_LEVEL_ERROR, "failed to filter")
-                return sky_return(sky_errno, SKY_ERROR_BAD_PARAMETERS);
-            }
-    } else if (is_cell_type(b)) {
-        /* done if no filtering needed */
-        if ((ctx->len - ctx->ap_len) <=
-            (CONFIG(ctx->cache, total_beacons) - CONFIG(ctx->cache, max_ap_beacons)))
-            return sky_return(sky_errno, SKY_ERROR_NONE);
-
-        dump_workspace(ctx);
-
-        /* cells added in priority order (except connected)
-         * if lowest last cell is connected, remove next lowest priority beacon */
-        if (ctx->len > 1 && ctx->connected == ctx->len - 1) {
-            LOGFMT(ctx, SKY_LOG_LEVEL_DEBUG, "remove_beacon: %d (keep serving cell)", ctx->len - 2);
-            remove_beacon(ctx, ctx->len - 2);
-        } else {
-            /* otherwise, remove last beacon */
-            LOGFMT(
-                ctx, SKY_LOG_LEVEL_DEBUG, "remove_beacon: %d (least desirable cell)", ctx->len - 1);
-            remove_beacon(ctx, ctx->len - 1);
-        }
-    }
-
-    dump_workspace(ctx);
-    return sky_return(sky_errno, SKY_ERROR_NONE);
->>>>>>> 977eabdd
 }
 
 /*! \brief check if a beacon is in a cacheline
@@ -709,59 +353,10 @@
         return false;
     }
 
-<<<<<<< HEAD
     for (j = 0; j < NUM_BEACONS(cl); j++)
         if (sky_plugin_equal(ctx, NULL, b, &cl->beacon[j], prop) == 1)
             return true;
     return false;
-=======
-    for (j = 0; j < cl->len; j++)
-        if (beacons_equal(ctx, b, &cl->beacon[j])) {
-            return true;
-        }
-    return false;
-}
-
-/*! \brief test cell in workspace has changed from that in cache
- *
- *  false if either workspace or cache has no cells
- *  false if serving cell matches cache
- *  true otherwise
- *
- *  @param ctx Skyhook request context
- *  @param cl the cacheline to count in
- *
- *  @return true or false
- */
-static bool cell_changed(Sky_ctx_t *ctx, Sky_cacheline_t *cl)
-{
-    int j;
-    if (!ctx || !cl) {
-        LOGFMT(ctx, SKY_LOG_LEVEL_ERROR, "bad params");
-        return true;
-    }
-
-    if ((ctx->len - ctx->ap_len) == 0 || (cl->len - cl->ap_len) == 0) {
-        LOGFMT(ctx, SKY_LOG_LEVEL_DEBUG, "0 cells in cache or workspace");
-        return false;
-    }
-
-    if (ctx->connected == -1) {
-        LOGFMT(ctx, SKY_LOG_LEVEL_DEBUG, "0 connected cells in workspace");
-        return false;
-    }
-
-    /* for each cell in workspace, compare with cacheline */
-    for (j = ctx->ap_len; j < ctx->len; j++) {
-        if (ctx->connected == j && beacon_in_cache(ctx, &ctx->beacon[j], cl)) {
-            LOGFMT(ctx, SKY_LOG_LEVEL_DEBUG, "serving cells match");
-            return false;
-        }
-    }
-    LOGFMT(ctx, SKY_LOG_LEVEL_DEBUG, "Cache: %d - cell mismatch", cl - ctx->cache->cacheline);
-
-    return true;
->>>>>>> 977eabdd
 }
 
 /*! \brief compare a beacon to one in workspace
@@ -797,7 +392,6 @@
         return false;
     }
 
-<<<<<<< HEAD
     /* if beacons can't be compared for equality, order like this */
     if ((equality = sky_plugin_equal(ctx, NULL, new, wb, NULL)) == SKY_ERROR) {
         /* types increase in value as they become lower priority */
@@ -828,26 +422,6 @@
             } else
                 /* vg with most members is better */
                 better = new->ap.vg_len - wb->ap.vg_len;
-=======
-    /* score each cache line wrt beacon match ratio */
-    for (i = 0; i < CACHE_SIZE; i++) {
-        ratio[i] = score[i] = 0;
-        if (ctx->cache->cacheline[i].time != 0 &&
-            ((uint32_t)(*ctx->gettime)(NULL)-ctx->cache->cacheline[i].time) >
-                (CONFIG(ctx->cache, cache_age_threshold) * SECONDS_IN_HOUR)) {
-            LOGFMT(ctx, SKY_LOG_LEVEL_DEBUG, "Cache line %d expired", i);
-            ctx->cache->cacheline[i].time = 0;
-        }
-        if (put && (ctx->cache->cacheline[i].time == 0)) {
-            /* looking for match for put, empty cacheline = 1st choice */
-            score[i] = CONFIG(ctx->cache, total_beacons) * 2;
-        } else if (!put && ctx->cache->cacheline[i].time == 0) {
-            /* looking for match for get, ignore empty cache */
-            continue;
-        } else if (!put && cell_changed(ctx, &ctx->cache->cacheline[i])) {
-            /* looking for match for get, ignore cache if serving cell does not match */
-            continue;
->>>>>>> 977eabdd
         } else {
 #ifdef VERBOSE_DEBUG
             dump_beacon(ctx, "A: ", new, __FILE__, __FUNCTION__);
@@ -882,7 +456,6 @@
                     better < 0 ? "B is better" : "A is better");
 #endif
             } else {
-<<<<<<< HEAD
                 better = 1;
 #ifdef VERBOSE_DEBUG
                 LOGFMT(ctx, SKY_LOG_LEVEL_DEBUG, "cell similar, pick one (%s)",
@@ -900,74 +473,6 @@
         LOGFMT(ctx, SKY_LOG_LEVEL_DEBUG, "Beacons match");
 #endif
     return ret;
-=======
-                start = ctx->ap_len - 1;
-                end = ctx->len;
-            }
-
-            for (j = start; j < end; j++) {
-                if (beacon_in_cache(ctx, &ctx->beacon[j], &ctx->cache->cacheline[i])) {
-                    score[i] = score[i] + 1.0;
-                }
-            }
-        }
-    }
-
-    for (i = 0; i < CACHE_SIZE; i++) {
-        if (score[i] == CONFIG(ctx->cache, total_beacons) * 2) {
-            ratio[i] = 1.0;
-            LOGFMT(ctx, SKY_LOG_LEVEL_DEBUG, "cache: %d: fill empty cacheline", i)
-        } else if (ctx->ap_len && ctx->cache->cacheline[i].ap_len) {
-            // score = intersection(A, B) / union(A, B)
-            int unionAB =
-                (ctx->ap_len +
-                    MIN(ctx->cache->cacheline[i].ap_len, CONFIG(ctx->cache, max_ap_beacons)) -
-                    score[i]);
-            ratio[i] = (float)score[i] / unionAB;
-            LOGFMT(ctx, SKY_LOG_LEVEL_DEBUG, "cache: %d: score %d (%d/%d)", i,
-                (int)round(ratio[i] * 100), score[i], unionAB)
-
-        } else if (ctx->len - ctx->ap_len &&
-                   ctx->cache->cacheline[i].len - ctx->cache->cacheline[i].ap_len) {
-            // if all cell beacons match
-            ratio[i] = (score[i] == ctx->len - ctx->ap_len) ? 1.0 : 0.0;
-            LOGFMT(ctx, SKY_LOG_LEVEL_DEBUG, "cache: %d: all %d cell beacons match", i,
-                ctx->len - ctx->ap_len)
-        }
-
-        if (ratio[i] > bestratio) {
-            bestratio = ratio[i];
-            bestscore = score[i];
-            bestc = i;
-        }
-    }
-
-    /* if match is for get, must meet threshold */
-    if (!put) {
-        if (ctx->len <= CONFIG(ctx->cache, cache_beacon_threshold) && bestscore == ctx->len) {
-            LOGFMT(ctx, SKY_LOG_LEVEL_DEBUG,
-                "Only %d beacons; pick cache %d of %d score %d (vs %d)", ctx->len, bestc,
-                CACHE_SIZE, (int)round(ratio[bestc] * 100),
-                CONFIG(ctx->cache, cache_beacon_threshold))
-            return bestc;
-        } else if (ctx->len > CONFIG(ctx->cache, cache_beacon_threshold) &&
-                   bestratio * 100 > CONFIG(ctx->cache, cache_match_threshold)) {
-            LOGFMT(ctx, SKY_LOG_LEVEL_DEBUG,
-                "location in cache, pick cache %d of %d score %d (vs %d)", bestc, CACHE_SIZE,
-                (int)round(ratio[bestc] * 100), CONFIG(ctx->cache, cache_match_threshold))
-            return bestc;
-        }
-    } else if (bestc >= 0) { /* match is for put */
-        LOGFMT(ctx, SKY_LOG_LEVEL_DEBUG, "save location in best cache, %d of %d score %d (vs %d)",
-            bestc, CACHE_SIZE, (int)round(ratio[bestc] * 100),
-            CONFIG(ctx->cache, cache_match_threshold))
-        return bestc;
-    }
-    LOGFMT(ctx, SKY_LOG_LEVEL_DEBUG, "cache match failed %s. Best score %d (vs %d)",
-        put ? "for put" : "for get", (int)round(bestratio * 100),
-        CONFIG(ctx->cache, cache_match_threshold))
-    return -1;
->>>>>>> 977eabdd
 }
 
 /*! \brief find cache entry with oldest entry
@@ -1063,40 +568,7 @@
         LOGFMT(ctx, SKY_LOG_LEVEL_ERROR, "Don't have good time of day!");
         return SKY_ERROR;
     }
-<<<<<<< HEAD
     return sky_plugin_cache_match(ctx, NULL, &idx) == SKY_SUCCESS ? idx : -1;
-=======
-
-    /* Find best match in cache */
-    /*    yes - add entry here */
-    /* else find oldest cache entry */
-    /*    yes - add entryu here */
-    if ((i = find_best_match(ctx, PUT_IN_CACHE)) < 0) {
-        i = find_oldest(ctx);
-        LOGFMT(ctx, SKY_LOG_LEVEL_DEBUG, "find_oldest chose cache %d of %d", i, CACHE_SIZE)
-    } else {
-        if (loc->location_status != SKY_LOCATION_STATUS_SUCCESS) {
-            ctx->cache->cacheline[i].time = 0; /* clear cacheline */
-            update_newest_cacheline(ctx);
-            LOGFMT(ctx, SKY_LOG_LEVEL_DEBUG,
-                "find_best_match found cache match %d of %d, but cleared", i, CACHE_SIZE);
-        } else
-            LOGFMT(ctx, SKY_LOG_LEVEL_DEBUG, "find_best_match found cache match %d of %d", i,
-                CACHE_SIZE);
-    }
-    if (loc->location_status != SKY_LOCATION_STATUS_SUCCESS) {
-        LOGFMT(ctx, SKY_LOG_LEVEL_DEBUG, "Won't add unknown location to cache")
-        return SKY_ERROR;
-    }
-    ctx->cache->cacheline[i].len = ctx->len;
-    ctx->cache->cacheline[i].ap_len = ctx->ap_len;
-    ctx->cache->cacheline[i].loc = *loc;
-    ctx->cache->cacheline[i].time = now;
-    ctx->cache->newest = i;
-    for (j = 0; j < ctx->len; j++)
-        ctx->cache->cacheline[i].beacon[j] = ctx->beacon[j];
-    return SKY_SUCCESS;
->>>>>>> 977eabdd
 }
 
 /*! \brief check if an AP beacon is in a virtual group
