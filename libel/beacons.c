--- conflicted
+++ resolved
@@ -150,23 +150,12 @@
     } else
         LOGFMT(ctx, SKY_LOG_LEVEL_WARNING, "Unsupported beacon type");
 
-<<<<<<< HEAD
-    /* ignore connected flag for nmr beacons */
-    if (is_connected && is_cell_nmr(b))
-        is_connected = false;
-    /* find correct position to insert based on type, AP and BLE first */
-    for (i = 0; i < ctx->len; i++)
-        if (ctx->beacon[i].h.type >= b->h.type ||
-            (is_cell_type(&ctx->beacon[i]) && is_cell_type(b)))
-            break;
-=======
     /* find correct position to insert based on priority */
     for (j = 0; j < NUM_BEACONS(ctx); j++) {
         if (beacon_compare(ctx, b, &ctx->beacon[j], &diff) == false)
             if (diff >= 0) // stop if the new beacon is better
                 break;
     }
->>>>>>> 52032668
 
     /* add beacon at the end */
     if (j == NUM_BEACONS(ctx)) {
@@ -182,18 +171,8 @@
     if (index != NULL)
         *index = j;
 
-<<<<<<< HEAD
-    /* Assume the first added cell is connected */
-    if (is_connected || (is_cell_type(b) && !is_cell_nmr(b) && (ctx->len - ctx->ap_len) == 1))
-        // New beacon is the connected one, so update index.
-        ctx->connected = i;
-    else if (i <= ctx->connected)
-        // New beacon was inserted before the connected one, so update its index.
-        ctx->connected++;
-=======
     LOGFMT(ctx, SKY_LOG_LEVEL_DEBUG, "Beacon type %s inserted idx: %d %s", sky_pbeacon(b), j,
         b->h.connected ? "* " : "");
->>>>>>> 52032668
 
     if (is_ap_type(b))
         NUM_APS(ctx)++;
@@ -368,25 +347,12 @@
     uint32_t oldestc = 0;
     uint32_t oldest = (*ctx->gettime)(NULL);
 
-<<<<<<< HEAD
-    if (ctx->connected == -1) {
-        LOGFMT(ctx, SKY_LOG_LEVEL_DEBUG, "0 connected cells in workspace");
-        return false;
-    }
-
-    /* for each cell in workspace, compare with cacheline */
-    for (j = ctx->ap_len; j < ctx->len; j++) {
-        if (ctx->connected == j && beacon_in_cache(ctx, &ctx->beacon[j], cl)) {
-            LOGFMT(ctx, SKY_LOG_LEVEL_DEBUG, "serving cells match");
-            return false;
-=======
     for (i = 0; i < CACHE_SIZE; i++) {
         if (ctx->state->cacheline[i].time == 0)
             return i;
         else if (ctx->state->cacheline[i].time < oldest) {
             oldest = ctx->state->cacheline[i].time;
             oldestc = i;
->>>>>>> 52032668
         }
     }
     LOGFMT(ctx, SKY_LOG_LEVEL_DEBUG, "cacheline %d oldest time %d", oldestc, oldest);
@@ -494,22 +460,11 @@
                     better < 0 ? "B is better" : "A is better");
 #endif
             } else {
-<<<<<<< HEAD
-                start = ctx->ap_len - 1;
-                end = ctx->len;
-            }
-
-            for (j = start; j < end; j++) {
-                if (beacon_in_cache(ctx, &ctx->beacon[j], &ctx->cache->cacheline[i])) {
-                    score[i] = score[i] + 1.0;
-                }
-=======
                 better = 1;
 #ifdef VERBOSE_DEBUG
                 LOGFMT(ctx, SKY_LOG_LEVEL_DEBUG, "cell similar, pick one (%s)",
                     better < 0 ? "B is better" : "A is better");
 #endif
->>>>>>> 52032668
             }
         }
     }
