--- conflicted
+++ resolved
@@ -510,12 +510,8 @@
             (int)round(ratio[bestc] * 100), CONFIG(ctx->cache, cache_match_threshold))
         return bestc;
     }
-<<<<<<< HEAD
     LOGFMT(ctx, SKY_LOG_LEVEL_DEBUG, "cache match failed. Best score %d (vs %d)",
         (int)round(bestratio * 100), CONFIG(ctx->cache, cache_match_threshold))
-=======
-    LOGFMT(ctx, SKY_LOG_LEVEL_DEBUG, "cache match failed")
->>>>>>> 054f53ea
     return -1;
 }
 
