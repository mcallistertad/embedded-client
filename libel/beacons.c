/*! \file libel/beacons.c
 *  \brief utilities - Skyhook Embedded Library
 *
 * Copyright (c) 2019 Skyhook, Inc.
 *
 * Permission is hereby granted, free of charge, to any person obtaining a copy
 * of this software and associated documentation files (the "Software"), to
 * deal in the Software without restriction, including without limitation the
 * rights to use, copy, modify, merge, publish, distribute, sublicense, and/or
 * sell copies of the Software, and to permit persons to whom the Software is
 * furnished to do so, subject to the following conditions:
 *
 * The above copyright notice and this permission notice shall be included in
 * all copies or substantial portions of the Software.
 *
 * THE SOFTWARE IS PROVIDED "AS IS", WITHOUT WARRANTY OF ANY KIND, EXPRESS OR
 * IMPLIED, INCLUDING BUT NOT LIMITED TO THE WARRANTIES OF MERCHANTABILITY,
 * FITNESS FOR A PARTICULAR PURPOSE AND NONINFRINGEMENT. IN NO EVENT SHALL THE
 * AUTHORS OR COPYRIGHT HOLDERS BE LIABLE FOR ANY CLAIM, DAMAGES OR OTHER
 * LIABILITY, WHETHER IN AN ACTION OF CONTRACT, TORT OR OTHERWISE, ARISING
 * FROM, OUT OF OR IN CONNECTION WITH THE SOFTWARE OR THE USE OR OTHER DEALINGS
 * IN THE SOFTWARE.
 *
 */
#include <stdbool.h>
#include <string.h>
#include <time.h>
#include <math.h>
#include <stdio.h>
#define SKY_LIBEL 1
#include "libel.h"

#define MIN(x, y) ((x) > (y) ? (y) : (x))
#define NOMINAL_RSSI(b) ((b) == -1 ? (-90) : (b))
#define PUT_IN_CACHE true
#define GET_FROM_CACHE false

void dump_workspace(Sky_ctx_t *ctx);
void dump_cache(Sky_ctx_t *ctx);
static bool beacon_in_cache(Sky_ctx_t *ctx, Beacon_t *b, Sky_cacheline_t *cl);

/*! \brief test two MAC addresses for being virtual aps
 *
 *  @param macA pointer to the first MAC
 *  @param macB pointer to the second MAC
 *
 *  @return -1, 0 or 1
 *  return 0 when NOT similar, -1 indicates keep A, 1 keep B
 */
static int similar(uint8_t macA[], uint8_t macB[])
{
    /* Return 1 (true) if OUIs are identical and no more than 1 hex digits
     * differ between the two MACs. Else return 0 (false).
     */
    size_t num_diff = 0; // Num hex digits which differ
    size_t i;

    if (memcmp(macA, macB, 3) != 0)
        return 0;

    for (i = 3; i < MAC_SIZE; i++) {
        if (((macA[i] & 0xF0) != (macB[i] & 0xF0) && ++num_diff > 1) ||
            ((macA[i] & 0x0F) != (macB[i] & 0x0F) && ++num_diff > 1))
            return 0;
    }

    /* MACs are similar, choose one to remove */
    return (memcmp(macA + 3, macB + 3, MAC_SIZE - 3) < 0 ? -1 : 1);
}

/*! \brief shuffle list to remove the beacon at index
 *
 *  @param ctx Skyhook request context
 *  @param index 0 based index of AP to remove
 *
 *  @return sky_status_t SKY_SUCCESS (if code is SKY_ERROR_NONE) or SKY_ERROR
 */
static Sky_status_t remove_beacon(Sky_ctx_t *ctx, int index)
{
    if (index >= NUM_BEACONS(ctx))
        return SKY_ERROR;

    if (ctx->beacon[index].h.type == SKY_BEACON_AP)
        NUM_APS(ctx) -= 1;
    if (ctx->connected == index)
        ctx->connected = -1;
    else if (index < ctx->connected)
        // Removed beacon precedes the connected one, so update its index.
        ctx->connected--;

    memmove(&ctx->beacon[index], &ctx->beacon[index + 1],
        sizeof(Beacon_t) * (NUM_BEACONS(ctx) - index - 1));
    LOGFMT(ctx, SKY_LOG_LEVEL_DEBUG, "idx:%d", index)
    NUM_BEACONS(ctx) -= 1;
    return SKY_SUCCESS;
}

/*! \brief insert beacon in list based on type and AP rssi
 *
 *  @param ctx Skyhook request context
 *  @param sky_errno pointer to errno
 *  @param b beacon to add
 *  @param index pointer where to save the insert position
 *
 *  @return sky_status_t SKY_SUCCESS (if code is SKY_ERROR_NONE) or SKY_ERROR
 */
static Sky_status_t insert_beacon(Sky_ctx_t *ctx, Sky_errno_t *sky_errno, Beacon_t *b, int *index)
{
    int i;

    /* sanity checks */
    if (!validate_workspace(ctx) || b->h.magic != BEACON_MAGIC || b->h.type >= SKY_BEACON_MAX) {
        LOGFMT(ctx, SKY_LOG_LEVEL_ERROR, "Invalid params. Beacon type %s", sky_pbeacon(b))
        return sky_return(sky_errno, SKY_ERROR_BAD_PARAMETERS);
    }

    /* find correct position to insert based on type */
    for (i = 0; i < NUM_BEACONS(ctx); i++)
        if (ctx->beacon[i].h.type >= b->h.type)
            break;

    /* add beacon at the end */
    if (i == NUM_BEACONS(ctx)) {
        ctx->beacon[i] = *b;
        NUM_BEACONS(ctx)++;
    } else {
        /* if AP, add in rssi order */
        if (b->h.type == SKY_BEACON_AP) {
            for (; i < NUM_APS(ctx); i++)
                if (ctx->beacon[i].h.type != SKY_BEACON_AP ||
                    NOMINAL_RSSI(ctx->beacon[i].h.rssi) > NOMINAL_RSSI(b->h.rssi))
                    break;
        }
        /* shift beacons to make room for the new one */
        memmove(&ctx->beacon[i + 1], &ctx->beacon[i], sizeof(Beacon_t) * (NUM_BEACONS(ctx) - i));
        ctx->beacon[i] = *b;
        NUM_BEACONS(ctx)++;
    }
    /* report back the position beacon was added */
    if (index != NULL)
        *index = i;

    LOGFMT(ctx, SKY_LOG_LEVEL_DEBUG, "Beacon type %s inserted idx: %d", sky_pbeacon(b), i);

    if (i <= ctx->connected)
        // New beacon was inserted before the connected one, so update its index.
        ctx->connected++;

    if (b->h.type == SKY_BEACON_AP)
        NUM_APS(ctx)++;
    return SKY_SUCCESS;
}

/*! \brief try to remove one AP by selecting an AP which leaves best spread of rssi values
 *
 *  @param ctx Skyhook request context
 *
 *  @return sky_status_t SKY_SUCCESS if beacon removed or SKY_ERROR
 */
static Sky_status_t filter_by_rssi(Sky_ctx_t *ctx)
{
    int i, reject, jump, up_down;
    float band_range, worst;
    float ideal_rssi[MAX_AP_BEACONS + 1];

    if (NUM_APS(ctx) <= CONFIG(ctx->cache, max_ap_beacons))
        return SKY_ERROR;

    /* what share of the range of rssi values does each beacon represent */
<<<<<<< HEAD
    band_range = (NOMINAL_RSSI(ctx->beacon[NUM_APS(ctx) - 1].ap.rssi) -
                     NOMINAL_RSSI(ctx->beacon[0].ap.rssi)) /
                 ((float)NUM_APS(ctx) - 1);
=======
    band_range =
        (NOMINAL_RSSI(ctx->beacon[ctx->ap_len - 1].h.rssi) - NOMINAL_RSSI(ctx->beacon[0].h.rssi)) /
        ((float)ctx->ap_len - 1);
>>>>>>> 44aad298

    /* if the rssi range is small, throw away middle beacon */

    if (band_range < 0.5) {
        /* search from middle of range looking for beacon not in cache */
        for (jump = 0, up_down = -1, i = NUM_APS(ctx) / 2; i >= 0 && i < NUM_APS(ctx);
             jump++, i += up_down * jump, up_down = -up_down) {
            if (!ctx->beacon[i].ap.in_cache) {
                LOGFMT(ctx, SKY_LOG_LEVEL_WARNING, "Warning: rssi range is small. %s beacon",
                    !jump ? "Remove middle" : "Found non-cached")
                return remove_beacon(ctx, i);
            }
        }
        LOGFMT(ctx, SKY_LOG_LEVEL_WARNING, "Warning: rssi range is small. Removing cached beacon")
        return remove_beacon(ctx, NUM_APS(ctx) / 2);
    }

    /* if beacon with min RSSI is below threshold, throw it out */
<<<<<<< HEAD
    if (NOMINAL_RSSI(ctx->beacon[0].ap.rssi) < -CONFIG(ctx->cache, cache_neg_rssi_threshold)) {
        LOGFMT(ctx, SKY_LOG_LEVEL_WARNING, "Discarding beacon %d with very weak strength", 0)
=======
    if (NOMINAL_RSSI(ctx->beacon[0].h.rssi) < -CONFIG(ctx->cache, cache_neg_rssi_threshold)) {
        LOGFMT(ctx, SKY_LOG_LEVEL_DEBUG, "Discarding beacon %d with very weak strength", 0)
>>>>>>> 44aad298
        return remove_beacon(ctx, 0);
    }

    LOGFMT(ctx, SKY_LOG_LEVEL_DEBUG, "range: %d band range: %d.%02d",
<<<<<<< HEAD
        (NOMINAL_RSSI(ctx->beacon[NUM_APS(ctx) - 1].ap.rssi) -
            NOMINAL_RSSI(ctx->beacon[0].ap.rssi)),
        (int)band_range, (int)fabs(round(100 * (band_range - (int)band_range))))

    /* for each beacon, work out it's ideal rssi value to give an even distribution */
    for (i = 0; i < NUM_APS(ctx); i++)
        ideal_rssi[i] = NOMINAL_RSSI(ctx->beacon[0].ap.rssi) + (i * band_range);
=======
        (NOMINAL_RSSI(ctx->beacon[ctx->ap_len - 1].h.rssi) - NOMINAL_RSSI(ctx->beacon[0].h.rssi)),
        (int)band_range, (int)fabs(round(100 * (band_range - (int)band_range))))

    /* for each beacon, work out it's ideal rssi value to give an even distribution */
    for (i = 0; i < ctx->ap_len; i++)
        ideal_rssi[i] = NOMINAL_RSSI(ctx->beacon[0].h.rssi) + (i * band_range);
>>>>>>> 44aad298

    /* find AP with poorest fit to ideal rssi */
    /* always keep lowest and highest rssi */
    /* unless all the middle candidates are in the cache */
    for (i = 1, reject = -1, worst = 0; i < NUM_APS(ctx) - 1; i++) {
        if (!ctx->beacon[i].ap.in_cache &&
            fabs(NOMINAL_RSSI(ctx->beacon[i].h.rssi) - ideal_rssi[i]) > worst) {
            worst = fabs(NOMINAL_RSSI(ctx->beacon[i].h.rssi) - ideal_rssi[i]);
            reject = i;
        }
    }
    if (reject == -1) {
        /* haven't found a beacon to remove yet due to matching cached beacons */
        /* Throw away either lowest or highest rssi valued beacons */
        if (!ctx->beacon[NUM_APS(ctx) - 1].ap.in_cache && ctx->beacon[0].ap.in_cache)
            reject = NUM_APS(ctx) - 1;
        else
            reject = 0; /* Throw away lowest rssi value */
    }
#if SKY_DEBUG
    for (i = 0; i < NUM_APS(ctx); i++) {
        LOGFMT(ctx, SKY_LOG_LEVEL_DEBUG, "%s: %-2d, %s ideal %d.%02d fit %2d.%02d (%d)",
            (reject == i) ? "remove" : "      ", i,
            ctx->beacon[i].ap.in_cache ? "cached" : "      ", (int)ideal_rssi[i],
            (int)fabs(round(100 * (ideal_rssi[i] - (int)ideal_rssi[i]))),
            (int)fabs(NOMINAL_RSSI(ctx->beacon[i].h.rssi) - ideal_rssi[i]), ideal_rssi[i],
            (int)fabs(
                round(100 * (fabs(NOMINAL_RSSI(ctx->beacon[i].h.rssi) - ideal_rssi[i]) -
                                (int)fabs(NOMINAL_RSSI(ctx->beacon[i].h.rssi) - ideal_rssi[i])))),
            ctx->beacon[i].h.rssi)
    }
#endif
    return remove_beacon(ctx, reject);
}

/*! \brief remove an AP if there is a similar one to the one just added
 *         When similar, remove beacon with highest mac address
 *         unless it is in cache, then choose to remove the uncached beacon
 *
 *  @param ctx Skyhook request context
 *  @param b index of beacon just added
 *
 *  @return true if beacon removed or false otherwise
 */
static bool remove_virtual_ap(Sky_ctx_t *ctx, int b)
{
    int i;
    int cmp, rm = -1;
#if SKY_DEBUG
    int keep = -1;
    bool cached = false;
#endif

    LOGFMT(ctx, SKY_LOG_LEVEL_DEBUG, "just added beacon at idx %d, ap_len: %d APs of %d beacons", b,
        (int)ctx->ap_len, (int)ctx->len)

    dump_workspace(ctx);

    if (ctx->beacon[0].h.type != SKY_BEACON_AP) {
        LOGFMT(ctx, SKY_LOG_LEVEL_CRITICAL, "beacon type not WiFi")
        return false;
    }

    /* remove an AP beacon that is 'similar' to the one just added */
    /* walk through all beacons in workspace (ignoring the one just added) */
    for (i = 0; i < ctx->ap_len; i++) {
        if (i == b)
            continue;

        if ((cmp = similar(ctx->beacon[i].ap.mac, ctx->beacon[b].ap.mac)) < 0) {
            if (ctx->beacon[b].ap.in_cache) {
                rm = i;
#if SKY_DEBUG
                keep = b;
                cached = true;
#endif
            } else {
                rm = b;
#if SKY_DEBUG
                keep = i;
#endif
            }
        } else if (cmp > 0) {
            if (ctx->beacon[i].ap.in_cache) {
                rm = b;
#if SKY_DEBUG
                keep = i;
                cached = true;
#endif
            } else {
                rm = i;
#if SKY_DEBUG
                keep = b;
#endif
            }
        }
        if (rm != -1) {
            LOGFMT(ctx, SKY_LOG_LEVEL_DEBUG, "remove_beacon: %d similar to %d%s", rm, keep,
                cached ? " (cached)" : "")
            remove_beacon(ctx, rm);
            return true;
        }
    }
    LOGFMT(ctx, SKY_LOG_LEVEL_DEBUG, "no match")
    return false;
}

/*! \brief add beacon to list
 *  if beacon is AP, filter
 *
 *  @param ctx Skyhook request context
 *  @param sky_errno skyErrno is set to the error code
 *  @param b pointer to new beacon
 *  @param is_connected This beacon is currently connected
 *
 *  @return SKY_SUCCESS if beacon successfully added or SKY_ERROR
 */
Sky_status_t add_beacon(Sky_ctx_t *ctx, Sky_errno_t *sky_errno, Beacon_t *b, bool is_connected)
{
    int i = -1;
    int dup = -1;

    /* don't add any more non-AP beacons if we've already hit the limit of non-AP beacons */
    if (b->h.type != SKY_BEACON_AP &&
        NUM_CELLS(ctx) > (CONFIG(ctx->cache, total_beacons) - CONFIG(ctx->cache, max_ap_beacons))) {
        LOGFMT(ctx, SKY_LOG_LEVEL_WARNING, "Too many cell beacons (%s ignored)", sky_pbeacon(b))
        return sky_return(sky_errno, SKY_ERROR_TOO_MANY);
    } else if (b->h.type == SKY_BEACON_AP) {
        if (!validate_mac(b->ap.mac, ctx))
            return sky_return(sky_errno, SKY_ERROR_BAD_PARAMETERS);
        /* see if this mac already added (duplicate beacon) */
        for (dup = 0; dup < NUM_APS(ctx); dup++) {
            if (memcmp(b->ap.mac, ctx->beacon[dup].ap.mac, MAC_SIZE) == 0) {
                break;
            }
        }
        /* if it is already in workspace */
        if (dup < NUM_APS(ctx)) {
            /* reject new beacon if older or weaker */
            if (b->h.age > ctx->beacon[dup].h.age ||
                (b->h.age == ctx->beacon[dup].h.age &&
                    NOMINAL_RSSI(b->h.rssi) <= NOMINAL_RSSI(ctx->beacon[dup].h.rssi))) {
                LOGFMT(ctx, SKY_LOG_LEVEL_ERROR, "Reject duplicate beacon")
                return sky_return(sky_errno, SKY_ERROR_NONE);
            }
            LOGFMT(ctx, SKY_LOG_LEVEL_DEBUG, "Keep new duplicate beacon %s",
                (b->h.age == ctx->beacon[dup].h.age) ? "(stronger signal)" : "(younger)")
            remove_beacon(ctx, dup);
        }
    }

    /* insert the beacon */
    if (insert_beacon(ctx, sky_errno, b, &i) == SKY_ERROR)
        return SKY_ERROR;
    if (is_connected)
        ctx->connected = i;

    if (b->h.type == SKY_BEACON_AP)
        ctx->beacon[i].ap.in_cache =
            beacon_in_cache(ctx, b, &ctx->cache->cacheline[ctx->cache->newest]);
    else /* only filter APs */
        return sky_return(sky_errno, SKY_ERROR_NONE);

    /* discard virtual duplicates */
    remove_virtual_ap(ctx, i);

    /* done if no filtering needed */
    if (NUM_APS(ctx) <= CONFIG(ctx->cache, max_ap_beacons))
        return sky_return(sky_errno, SKY_ERROR_NONE);

    /* beacon is AP and is subject to filtering */
    if (filter_by_rssi(ctx) == SKY_ERROR) {
        LOGFMT(ctx, SKY_LOG_LEVEL_ERROR, "failed to filter")
        return sky_return(sky_errno, SKY_ERROR_BAD_PARAMETERS);
    }

    return sky_return(sky_errno, SKY_ERROR_NONE);
}

/*! \brief check if a beacon is in a cacheline
 *
 *  @param ctx Skyhook request context
 *  @param b pointer to new beacon
 *  @param cl pointer to cacheline
 *
 *  @return SKY_SUCCESS if beacon successfully added or SKY_ERROR
 */
static bool beacon_in_cache(Sky_ctx_t *ctx, Beacon_t *b, Sky_cacheline_t *cl)
{
    int j;
    bool ret = false;

    if (!cl || !b || !ctx) {
        LOGFMT(ctx, SKY_LOG_LEVEL_ERROR, "bad params");
        return false;
    }

    if (cl->time == 0) {
        return false;
    }

    /* score each cache line wrt beacon match ratio */
    for (j = 0; ret == false && j < NUM_BEACONS(cl); j++)
        if (b->h.type == cl->beacon[j].h.type) {
            switch (b->h.type) {
            case SKY_BEACON_AP:
                if (memcmp(b->ap.mac, cl->beacon[j].ap.mac, MAC_SIZE) == 0)
                    ret = true;
                break;
            case SKY_BEACON_BLE:
                if ((memcmp(b->ble.mac, cl->beacon[j].ble.mac, MAC_SIZE) == 0) &&
                    (b->ble.major == cl->beacon[j].ble.major) &&
                    (b->ble.minor == cl->beacon[j].ble.minor) &&
                    (memcmp(b->ble.uuid, cl->beacon[j].ble.uuid, 16) == 0))
                    ret = true;
                break;
            case SKY_BEACON_CDMA:
                if ((b->cell.id2 == cl->beacon[j].cell.id2) &&
                    (b->cell.id3 == cl->beacon[j].cell.id3) &&
                    (b->cell.id4 == cl->beacon[j].cell.id4))
                    ret = true;
                break;
            case SKY_BEACON_GSM:
                if ((b->cell.id4 == cl->beacon[j].cell.id4) &&
                    (b->cell.id1 == cl->beacon[j].cell.id1) &&
                    (b->cell.id2 == cl->beacon[j].cell.id2) &&
                    (b->cell.id3 == cl->beacon[j].cell.id3))
                    ret = true;
                break;
            case SKY_BEACON_LTE:
            case SKY_BEACON_NBIOT:
            case SKY_BEACON_UMTS:
            case SKY_BEACON_NR:
                if ((b->cell.id1 == cl->beacon[j].cell.id1) &&
                    (b->cell.id2 == cl->beacon[j].cell.id2) &&
                    (b->cell.id4 == cl->beacon[j].cell.id4))
                    ret = true;
                break;
            default:
                ret = false;
            }
        }
    return ret;
}

/*! \brief find cache entry with best match
 *  if beacon is AP, filter
 *
 *  @param ctx Skyhook request context
 *  @param put boolean which reflects put or get from cache
 *
 *  @return index of best match or empty cacheline or -1
 */
int find_best_match(Sky_ctx_t *ctx, bool put)
{
    Sky_cacheline_t *cl;
    int i, j, start, end;
    float ratio[CACHE_SIZE];
    int score[CACHE_SIZE];
    float bestratio = 0;
    int bestscore = 0;
    int bestc = -1;

    LOGFMT(ctx, SKY_LOG_LEVEL_DEBUG, "%s", put ? "for save to cache" : "for get from cache")
    dump_workspace(ctx);

    /* score each cache line wrt beacon match ratio */
    for (i = 0; i < CACHE_SIZE; i++) {
        cl = &ctx->cache->cacheline[i];
        ratio[i] = score[i] = 0;
        if (cl->time != 0 && ((uint32_t)(*ctx->gettime)(NULL)-cl->time) >
                                 (CONFIG(ctx->cache, cache_age_threshold) * SECONDS_IN_HOUR)) {
            LOGFMT(ctx, SKY_LOG_LEVEL_DEBUG, "Cache line %d expired", i);
            cl->time = 0;
        }
        if (put && (cl->time == 0)) {
            /* looking for match for put, empty cacheline = 1st choice. Mark this special case */
            score[i] = CONFIG(ctx->cache, total_beacons) * 2;
        } else if (!put && cl->time == 0) {
            /* looking for match for get, ignore empty cache */
            continue;
        } else {
            if (NUM_APS(ctx)) {
                /* Non empty cacheline - count matching AP beacons */
                start = 0;
                end = NUM_APS(ctx);
            } else {
                /* Non empty cacheline - count matching Cell beacons */
                start = NUM_APS(ctx);
                end = NUM_BEACONS(ctx);
            }

            for (j = start; j < end; j++) {
                if (beacon_in_cache(ctx, &ctx->beacon[j], cl)) {
                    LOGFMT(ctx, SKY_LOG_LEVEL_DEBUG, "Beacon %d type %s matches cache %d of 0..%d",
                        j, sky_pbeacon(&ctx->beacon[j]), i, CACHE_SIZE)
                    score[i] = score[i] + 1;
                }
            }
        }
    }

    for (i = 0; i < CACHE_SIZE; i++) {
        cl = &ctx->cache->cacheline[i];
        /* Special case - empty cacheline noted above */
        if (score[i] == CONFIG(ctx->cache, total_beacons) * 2) {
            ratio[i] = 1.0;
            LOGFMT(ctx, SKY_LOG_LEVEL_DEBUG, "cache: %d: fill empty cacheline", i)
        } else if (NUM_APS(ctx) && NUM_APS(cl)) { /* APs present */
            // if cell in workspace and no match in cacheline then score = 0
            if (NUM_CELLS(ctx) &&
                IMPLIES(NUM_CELLS(cl), !beacon_in_cache(ctx, &ctx->beacon[NUM_APS(ctx)], cl))) {
                ratio[i] = 0.0;
                LOGFMT(ctx, SKY_LOG_LEVEL_DEBUG, "cache: %d: Cell changed score 0", i)
            } else {
                // score APs = intersection(A, B) / union(A, B)
                int unionAB = (NUM_APS(ctx) + MIN(NUM_APS(cl), CONFIG(ctx->cache, max_ap_beacons)) -
                               score[i]);
                ratio[i] = (float)score[i] / unionAB;
                LOGFMT(ctx, SKY_LOG_LEVEL_DEBUG, "cache: %d: score %d (%d/%d)", i,
                    (int)round(ratio[i] * 100), score[i], unionAB)
            }
        } else if (NUM_CELLS(ctx) && NUM_CELLS(cl)) { /* Check cell beacons */
            // if all cell beacons match, score = 100
            ratio[i] = (score[i] == NUM_CELLS(ctx)) ? 1.0 : 0.0;
            LOGFMT(ctx, SKY_LOG_LEVEL_DEBUG, "cache: %d: Of %d cell beacons %d match", i,
                NUM_CELLS(ctx), score[i])
        }

        if (ratio[i] > bestratio) {
            bestratio = ratio[i];
            bestscore = score[i];
            bestc = i;
        }
    }

    /* if match is for get, must meet threshold */
    if (!put) {
        if (NUM_APS(ctx) <= CONFIG(ctx->cache, cache_beacon_threshold) &&
            bestscore == NUM_APS(ctx)) {
            LOGFMT(ctx, SKY_LOG_LEVEL_DEBUG, "Only %d APs; pick cache %d of 0..%d score %d (vs %d)",
                NUM_APS(ctx), bestc, CACHE_SIZE, (int)round(ratio[bestc] * 100),
                CONFIG(ctx->cache, cache_beacon_threshold))
            return bestc;
        } else if (NUM_APS(ctx) > CONFIG(ctx->cache, cache_beacon_threshold) &&
                   bestratio * 100 > CONFIG(ctx->cache, cache_match_threshold)) {
            LOGFMT(ctx, SKY_LOG_LEVEL_DEBUG,
                "location in cache, pick cache %d of 0..%d score %d (vs %d)", bestc, CACHE_SIZE - 1,
                (int)round(ratio[bestc] * 100), CONFIG(ctx->cache, cache_match_threshold))
            return bestc;
        }
    } else if (bestc >= 0) { /* match is for put */
        LOGFMT(ctx, SKY_LOG_LEVEL_DEBUG,
            "save location in best cache, %d of 0..%d score %d (vs %d)", bestc, CACHE_SIZE - 1,
            (int)round(ratio[bestc] * 100), CONFIG(ctx->cache, cache_match_threshold))
        return bestc;
    }
    LOGFMT(ctx, SKY_LOG_LEVEL_DEBUG, "cache match failed. Best score %d (vs %d)",
        (int)round(bestratio * 100), CONFIG(ctx->cache, cache_match_threshold))
    return -1;
}

/*! \brief find cache entry with oldest entry
 *  if beacon is AP, filter
 *
 *  @param ctx Skyhook request context
 *
 *  @return index of oldest cache entry, or empty
 */
static int find_oldest(Sky_ctx_t *ctx)
{
    int i;
    uint32_t oldestc = 0;
    int oldest = (*ctx->gettime)(NULL);

    for (i = 0; i < CACHE_SIZE; i++) {
        if (ctx->cache->cacheline[i].time == 0)
            return i;
        else if (ctx->cache->cacheline[i].time < oldest) {
            oldest = ctx->cache->cacheline[i].time;
            oldestc = i;
        }
    }
    LOGFMT(ctx, SKY_LOG_LEVEL_DEBUG, "cacheline %d oldest time %d", oldestc, oldest);
    return oldestc;
}

/*! \brief note newest cache entry
 *
 *  @param ctx Skyhook request context
 *
 *  @return void
 */
static void update_newest_cacheline(Sky_ctx_t *ctx)
{
    int i;
    int newest = 0, idx = 0;

    for (i = 0; i < CACHE_SIZE; i++) {
        if (ctx->cache->cacheline[i].time > newest) {
            newest = ctx->cache->cacheline[i].time;
            idx = i;
        }
    }
    if (newest) {
        ctx->cache->newest = idx;
        LOGFMT(ctx, SKY_LOG_LEVEL_DEBUG, "cacheline %d is newest", idx);
    }
}

/*! \brief add location to cache
 *
 *  @param ctx Skyhook request context
 *  @param loc pointer to location info
 *
 *  @return SKY_SUCCESS if beacon successfully added or SKY_ERROR
 */
Sky_status_t add_to_cache(Sky_ctx_t *ctx, Sky_location_t *loc)
{
    int i = -1;
    int j;
    uint32_t now = (*ctx->gettime)(NULL);

    if (CACHE_SIZE < 1) {
        return SKY_SUCCESS;
    }

    /* compare current time to Mar 1st 2019 */
    if (now <= TIMESTAMP_2019_03_01) {
        LOGFMT(ctx, SKY_LOG_LEVEL_ERROR, "Don't have good time of day!")
        return SKY_ERROR;
    }

    /* Find best match in cache */
    /*    yes - add entry here */
    /* else find oldest cache entry */
    /*    yes - add entryu here */
    if ((i = find_best_match(ctx, PUT_IN_CACHE)) < 0) {
        i = find_oldest(ctx);
        LOGFMT(ctx, SKY_LOG_LEVEL_DEBUG, "find_oldest chose cache %d of 0..%d", i, CACHE_SIZE)
    } else {
        if (loc->location_status != SKY_LOCATION_STATUS_SUCCESS) {
            ctx->cache->cacheline[i].time = 0; /* clear cacheline */
            update_newest_cacheline(ctx);
            LOGFMT(ctx, SKY_LOG_LEVEL_DEBUG,
                "find_best_match found cache match %d of 0..%d, but cleared", i, CACHE_SIZE);
        } else
            LOGFMT(ctx, SKY_LOG_LEVEL_DEBUG, "find_best_match found cache match %d of 0..%d", i,
                CACHE_SIZE);
    }
    if (loc->location_status != SKY_LOCATION_STATUS_SUCCESS) {
        LOGFMT(ctx, SKY_LOG_LEVEL_WARNING, "Won't add unknown location to cache")
        return SKY_ERROR;
    }
    ctx->cache->cacheline[i].len = NUM_BEACONS(ctx);
    ctx->cache->cacheline[i].ap_len = NUM_APS(ctx);
    ctx->cache->cacheline[i].loc = *loc;
    ctx->cache->cacheline[i].time = now;
    ctx->cache->newest = i;
    for (j = 0; j < CONFIG(ctx->cache, total_beacons); j++)
        ctx->cache->cacheline[i].beacon[j] = ctx->beacon[j];
    return SKY_SUCCESS;
}

/*! \brief get location from cache
 *
 *  @param ctx Skyhook request context
 *
 *  @return cacheline index or -1
 */
int get_from_cache(Sky_ctx_t *ctx)
{
    uint32_t now = (*ctx->gettime)(NULL);

    if (CACHE_SIZE < 1) {
        return SKY_ERROR;
    }

    /* compare current time to Mar 1st 2019 */
    if (now <= TIMESTAMP_2019_03_01) {
        LOGFMT(ctx, SKY_LOG_LEVEL_ERROR, "Don't have good time of day!")
        return SKY_ERROR;
    }
    return find_best_match(ctx, GET_FROM_CACHE);
}<|MERGE_RESOLUTION|>--- conflicted
+++ resolved
@@ -167,15 +167,9 @@
         return SKY_ERROR;
 
     /* what share of the range of rssi values does each beacon represent */
-<<<<<<< HEAD
-    band_range = (NOMINAL_RSSI(ctx->beacon[NUM_APS(ctx) - 1].ap.rssi) -
-                     NOMINAL_RSSI(ctx->beacon[0].ap.rssi)) /
-                 ((float)NUM_APS(ctx) - 1);
-=======
     band_range =
-        (NOMINAL_RSSI(ctx->beacon[ctx->ap_len - 1].h.rssi) - NOMINAL_RSSI(ctx->beacon[0].h.rssi)) /
-        ((float)ctx->ap_len - 1);
->>>>>>> 44aad298
+        (NOMINAL_RSSI(ctx->beacon[NUM_APS(ctx) - 1].h.rssi) - NOMINAL_RSSI(ctx->beacon[0].h.rssi)) /
+        ((float)NUM_APS(ctx) - 1);
 
     /* if the rssi range is small, throw away middle beacon */
 
@@ -194,33 +188,18 @@
     }
 
     /* if beacon with min RSSI is below threshold, throw it out */
-<<<<<<< HEAD
-    if (NOMINAL_RSSI(ctx->beacon[0].ap.rssi) < -CONFIG(ctx->cache, cache_neg_rssi_threshold)) {
+    if (NOMINAL_RSSI(ctx->beacon[0].h.rssi) < -CONFIG(ctx->cache, cache_neg_rssi_threshold)) {
         LOGFMT(ctx, SKY_LOG_LEVEL_WARNING, "Discarding beacon %d with very weak strength", 0)
-=======
-    if (NOMINAL_RSSI(ctx->beacon[0].h.rssi) < -CONFIG(ctx->cache, cache_neg_rssi_threshold)) {
-        LOGFMT(ctx, SKY_LOG_LEVEL_DEBUG, "Discarding beacon %d with very weak strength", 0)
->>>>>>> 44aad298
         return remove_beacon(ctx, 0);
     }
 
     LOGFMT(ctx, SKY_LOG_LEVEL_DEBUG, "range: %d band range: %d.%02d",
-<<<<<<< HEAD
-        (NOMINAL_RSSI(ctx->beacon[NUM_APS(ctx) - 1].ap.rssi) -
-            NOMINAL_RSSI(ctx->beacon[0].ap.rssi)),
+        (NOMINAL_RSSI(ctx->beacon[NUM_APS(ctx) - 1].h.rssi) - NOMINAL_RSSI(ctx->beacon[0].h.rssi)),
         (int)band_range, (int)fabs(round(100 * (band_range - (int)band_range))))
 
     /* for each beacon, work out it's ideal rssi value to give an even distribution */
     for (i = 0; i < NUM_APS(ctx); i++)
-        ideal_rssi[i] = NOMINAL_RSSI(ctx->beacon[0].ap.rssi) + (i * band_range);
-=======
-        (NOMINAL_RSSI(ctx->beacon[ctx->ap_len - 1].h.rssi) - NOMINAL_RSSI(ctx->beacon[0].h.rssi)),
-        (int)band_range, (int)fabs(round(100 * (band_range - (int)band_range))))
-
-    /* for each beacon, work out it's ideal rssi value to give an even distribution */
-    for (i = 0; i < ctx->ap_len; i++)
         ideal_rssi[i] = NOMINAL_RSSI(ctx->beacon[0].h.rssi) + (i * band_range);
->>>>>>> 44aad298
 
     /* find AP with poorest fit to ideal rssi */
     /* always keep lowest and highest rssi */
