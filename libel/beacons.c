/*! \file libel/beacons.c
 *  \brief utilities - Skyhook Embedded Library
 *
 * Copyright (c) 2020 Skyhook, Inc.
 *
 * Permission is hereby granted, free of charge, to any person obtaining a copy
 * of this software and associated documentation files (the "Software"), to
 * deal in the Software without restriction, including without limitation the
 * rights to use, copy, modify, merge, publish, distribute, sublicense, and/or
 * sell copies of the Software, and to permit persons to whom the Software is
 * furnished to do so, subject to the following conditions:
 *
 * The above copyright notice and this permission notice shall be included in
 * all copies or substantial portions of the Software.
 *
 * THE SOFTWARE IS PROVIDED "AS IS", WITHOUT WARRANTY OF ANY KIND, EXPRESS OR
 * IMPLIED, INCLUDING BUT NOT LIMITED TO THE WARRANTIES OF MERCHANTABILITY,
 * FITNESS FOR A PARTICULAR PURPOSE AND NONINFRINGEMENT. IN NO EVENT SHALL THE
 * AUTHORS OR COPYRIGHT HOLDERS BE LIABLE FOR ANY CLAIM, DAMAGES OR OTHER
 * LIABILITY, WHETHER IN AN ACTION OF CONTRACT, TORT OR OTHERWISE, ARISING
 * FROM, OUT OF OR IN CONNECTION WITH THE SOFTWARE OR THE USE OR OTHER DEALINGS
 * IN THE SOFTWARE.
 *
 */
#include <stdbool.h>
#include <string.h>
#include <stdio.h>
#include <stdlib.h>
#define SKY_LIBEL
#include "libel.h"

<<<<<<< HEAD
/* Uncomment VERBOSE_DEBUG to enable extra logging */
// #ifndef VERBOSE_DEBUG
// #define VERBOSE_DEBUG
// #endif
=======
/* set VERBOSE_DEBUG to true to enable extra logging */
#ifndef VERBOSE_DEBUG
#define VERBOSE_DEBUG false
#endif

#define MIN(x, y) ((x) > (y) ? (y) : (x))
#define EFFECTIVE_RSSI(b) ((b) == -1 ? (-127) : (b))
#define PUT_IN_CACHE true
#define GET_FROM_CACHE false

static bool beacon_compare(Sky_ctx_t *ctx, Beacon_t *new, Beacon_t *wb, int *diff);
>>>>>>> 5cbcc7aa

/*! \brief shuffle list to remove the beacon at index
 *
 *  @param ctx Skyhook request context
 *  @param index 0 based index of AP to remove
 *
 *  @return sky_status_t SKY_SUCCESS (if code is SKY_ERROR_NONE) or SKY_ERROR
 */
Sky_status_t remove_beacon(Sky_ctx_t *ctx, int index)
{
    if (index >= NUM_BEACONS(ctx))
        return SKY_ERROR;

    LOGFMT(ctx, SKY_LOG_LEVEL_DEBUG, "type:%s idx:%d", sky_pbeacon(&ctx->beacon[index]), index);
    if (is_ap_type(&ctx->beacon[index]))
        NUM_APS(ctx) -= 1;

    memmove(&ctx->beacon[index], &ctx->beacon[index + 1],
        sizeof(Beacon_t) * (NUM_BEACONS(ctx) - index - 1));
    NUM_BEACONS(ctx) -= 1;
#if VERBOSE_DEBUG
    DUMP_WORKSPACE(ctx);
#endif
    return SKY_SUCCESS;
}

/*! \brief compare beacons for positioning in workspace
 *
 *  @param ctx Skyhook request context
 *  @param a pointer to beacon A
 *  @param B pointer to beacon B
 *
 *  @return  >0 if beacon A is better
 *           <0 if beacon B is better
 */
static int is_beacon_better(Sky_ctx_t *ctx, Beacon_t *a, Beacon_t *b)
{
    int diff = 0;

#ifdef VERBOSE_DEBUG
    dump_beacon(ctx, "A: ", a, __FILE__, __FUNCTION__);
    dump_beacon(ctx, "B: ", b, __FILE__, __FUNCTION__);
#endif
    /* sky_plugin_compare compares beacons of the same class and returns SKY_ERROR when they are different classes */
    if ((sky_plugin_compare(ctx, NULL, a, b, &diff)) == SKY_ERROR) {
        /* Beacons are different classes, so compare like this */
        /* If either beacon is not cell, order by type */
        /* If one beacon is nmr cell, order fully qualified first */
        /* If one cell is connected, order connected first */
        /* otherwise order by type */
        if (!is_cell_type(a) || !is_cell_type(b))
            diff = COMPARE_TYPE(a, b) >= 0 ? 1 : -1;
        else if (is_cell_nmr(a) != is_cell_nmr(b))
            /* fully qualified cell is better */
            diff = (!is_cell_nmr(a) ? 1 : -1);
        else if (a->h.connected != b->h.connected)
            diff = COMPARE_CONNECTED(a, b);
        else
            diff = COMPARE_TYPE(a, b);
#ifdef VERBOSE_DEBUG
        LOGFMT(ctx, SKY_LOG_LEVEL_DEBUG, "Different classes %d (%s)", diff,
            diff < 0 ? "B is better" : "A is better");
#endif
    } else {
        /* otherwise beacons were comparable and plugin set diff appropriately */
        diff = (diff != 0) ? diff : 1; /* choose A if plugin returns 0 */
#ifdef VERBOSE_DEBUG
        if (diff)
            LOGFMT(ctx, SKY_LOG_LEVEL_DEBUG, "Same types %d (%s)", diff,
                diff < 0 ? "B is better" : "A is better");
#endif
    }
    return diff;
}

/*! \brief insert beacon in list based on type and AP rssi
 *
 *  @param ctx Skyhook request context
 *  @param sky_errno pointer to errno
 *  @param b beacon to add
 *  @param index pointer where to save the insert position
 *
 *  @return sky_status_t SKY_SUCCESS (if code is SKY_ERROR_NONE) or SKY_ERROR
 */
static Sky_status_t insert_beacon(Sky_ctx_t *ctx, Sky_errno_t *sky_errno, Beacon_t *b)
{
    int j;

    /* sanity checks */
    if (!validate_workspace(ctx) || b->h.magic != BEACON_MAGIC || b->h.type >= SKY_BEACON_MAX) {
        LOGFMT(ctx, SKY_LOG_LEVEL_ERROR, "Invalid params. Beacon type %s", sky_pbeacon(b));
        return set_error_status(sky_errno, SKY_ERROR_BAD_PARAMETERS);
    }

    /* check for duplicate */
    if (is_ap_type(b) || is_cell_type(b)) {
        for (j = 0; j < NUM_BEACONS(ctx); j++) {
            bool equal = false;

            if (sky_plugin_equal(ctx, sky_errno, b, &ctx->beacon[j], NULL, &equal) == SKY_SUCCESS &&
                equal) {
                /* Found duplicate - keep new beacon if it is better */
                if (b->h.age < ctx->beacon[j].h.age || /* Younger */
                    (b->h.age == ctx->beacon[j].h.age &&
                        b->h.connected) || /* same age, but connected */
                    (b->h.age ==
                            ctx->beacon[j].h.age && /* same age and connectedness, but stronger */
                        b->h.connected == ctx->beacon[j].h.connected &&
                        b->h.rssi > ctx->beacon[j].h.rssi)) {
                    LOGFMT(ctx, SKY_LOG_LEVEL_DEBUG, "Keep new duplicate");
                    break; /* fall through to remove existing duplicate */
                } else {
                    LOGFMT(ctx, SKY_LOG_LEVEL_WARNING, "Reject duplicate");
                    return set_error_status(sky_errno, SKY_ERROR_NONE);
                }
            }
        }
        if (j < NUM_BEACONS(ctx)) {
            /* a better duplicate was found, remove existing beacon */
            remove_beacon(ctx, j);
        }
    } else {
        LOGFMT(ctx, SKY_LOG_LEVEL_WARNING, "Unsupported beacon type");
        return set_error_status(sky_errno, SKY_ERROR_INTERNAL);
    }

    /* find initial position to insert based on type */
    for (j = 0; j < NUM_BEACONS(ctx); j++) {
        if (is_beacon_better(ctx, b, &ctx->beacon[j]) > 0)
            break;
    }

    /* add beacon at the end */
    if (j == NUM_BEACONS(ctx)) {
        ctx->beacon[j] = *b;
        NUM_BEACONS(ctx)++;
    } else {
        /* shift beacons to make room for the new one */
        memmove(&ctx->beacon[j + 1], &ctx->beacon[j], sizeof(Beacon_t) * (NUM_BEACONS(ctx) - j));
        ctx->beacon[j] = *b;
        NUM_BEACONS(ctx)++;
    }

    if (is_ap_type(b)) {
        NUM_APS(ctx)++;
    }

#ifdef SKY_DEBUG
    /* Verify that the beacon we just added now appears in our beacon set. */
    for (j = 0; j < NUM_BEACONS(ctx); j++) {
        bool equal;
        if (sky_plugin_equal(ctx, sky_errno, b, &ctx->beacon[j], NULL, &equal) == SKY_SUCCESS &&
            equal)
            break;
    }
    if (j < NUM_BEACONS(ctx))
        LOGFMT(ctx, SKY_LOG_LEVEL_DEBUG, "Beacon type %s inserted at idx %d", sky_pbeacon(b), j);
    else
        LOGFMT(ctx, SKY_LOG_LEVEL_ERROR, "Beacon NOT found after insert");
#endif
    return SKY_SUCCESS;
}

/*! \brief add beacon to list in workspace context
 *
 *   if beacon is not AP and workspace is full (of non-AP), pick best one
 *   if beacon is AP,
 *    . reject a duplicate
 *    . for duplicates, keep newest and strongest
 *
 *   Insert new beacon in workspace
 *    . Add APs in order based on lowest to highest rssi value
 *    . Add cells after APs
 *
 *   If AP just added is known in cache,
 *    . set cached and copy Used property from cache
 *
 *   If AP just added fills workspace, remove one AP,
 *    . Remove one virtual AP if there is a match
 *    . If haven't removed one AP, remove one based on rssi distribution
 *
 *  @param ctx Skyhook request context
 *  @param sky_errno skyErrno is set to the error code
 *
 *  @return SKY_SUCCESS if beacon successfully added or SKY_ERROR
 */
Sky_status_t add_beacon(Sky_ctx_t *ctx, Sky_errno_t *sky_errno, Beacon_t *b)
{
    int n;

    if (is_ap_type(b)) {
        if (!validate_mac(b->ap.mac, ctx))
            return set_error_status(sky_errno, SKY_ERROR_BAD_PARAMETERS);
    }

    /* connected flag for nmr beacons always false */
    if (is_cell_nmr(b))
        b->h.connected = false;

#if CACHE_SIZE
    /* Update the AP */
    if (is_ap_type(b)) {
        if (!beacon_in_cache(ctx, b, &b->ap.property)) {
            b->ap.property.in_cache = false;
            b->ap.property.used = false;
        }
    }
#endif

    /* insert the beacon */
    n = NUM_BEACONS(ctx);
    if (insert_beacon(ctx, sky_errno, b) == SKY_ERROR)
        return SKY_ERROR;
    if (n == NUM_BEACONS(ctx)) // no beacon added, must be duplicate because there was no error
        return SKY_SUCCESS;
#ifdef VERBOSE_DEBUG
    DUMP_WORKSPACE(ctx);
#endif

    /* done if no filtering needed */
    if (NUM_APS(ctx) <= CONFIG(ctx->state, max_ap_beacons) &&
        (NUM_CELLS(ctx) <=
            (CONFIG(ctx->state, total_beacons) - CONFIG(ctx->state, max_ap_beacons)))) {
<<<<<<< HEAD
=======
#if VERBOSE_DEBUG
        DUMP_WORKSPACE(ctx);
#endif
>>>>>>> 5cbcc7aa
        return SKY_SUCCESS;
    }

    /* beacon is AP and is subject to filtering */
    /* discard virtual duplicates or remove one based on rssi distribution */
    if (sky_plugin_remove_worst(ctx, sky_errno) == SKY_ERROR) {
        if (NUM_BEACONS(ctx) > CONFIG(ctx->state, total_beacons))
            LOGFMT(ctx, SKY_LOG_LEVEL_ERROR, "Unexpected failure removing worst beacon");
        return set_error_status(sky_errno, SKY_ERROR_INTERNAL);
    }

    return SKY_SUCCESS;
}

#if CACHE_SIZE
/*! \brief check if a beacon is in cache
 *
 *   Scan all cachelines in the cache. 
 *   If the given beacon is found in the cache true is returned otherwise
 *   false. A beacon may appear in multiple cache lines.
 *   If prop is not NULL, algorithm searches all caches for best match
 *   (beacon with Used == true is best) otherwise, first match is returned
 *
 *  @param ctx Skyhook request context
 *  @param b pointer to new beacon
 *  @param cl pointer to cacheline
 *  @param prop pointer to where the properties of matching beacon is saved
 *
 *  @return true if beacon successfully found or false
 */
bool beacon_in_cache(Sky_ctx_t *ctx, Beacon_t *b, Sky_beacon_property_t *prop)
{
    Sky_beacon_property_t best_prop = { false, false };
    Sky_beacon_property_t result = { false, false };

    if (!b || !ctx) {
        LOGFMT(ctx, SKY_LOG_LEVEL_ERROR, "bad params");
        return false;
    }

    for (int i = 0; i < CACHE_SIZE; i++) {
        if (beacon_in_cacheline(ctx, b, &ctx->state->cacheline[i], &result)) {
            if (!prop)
                return true; /* don't need to keep looking for used if prop is NULL */
            best_prop.in_cache = true;

            if (result.used) {
                best_prop.used = true;
                break; /* beacon is in cached and used, can stop search */
            }
        }
    }
    if (best_prop.in_cache) {
        *prop = best_prop;
        return true;
    }

    return false;
}

/*! \brief check if a beacon is in a cacheline
 *
 *   Scan all beacons in the cacheline. If the type matches the given beacon, compare
 *   the appropriate attributes. If the given beacon is found in the cacheline
 *   true is returned otherwise false. If index is not NULL, the index of the matching
 *   beacon in the cacheline is saved or -1 if beacon was not found.
 *
 *  @param ctx Skyhook request context
 *  @param b pointer to new beacon
 *  @param cl pointer to cacheline
 *  @param index pointer to where the index of matching beacon is saved
 *
 *  @return true if beacon successfully found or false
 */
bool beacon_in_cacheline(
    Sky_ctx_t *ctx, Beacon_t *b, Sky_cacheline_t *cl, Sky_beacon_property_t *prop)
{
    int j;

    if (!cl || !b || !ctx) {
        LOGFMT(ctx, SKY_LOG_LEVEL_ERROR, "bad params");
        return false;
    }

    if (cl->time == TIME_UNAVAILABLE) {
        return false;
    }

    for (j = 0; j < NUM_BEACONS(cl); j++) {
        bool equal = false;

        if (sky_plugin_equal(ctx, NULL, b, &cl->beacon[j], prop, &equal) == SKY_SUCCESS && equal)
            return true;
    }
    return false;
}

/*! \brief find cache entry with oldest entry
 *
 *  @param ctx Skyhook request context
 *
 *  @return index of oldest cache entry, or empty
 */
int find_oldest(Sky_ctx_t *ctx)
{
    int i;
    int oldestc = 0;
<<<<<<< HEAD
    uint32_t oldest = (*ctx->gettime)(NULL);
=======
    time_t oldest = ctx->header.time;
>>>>>>> 5cbcc7aa

    for (i = 0; i < CACHE_SIZE; i++) {
        /* if there is only one cache line or
         * if time is unavailable or
         * cacheline is empty,
         * then return index of current cache line 
         */
        if (CACHE_SIZE == 1 || oldest == TIME_UNAVAILABLE ||
            ctx->state->cacheline[i].time == TIME_UNAVAILABLE)
            return i;
        else if (ctx->state->cacheline[i].time < oldest) {
            oldest = ctx->state->cacheline[i].time;
            oldestc = i;
        }
    }
    LOGFMT(ctx, SKY_LOG_LEVEL_DEBUG, "cacheline %d oldest time %d", oldestc, oldest);
    return oldestc;
}
#endif

/*! \brief test serving cell in request context has changed from that in cache
 *
 *  Cells are in priority order
 *
 *  @param ctx Skyhook request context
<<<<<<< HEAD
 *  @param cl the cacheline to count in
=======
 *  @param bA pointer to beacon A
 *  @param wb pointer to beacon B
 *
 *  @return true if match or false and set diff
 *   diff is 0 if beacons can't be compared
 *           +ve if beacon A is better
 *           -ve if beacon B is better
 */
static bool beacon_compare(Sky_ctx_t *ctx, Beacon_t *new, Beacon_t *wb, int *diff)
{
    Sky_status_t equality = SKY_ERROR;
    bool ret = false;
    int better = 1; // beacon B is better (-ve), or A is better (+ve)

    if (!ctx || !new || !wb) {
        LOGFMT(ctx, SKY_LOG_LEVEL_ERROR, "bad params");
        if (diff)
            *diff = 0; /* can't compare */
        return false;
    }

    /* if beacons can't be compared for equality (different types), order like this */
    if ((equality = sky_plugin_equal(ctx, NULL, new, wb, NULL)) == SKY_ERROR) {
        if (new->h.connected != wb->h.connected)
            /* connected is best */
            better = new->h.connected ? 1 : -1;
        if (is_cell_nmr(new) != is_cell_nmr(wb))
            /* fully qualified is next */
            better = (!is_cell_nmr(new) ? 1 : -1);
        else
            /* then type which increase in value as they become lower priority */
            /* so we have to invert the sign of the comparison value */
            better = -(new->h.type - wb->h.type);
#if VERBOSE_DEBUG
        dump_beacon(ctx, "A: ", new, __FILE__, __FUNCTION__);
        dump_beacon(ctx, "B: ", wb, __FILE__, __FUNCTION__);
        LOGFMT(ctx, SKY_LOG_LEVEL_DEBUG, "Different types %d (%s)", better,
            better < 0 ? "B is better" : "A is better");
#endif
    } else if (equality == SKY_SUCCESS) // if beacons are equivalent, return true
        ret = true;
    else {
        /* if the beacons can be compared and are not equivalent, determine which is better */
        if (new->h.type == SKY_BEACON_AP || new->h.type == SKY_BEACON_BLE) {
            /* Compare APs by rssi */
            if (EFFECTIVE_RSSI(new->h.rssi) != EFFECTIVE_RSSI(wb->h.rssi)) {
                better = EFFECTIVE_RSSI(new->h.rssi) - EFFECTIVE_RSSI(wb->h.rssi);
#if VERBOSE_DEBUG
                LOGFMT(ctx, SKY_LOG_LEVEL_DEBUG, "WiFi rssi score %d (%s)", better,
                    better < 0 ? "B is better" : "A is better");
#endif
            } else
                /* vg with most members is better */
                better = new->ap.vg_len - wb->ap.vg_len;
        } else {
            /* Compare cells of same type - priority is connected, non-nmr, youngest, or stongest */
#if VERBOSE_DEBUG
            dump_beacon(ctx, "A: ", new, __FILE__, __FUNCTION__);
            dump_beacon(ctx, "B: ", wb, __FILE__, __FUNCTION__);
#endif
            if (new->h.connected || wb->h.connected) {
                better = (new->h.connected ? 1 : -1);
#if VERBOSE_DEBUG
                LOGFMT(ctx, SKY_LOG_LEVEL_DEBUG, "cell connected score %d (%s)", better,
                    better < 0 ? "B is better" : "A is better");
#endif
            } else if (is_cell_nmr(new) != is_cell_nmr(wb)) {
                /* fully qualified is best */
                better = (!is_cell_nmr(new) ? 1 : -1);
#if VERBOSE_DEBUG
                LOGFMT(ctx, SKY_LOG_LEVEL_DEBUG, "cell nmr score %d (%s)", better,
                    better < 0 ? "B is better" : "A is better");
#endif
            } else if (new->h.age != wb->h.age) {
                /* youngest is best */
                better = -(new->h.age - wb->h.age);
#if VERBOSE_DEBUG
                LOGFMT(ctx, SKY_LOG_LEVEL_DEBUG, "cell age score %d (%s)", better,
                    better < 0 ? "B is better" : "A is better");
#endif
            } else if (EFFECTIVE_RSSI(new->h.rssi) != EFFECTIVE_RSSI(wb->h.rssi)) {
                /* highest signal strength is best */
                better = EFFECTIVE_RSSI(new->h.rssi) - EFFECTIVE_RSSI(wb->h.rssi);
#if VERBOSE_DEBUG
                LOGFMT(ctx, SKY_LOG_LEVEL_DEBUG, "cell signal strength score %d (%s)", better,
                    better < 0 ? "B is better" : "A is better");
#endif
            } else {
                better = 1;
#if VERBOSE_DEBUG
                LOGFMT(ctx, SKY_LOG_LEVEL_DEBUG, "cell similar, pick one (%s)",
                    better < 0 ? "B is better" : "A is better");
#endif
            }
        }
    }

    if (!ret && diff)
        *diff = better;

#if VERBOSE_DEBUG
    if (ret)
        LOGFMT(ctx, SKY_LOG_LEVEL_DEBUG, "Beacons match");
#endif
    return ret;
}

/*! \brief test serving cell in workspace has changed from that in cache
>>>>>>> 5cbcc7aa
 *
 *  @return true or false
 *
 *  false if either request context or cache has no cells
 *  false if highest priority cell (which is
 *  assumed to be the serving cell, regardless of whether or
 *  not the user has marked it "connected") matches cache
 *  true otherwise
 */
int serving_cell_changed(Sky_ctx_t *ctx, Sky_cacheline_t *cl)
{
    Beacon_t *w, *c;
    bool equal = false;

    if (!ctx || !cl) {
#if VERBOSE_DEBUG
        LOGFMT(ctx, SKY_LOG_LEVEL_ERROR, "bad params");
#endif
        return true;
    }

    if (NUM_CELLS(ctx) == 0) {
#if VERBOSE_DEBUG
        LOGFMT(ctx, SKY_LOG_LEVEL_DEBUG, "0 cells in workspace");
#endif
        return false;
    }

    if (NUM_CELLS(cl) == 0) {
#if VERBOSE_DEBUG
        LOGFMT(ctx, SKY_LOG_LEVEL_DEBUG, "0 cells in cache");
#endif
        return false;
    }

    w = &ctx->beacon[NUM_APS(ctx)];
    c = &cl->beacon[NUM_APS(cl)];
    if (is_cell_nmr(w) || is_cell_nmr(c)) {
#if VERBOSE_DEBUG
        LOGFMT(ctx, SKY_LOG_LEVEL_DEBUG, "no significant cell in cache or workspace");
#endif
        return false;
    }

    if (sky_plugin_equal(ctx, NULL, w, c, NULL, &equal) == SKY_SUCCESS && equal)
        return false;
    LOGFMT(ctx, SKY_LOG_LEVEL_DEBUG, "cell mismatch");
    return true;
}

/*! \brief get location from cache
 *
 *  @param ctx Skyhook request context
 *
 *  @return cacheline index or -1
 */
int get_from_cache(Sky_ctx_t *ctx)
{
<<<<<<< HEAD
#if CACHE_SIZE
    uint32_t now = (*ctx->gettime)(NULL);
    int idx;

    /* compare current time to Mar 1st 2019 */
    if (now <= TIMESTAMP_2019_03_01) {
        LOGFMT(ctx, SKY_LOG_LEVEL_ERROR, "Don't have good time of day!");
        /* no match to cacheline */
        return (ctx->get_from = -1);
    }
    return (ctx->get_from = (int16_t)(
                (sky_plugin_get_matching_cacheline(ctx, NULL, &idx) == SKY_SUCCESS) ? idx : -1));
#else
    return (ctx->get_from = -1);
=======
#if CACHE_SIZE == 0
    /* no match to cacheline */
    return (ctx->get_from = -1);
#else
    int idx;

    /* Avoid using the cache if we have good reason */
    /* to believe that system time is bad */
    if (ctx->header.time <= TIMESTAMP_2019_03_01) {
        /* no match to cacheline */
        return (ctx->get_from = -1);
    }
    return (ctx->get_from =
                sky_plugin_get_matching_cacheline(ctx, NULL, &idx) == SKY_SUCCESS ? idx : -1);
>>>>>>> 5cbcc7aa
#endif
}

/*! \brief check if an AP beacon is in a virtual group
 *
 *  Both the b (in workspace) and vg in cache may be virtual groups
 *  if the two macs are similar and difference is same nibble as child, then
 *  if any of the children have matching macs, then match
 *
 *  @param ctx Skyhook request context
 *  @param b pointer to new beacon
 *  @param vg pointer to beacon in cacheline
 *
 *  @return 0 if no matches otherwise return number of matching APs
 */
int ap_beacon_in_vg(Sky_ctx_t *ctx, Beacon_t *va, Beacon_t *vb, Sky_beacon_property_t *prop)
{
    int w, c, num_aps = 0;
    uint8_t mac_va[MAC_SIZE] = { 0 };
    uint8_t mac_vb[MAC_SIZE] = { 0 };
    Sky_beacon_property_t p;

    if (!ctx || !va || !vb || va->h.type != SKY_BEACON_AP || vb->h.type != SKY_BEACON_AP) {
        LOGFMT(ctx, SKY_LOG_LEVEL_ERROR, "bad params");
        return false;
    }
#if VERBOSE_DEBUG
    dump_beacon(ctx, "A: ", va, __FILE__, __FUNCTION__);
    dump_beacon(ctx, "B: ", vb, __FILE__, __FUNCTION__);
#endif

    /* Compare every member of any virtual group with every other */
    /* index -1 is used to reference the parent mac */
    for (w = -1; w < NUM_VAPS(va); w++) {
        for (c = -1; c < NUM_VAPS(vb); c++) {
            int value, idx;

            if (w == -1)
                memcpy(mac_va, va->ap.mac, MAC_SIZE);
            else {
                idx = va->ap.vg[VAP_FIRST_DATA + w].data.nibble_idx;
                value = va->ap.vg[VAP_FIRST_DATA + w].data.value << (4 * ((~idx) & 1));
                mac_va[va->ap.vg[VAP_FIRST_DATA + w].data.nibble_idx / 2] =
                    (mac_va[va->ap.vg[VAP_FIRST_DATA + w].data.nibble_idx / 2] &
                        ~NIBBLE_MASK(idx)) |
                    value;
            }
            if (c == -1)
                memcpy(mac_vb, vb->ap.mac, MAC_SIZE);
            else {
                idx = vb->ap.vg[VAP_FIRST_DATA + c].data.nibble_idx;
                value = vb->ap.vg[VAP_FIRST_DATA + c].data.value << (4 * ((~idx) & 1));
                mac_vb[vb->ap.vg[VAP_FIRST_DATA + c].data.nibble_idx / 2] =
                    (mac_vb[vb->ap.vg[VAP_FIRST_DATA + c].data.nibble_idx / 2] &
                        ~NIBBLE_MASK(idx)) |
                    value;
            }
            if (memcmp(mac_va, mac_vb, MAC_SIZE) == 0) {
                num_aps++;
                p = (c == -1) ? vb->ap.property : vb->ap.vg_prop[c];
                if (prop)
                    *prop = p;
#if VERBOSE_DEBUG
                LOGFMT(ctx, SKY_LOG_LEVEL_DEBUG,
                    "cmp MAC %02X:%02X:%02X:%02X:%02X:%02X %s with "
                    "%02X:%02X:%02X:%02X:%02X:%02X %s, match %d %s",
                    mac_va[0], mac_va[1], mac_va[2], mac_va[3], mac_va[4], mac_va[5],
                    w == -1 ? "AP " : "VAP", /* Parent or child */
                    mac_vb[0], mac_vb[1], mac_vb[2], mac_vb[3], mac_vb[4], mac_vb[5],
                    c == -1 ? "AP " : "VAP", /* Parent or child */
                    num_aps, p.used ? "Used" : "Unused");
#endif
            } else {
#if VERBOSE_DEBUG
                LOGFMT(ctx, SKY_LOG_LEVEL_DEBUG,
                    "cmp MAC %02X:%02X:%02X:%02X:%02X:%02X %s with "
                    "%02X:%02X:%02X:%02X:%02X:%02X %s",
                    mac_va[0], mac_va[1], mac_va[2], mac_va[3], mac_va[4], mac_va[5],
                    w == -1 ? "AP " : "VAP", /* Parent or child */
                    mac_vb[0], mac_vb[1], mac_vb[2], mac_vb[3], mac_vb[4], mac_vb[5],
                    c == -1 ? "AP " : "VAP"); /* Parent or child */
#endif
            }
        }
    }
    return num_aps;
}

#ifdef UNITTESTS

#include "beacons.ut.c"

#endif<|MERGE_RESOLUTION|>--- conflicted
+++ resolved
@@ -29,25 +29,11 @@
 #define SKY_LIBEL
 #include "libel.h"
 
-<<<<<<< HEAD
-/* Uncomment VERBOSE_DEBUG to enable extra logging */
-// #ifndef VERBOSE_DEBUG
-// #define VERBOSE_DEBUG
-// #endif
-=======
 /* set VERBOSE_DEBUG to true to enable extra logging */
 #ifndef VERBOSE_DEBUG
 #define VERBOSE_DEBUG false
 #endif
 
-#define MIN(x, y) ((x) > (y) ? (y) : (x))
-#define EFFECTIVE_RSSI(b) ((b) == -1 ? (-127) : (b))
-#define PUT_IN_CACHE true
-#define GET_FROM_CACHE false
-
-static bool beacon_compare(Sky_ctx_t *ctx, Beacon_t *new, Beacon_t *wb, int *diff);
->>>>>>> 5cbcc7aa
-
 /*! \brief shuffle list to remove the beacon at index
  *
  *  @param ctx Skyhook request context
@@ -61,11 +47,10 @@
         return SKY_ERROR;
 
     LOGFMT(ctx, SKY_LOG_LEVEL_DEBUG, "type:%s idx:%d", sky_pbeacon(&ctx->beacon[index]), index);
+    memmove(&ctx->beacon[index], &ctx->beacon[index + 1],
+        sizeof(Beacon_t) * (NUM_BEACONS(ctx) - index - 1));
     if (is_ap_type(&ctx->beacon[index]))
         NUM_APS(ctx) -= 1;
-
-    memmove(&ctx->beacon[index], &ctx->beacon[index + 1],
-        sizeof(Beacon_t) * (NUM_BEACONS(ctx) - index - 1));
     NUM_BEACONS(ctx) -= 1;
 #if VERBOSE_DEBUG
     DUMP_WORKSPACE(ctx);
@@ -74,6 +59,8 @@
 }
 
 /*! \brief compare beacons for positioning in workspace
+ *
+ * better beacons are inserted before worse.
  *
  *  @param ctx Skyhook request context
  *  @param a pointer to beacon A
@@ -86,7 +73,7 @@
 {
     int diff = 0;
 
-#ifdef VERBOSE_DEBUG
+#if VERBOSE_DEBUG
     dump_beacon(ctx, "A: ", a, __FILE__, __FUNCTION__);
     dump_beacon(ctx, "B: ", b, __FILE__, __FUNCTION__);
 #endif
@@ -106,14 +93,14 @@
             diff = COMPARE_CONNECTED(a, b);
         else
             diff = COMPARE_TYPE(a, b);
-#ifdef VERBOSE_DEBUG
+#if VERBOSE_DEBUG
         LOGFMT(ctx, SKY_LOG_LEVEL_DEBUG, "Different classes %d (%s)", diff,
             diff < 0 ? "B is better" : "A is better");
 #endif
     } else {
         /* otherwise beacons were comparable and plugin set diff appropriately */
         diff = (diff != 0) ? diff : 1; /* choose A if plugin returns 0 */
-#ifdef VERBOSE_DEBUG
+#if VERBOSE_DEBUG
         if (diff)
             LOGFMT(ctx, SKY_LOG_LEVEL_DEBUG, "Same types %d (%s)", diff,
                 diff < 0 ? "B is better" : "A is better");
@@ -262,7 +249,7 @@
         return SKY_ERROR;
     if (n == NUM_BEACONS(ctx)) // no beacon added, must be duplicate because there was no error
         return SKY_SUCCESS;
-#ifdef VERBOSE_DEBUG
+#if VERBOSE_DEBUG
     DUMP_WORKSPACE(ctx);
 #endif
 
@@ -270,12 +257,6 @@
     if (NUM_APS(ctx) <= CONFIG(ctx->state, max_ap_beacons) &&
         (NUM_CELLS(ctx) <=
             (CONFIG(ctx->state, total_beacons) - CONFIG(ctx->state, max_ap_beacons)))) {
-<<<<<<< HEAD
-=======
-#if VERBOSE_DEBUG
-        DUMP_WORKSPACE(ctx);
-#endif
->>>>>>> 5cbcc7aa
         return SKY_SUCCESS;
     }
 
@@ -360,7 +341,7 @@
         return false;
     }
 
-    if (cl->time == TIME_UNAVAILABLE) {
+    if (cl->time == CACHE_EMPTY) {
         return false;
     }
 
@@ -383,11 +364,7 @@
 {
     int i;
     int oldestc = 0;
-<<<<<<< HEAD
-    uint32_t oldest = (*ctx->gettime)(NULL);
-=======
     time_t oldest = ctx->header.time;
->>>>>>> 5cbcc7aa
 
     for (i = 0; i < CACHE_SIZE; i++) {
         /* if there is only one cache line or
@@ -396,7 +373,7 @@
          * then return index of current cache line 
          */
         if (CACHE_SIZE == 1 || oldest == TIME_UNAVAILABLE ||
-            ctx->state->cacheline[i].time == TIME_UNAVAILABLE)
+            ctx->state->cacheline[i].time == CACHE_EMPTY)
             return i;
         else if (ctx->state->cacheline[i].time < oldest) {
             oldest = ctx->state->cacheline[i].time;
@@ -413,118 +390,7 @@
  *  Cells are in priority order
  *
  *  @param ctx Skyhook request context
-<<<<<<< HEAD
  *  @param cl the cacheline to count in
-=======
- *  @param bA pointer to beacon A
- *  @param wb pointer to beacon B
- *
- *  @return true if match or false and set diff
- *   diff is 0 if beacons can't be compared
- *           +ve if beacon A is better
- *           -ve if beacon B is better
- */
-static bool beacon_compare(Sky_ctx_t *ctx, Beacon_t *new, Beacon_t *wb, int *diff)
-{
-    Sky_status_t equality = SKY_ERROR;
-    bool ret = false;
-    int better = 1; // beacon B is better (-ve), or A is better (+ve)
-
-    if (!ctx || !new || !wb) {
-        LOGFMT(ctx, SKY_LOG_LEVEL_ERROR, "bad params");
-        if (diff)
-            *diff = 0; /* can't compare */
-        return false;
-    }
-
-    /* if beacons can't be compared for equality (different types), order like this */
-    if ((equality = sky_plugin_equal(ctx, NULL, new, wb, NULL)) == SKY_ERROR) {
-        if (new->h.connected != wb->h.connected)
-            /* connected is best */
-            better = new->h.connected ? 1 : -1;
-        if (is_cell_nmr(new) != is_cell_nmr(wb))
-            /* fully qualified is next */
-            better = (!is_cell_nmr(new) ? 1 : -1);
-        else
-            /* then type which increase in value as they become lower priority */
-            /* so we have to invert the sign of the comparison value */
-            better = -(new->h.type - wb->h.type);
-#if VERBOSE_DEBUG
-        dump_beacon(ctx, "A: ", new, __FILE__, __FUNCTION__);
-        dump_beacon(ctx, "B: ", wb, __FILE__, __FUNCTION__);
-        LOGFMT(ctx, SKY_LOG_LEVEL_DEBUG, "Different types %d (%s)", better,
-            better < 0 ? "B is better" : "A is better");
-#endif
-    } else if (equality == SKY_SUCCESS) // if beacons are equivalent, return true
-        ret = true;
-    else {
-        /* if the beacons can be compared and are not equivalent, determine which is better */
-        if (new->h.type == SKY_BEACON_AP || new->h.type == SKY_BEACON_BLE) {
-            /* Compare APs by rssi */
-            if (EFFECTIVE_RSSI(new->h.rssi) != EFFECTIVE_RSSI(wb->h.rssi)) {
-                better = EFFECTIVE_RSSI(new->h.rssi) - EFFECTIVE_RSSI(wb->h.rssi);
-#if VERBOSE_DEBUG
-                LOGFMT(ctx, SKY_LOG_LEVEL_DEBUG, "WiFi rssi score %d (%s)", better,
-                    better < 0 ? "B is better" : "A is better");
-#endif
-            } else
-                /* vg with most members is better */
-                better = new->ap.vg_len - wb->ap.vg_len;
-        } else {
-            /* Compare cells of same type - priority is connected, non-nmr, youngest, or stongest */
-#if VERBOSE_DEBUG
-            dump_beacon(ctx, "A: ", new, __FILE__, __FUNCTION__);
-            dump_beacon(ctx, "B: ", wb, __FILE__, __FUNCTION__);
-#endif
-            if (new->h.connected || wb->h.connected) {
-                better = (new->h.connected ? 1 : -1);
-#if VERBOSE_DEBUG
-                LOGFMT(ctx, SKY_LOG_LEVEL_DEBUG, "cell connected score %d (%s)", better,
-                    better < 0 ? "B is better" : "A is better");
-#endif
-            } else if (is_cell_nmr(new) != is_cell_nmr(wb)) {
-                /* fully qualified is best */
-                better = (!is_cell_nmr(new) ? 1 : -1);
-#if VERBOSE_DEBUG
-                LOGFMT(ctx, SKY_LOG_LEVEL_DEBUG, "cell nmr score %d (%s)", better,
-                    better < 0 ? "B is better" : "A is better");
-#endif
-            } else if (new->h.age != wb->h.age) {
-                /* youngest is best */
-                better = -(new->h.age - wb->h.age);
-#if VERBOSE_DEBUG
-                LOGFMT(ctx, SKY_LOG_LEVEL_DEBUG, "cell age score %d (%s)", better,
-                    better < 0 ? "B is better" : "A is better");
-#endif
-            } else if (EFFECTIVE_RSSI(new->h.rssi) != EFFECTIVE_RSSI(wb->h.rssi)) {
-                /* highest signal strength is best */
-                better = EFFECTIVE_RSSI(new->h.rssi) - EFFECTIVE_RSSI(wb->h.rssi);
-#if VERBOSE_DEBUG
-                LOGFMT(ctx, SKY_LOG_LEVEL_DEBUG, "cell signal strength score %d (%s)", better,
-                    better < 0 ? "B is better" : "A is better");
-#endif
-            } else {
-                better = 1;
-#if VERBOSE_DEBUG
-                LOGFMT(ctx, SKY_LOG_LEVEL_DEBUG, "cell similar, pick one (%s)",
-                    better < 0 ? "B is better" : "A is better");
-#endif
-            }
-        }
-    }
-
-    if (!ret && diff)
-        *diff = better;
-
-#if VERBOSE_DEBUG
-    if (ret)
-        LOGFMT(ctx, SKY_LOG_LEVEL_DEBUG, "Beacons match");
-#endif
-    return ret;
-}
-
-/*! \brief test serving cell in workspace has changed from that in cache
->>>>>>> 5cbcc7aa
  *
  *  @return true or false
  *
@@ -583,22 +449,6 @@
  */
 int get_from_cache(Sky_ctx_t *ctx)
 {
-<<<<<<< HEAD
-#if CACHE_SIZE
-    uint32_t now = (*ctx->gettime)(NULL);
-    int idx;
-
-    /* compare current time to Mar 1st 2019 */
-    if (now <= TIMESTAMP_2019_03_01) {
-        LOGFMT(ctx, SKY_LOG_LEVEL_ERROR, "Don't have good time of day!");
-        /* no match to cacheline */
-        return (ctx->get_from = -1);
-    }
-    return (ctx->get_from = (int16_t)(
-                (sky_plugin_get_matching_cacheline(ctx, NULL, &idx) == SKY_SUCCESS) ? idx : -1));
-#else
-    return (ctx->get_from = -1);
-=======
 #if CACHE_SIZE == 0
     /* no match to cacheline */
     return (ctx->get_from = -1);
@@ -612,8 +462,8 @@
         return (ctx->get_from = -1);
     }
     return (ctx->get_from =
-                sky_plugin_get_matching_cacheline(ctx, NULL, &idx) == SKY_SUCCESS ? idx : -1);
->>>>>>> 5cbcc7aa
+                (int16_t)(sky_plugin_get_matching_cacheline(ctx, NULL, &idx) == SKY_SUCCESS) ? idx :
+                                                                                               -1);
 #endif
 }
 
