/*! \file libel/beacons.c
 *  \brief utilities - Skyhook Embedded Library
 *
 * Copyright (c) 2020 Skyhook, Inc.
 *
 * Permission is hereby granted, free of charge, to any person obtaining a copy
 * of this software and associated documentation files (the "Software"), to
 * deal in the Software without restriction, including without limitation the
 * rights to use, copy, modify, merge, publish, distribute, sublicense, and/or
 * sell copies of the Software, and to permit persons to whom the Software is
 * furnished to do so, subject to the following conditions:
 *
 * The above copyright notice and this permission notice shall be included in
 * all copies or substantial portions of the Software.
 *
 * THE SOFTWARE IS PROVIDED "AS IS", WITHOUT WARRANTY OF ANY KIND, EXPRESS OR
 * IMPLIED, INCLUDING BUT NOT LIMITED TO THE WARRANTIES OF MERCHANTABILITY,
 * FITNESS FOR A PARTICULAR PURPOSE AND NONINFRINGEMENT. IN NO EVENT SHALL THE
 * AUTHORS OR COPYRIGHT HOLDERS BE LIABLE FOR ANY CLAIM, DAMAGES OR OTHER
 * LIABILITY, WHETHER IN AN ACTION OF CONTRACT, TORT OR OTHERWISE, ARISING
 * FROM, OUT OF OR IN CONNECTION WITH THE SOFTWARE OR THE USE OR OTHER DEALINGS
 * IN THE SOFTWARE.
 *
 */
#include <stdbool.h>
#include <string.h>
#include <time.h>
#include <stdio.h>
#define SKY_LIBEL
#include "libel.h"

/* set VERBOSE_DEBUG to true to enable extra logging */
#ifndef VERBOSE_DEBUG
#define VERBOSE_DEBUG false
#endif

#define MIN(x, y) ((x) > (y) ? (y) : (x))
#define EFFECTIVE_RSSI(b) ((b) == -1 ? (-127) : (b))

static bool beacon_compare(Sky_ctx_t *ctx, Beacon_t *new, Beacon_t *wb, int *diff);

/*! \brief shuffle list to remove the beacon at index
 *
 *  @param ctx Skyhook request context
 *  @param index 0 based index of AP to remove
 *
 *  @return sky_status_t SKY_SUCCESS (if code is SKY_ERROR_NONE) or SKY_ERROR
 */
Sky_status_t remove_beacon(Sky_ctx_t *ctx, int index)
{
    if (index >= NUM_BEACONS(ctx))
        return SKY_ERROR;

    if (is_ap_type(&ctx->beacon[index]))
        NUM_APS(ctx) -= 1;

    memmove(&ctx->beacon[index], &ctx->beacon[index + 1],
        sizeof(Beacon_t) * (NUM_BEACONS(ctx) - index - 1));
    LOGFMT(ctx, SKY_LOG_LEVEL_DEBUG, "idx:%d", index);
    NUM_BEACONS(ctx) -= 1;
#if VERBOSE_DEBUG
    DUMP_REQUEST_CTX(ctx);
#endif
    return SKY_SUCCESS;
}

/*! \brief insert beacon in list based on type and AP rssi
 *
 *  @param ctx Skyhook request context
 *  @param sky_errno pointer to errno
 *  @param b beacon to add
 *  @param index pointer where to save the insert position
 *
 *  @return sky_status_t SKY_SUCCESS (if code is SKY_ERROR_NONE) or SKY_ERROR
 */
Sky_status_t insert_beacon(Sky_ctx_t *ctx, Sky_errno_t *sky_errno, Beacon_t *b, int *index)
{
    int j, diff = 0;

    /* sanity checks */
    if (!validate_request_ctx(ctx) || b->h.magic != BEACON_MAGIC || b->h.type >= SKY_BEACON_MAX) {
        LOGFMT(ctx, SKY_LOG_LEVEL_ERROR, "Invalid params. Beacon type %s", sky_pbeacon(b));
        return set_error_status(sky_errno, SKY_ERROR_BAD_PARAMETERS);
    }

    /* check for duplicate */
    if (is_ap_type(b)) { /* If new beacon is AP */
        for (j = 0; j < NUM_APS(ctx); j++) {
            if (sky_plugin_equal(ctx, sky_errno, b, &ctx->beacon[j], NULL) == SKY_SUCCESS) {
                /* reject new beacon if already have connected AP, or it is older or weaker */
                if (ctx->beacon[j].h.connected) {
                    LOGFMT(ctx, SKY_LOG_LEVEL_WARNING, "Reject duplicate AP (not connected)");
                    return set_error_status(sky_errno, SKY_ERROR_NONE);
                } else if (b->h.connected && ctx->beacon[j].ap.vg_len) {
                    LOGFMT(ctx, SKY_LOG_LEVEL_WARNING, "Reject duplicate VAP (marked connected)");
                    ctx->beacon[j].h.connected = b->h.connected;
                    return set_error_status(sky_errno, SKY_ERROR_NONE);
                } else if (b->h.connected) {
                    LOGFMT(ctx, SKY_LOG_LEVEL_WARNING, "Keep new duplicate AP (connected)");
                    break; /* fall through to remove exiting duplicate */
                } else if (b->h.age > ctx->beacon[j].h.age) {
                    LOGFMT(ctx, SKY_LOG_LEVEL_WARNING, "Reject duplicate AP (older)");
                    return set_error_status(sky_errno, SKY_ERROR_NONE);
                } else if (b->h.age < ctx->beacon[j].h.age) {
                    LOGFMT(ctx, SKY_LOG_LEVEL_WARNING, "Keep new duplicate AP (younger)");
                    break; /* fall through to remove exiting duplicate */
                } else if (EFFECTIVE_RSSI(b->h.rssi) <= EFFECTIVE_RSSI(ctx->beacon[j].h.rssi)) {
                    LOGFMT(ctx, SKY_LOG_LEVEL_WARNING, "Reject duplicate AP (weaker)");
                    return set_error_status(sky_errno, SKY_ERROR_NONE);
                } else {
                    LOGFMT(ctx, SKY_LOG_LEVEL_DEBUG, "Keep new duplicate AP (stronger signal)");
                    break; /* fall through to remove exiting duplicate */
                }
            }
        }
        /* if a better duplicate was found, remove existing worse beacon */
        if (j < NUM_APS(ctx))
            remove_beacon(ctx, j);
    } else if (is_cell_type(b)) { /* If new beacon is one of the cell types */
        for (j = NUM_APS(ctx); j < NUM_BEACONS(ctx); j++) {
            if (sky_plugin_equal(ctx, sky_errno, b, &ctx->beacon[j], NULL) == SKY_SUCCESS) {
                /* reject new beacon if already have connected cell, or it is older or weaker */
                if (ctx->beacon[j].h.connected) {
                    LOGFMT(ctx, SKY_LOG_LEVEL_WARNING, "Reject duplicate cell (not connected)");
                    return set_error_status(sky_errno, SKY_ERROR_NONE);
                } else if (b->h.connected) {
                    LOGFMT(ctx, SKY_LOG_LEVEL_WARNING, "Keep new duplicate cell (connected)");
                    break; /* fall through to remove exiting duplicate */
                } else if (get_cell_age(b) > get_cell_age(&ctx->beacon[j])) {
                    LOGFMT(ctx, SKY_LOG_LEVEL_WARNING, "Reject duplicate cell (older)");
                    return set_error_status(sky_errno, SKY_ERROR_NONE);
                } else if (get_cell_age(b) < get_cell_age(&ctx->beacon[j])) {
                    LOGFMT(ctx, SKY_LOG_LEVEL_WARNING, "Keep new duplicate cell (younger)");
                    break; /* fall through to remove exiting duplicate */
                } else if (EFFECTIVE_RSSI(get_cell_rssi(b)) <=
                           EFFECTIVE_RSSI(get_cell_rssi(&ctx->beacon[j]))) {
                    LOGFMT(ctx, SKY_LOG_LEVEL_WARNING, "Reject duplicate cell (weaker)");
                    return set_error_status(sky_errno, SKY_ERROR_NONE);
                } else {
                    LOGFMT(ctx, SKY_LOG_LEVEL_DEBUG, "Keep new duplicate cell (stronger signal)");
                    break; /* fall through to remove exiting duplicate */
                }
            }
        }
        /* if a better duplicate was found, remove existing worse beacon */
        if (j < NUM_BEACONS(ctx))
            remove_beacon(ctx, j);
    } else
        LOGFMT(ctx, SKY_LOG_LEVEL_WARNING, "Unsupported beacon type");

    /* find correct position to insert based on priority */
    for (j = 0; j < NUM_BEACONS(ctx); j++) {
        if (beacon_compare(ctx, b, &ctx->beacon[j], &diff) == false)
            if (diff >= 0) // stop if the new beacon is better
                break;
    }

    /* add beacon at the end */
    if (j == NUM_BEACONS(ctx)) {
        ctx->beacon[j] = *b;
        NUM_BEACONS(ctx)++;
    } else {
        /* shift beacons to make room for the new one */
        memmove(&ctx->beacon[j + 1], &ctx->beacon[j], sizeof(Beacon_t) * (NUM_BEACONS(ctx) - j));
        ctx->beacon[j] = *b;
        NUM_BEACONS(ctx)++;
    }
    /* report back the position beacon was added */
    if (index != NULL)
        *index = j;

    LOGFMT(ctx, SKY_LOG_LEVEL_DEBUG, "Beacon type %s inserted idx: %d %s", sky_pbeacon(b), j,
        b->h.connected ? "* " : "");

    if (is_ap_type(b))
        NUM_APS(ctx)++;
    return SKY_SUCCESS;
}

/*! \brief add beacon to list in request ctx
 *
 *   if beacon is not AP and request ctx is full (of non-AP), pick best one
 *   if beacon is AP,
 *    . reject a duplicate
 *    . for duplicates, keep newest and strongest
 *
 *   Insert new beacon in request ctx
 *    . Add APs in order based on lowest to highest rssi value
 *    . Add cells after APs
 *
 *   If AP just added is known in cache,
 *    . set cached and copy Used property from cache
 *
 *   If AP just added fills request ctx, remove one AP,
 *    . Remove one virtual AP if there is a match
 *    . If haven't removed one AP, remove one based on rssi distribution
 *
 *  @param ctx Skyhook request context
 *  @param sky_errno skyErrno is set to the error code
 *
 *  @return SKY_SUCCESS if beacon successfully added or SKY_ERROR
 */
Sky_status_t add_beacon(Sky_ctx_t *ctx, Sky_errno_t *sky_errno, Beacon_t *b)
{
    int n, i = -1;

    if (is_ap_type(b)) {
        if (!validate_mac(b->ap.mac, ctx))
            return set_error_status(sky_errno, SKY_ERROR_BAD_PARAMETERS);
    }

    /* connected flag for nmr beacons always false */
    if (is_cell_nmr(b))
        b->h.connected = false;

    /* insert the beacon */
    n = NUM_BEACONS(ctx);
    if (insert_beacon(ctx, sky_errno, b, &i) == SKY_ERROR)
        return SKY_ERROR;
    if (n == NUM_BEACONS(ctx)) // no beacon added, must be duplicate because there was no error
        return SKY_SUCCESS;

#if CACHE_SIZE
    /* Update the AP just added to request ctx */
    if (is_ap_type(b)) {
        Beacon_t *w = &ctx->beacon[i];
        if (!beacon_in_cache(ctx, b, &w->ap.property)) {
            w->ap.property.in_cache = false;
            w->ap.property.used = false;
        }
    }
#endif

    /* done if no filtering needed */
    if (NUM_APS(ctx) <= CONFIG(ctx->session, max_ap_beacons) &&
        (NUM_CELLS(ctx) <=
            (CONFIG(ctx->session, total_beacons) - CONFIG(ctx->session, max_ap_beacons)))) {
#if VERBOSE_DEBUG
        DUMP_REQUEST_CTX(ctx);
#endif
        return SKY_SUCCESS;
    }

    /* beacon is AP and is subject to filtering */
    /* discard virtual duplicates of remove one based on rssi distribution */
    if (sky_plugin_remove_worst(ctx, sky_errno) == SKY_ERROR) {
        if (NUM_BEACONS(ctx) > CONFIG(ctx->session, total_beacons))
            LOGFMT(ctx, SKY_LOG_LEVEL_ERROR, "Unexpected failure removing worst beacon");
        return set_error_status(sky_errno, SKY_ERROR_INTERNAL);
    }
    DUMP_REQUEST_CTX(ctx);

    return SKY_SUCCESS;
}

#if CACHE_SIZE
/*! \brief check if a beacon is in cache
 *
 *   Scan all cachelines in the cache. 
 *   If the given beacon is found in the cache true is returned otherwise
 *   false. A beacon may appear in multiple cache lines.
 *   If prop is not NULL, algorithm searches all caches for best match
 *   (beacon with Used == true is best) otherwise, first match is returned
 *
 *  @param ctx Skyhook request context
 *  @param b pointer to new beacon
 *  @param cl pointer to cacheline
 *  @param prop pointer to where the properties of matching beacon is saved
 *
 *  @return true if beacon successfully found or false
 */
bool beacon_in_cache(Sky_ctx_t *ctx, Beacon_t *b, Sky_beacon_property_t *prop)
{
    Sky_beacon_property_t best_prop = { false, false };
    Sky_beacon_property_t result = { false, false };

    if (!b || !ctx) {
        LOGFMT(ctx, SKY_LOG_LEVEL_ERROR, "bad params");
        return false;
    }

    for (int i = 0; i < ctx->session->len; i++) {
        if (beacon_in_cacheline(ctx, b, &ctx->session->cacheline[i], &result)) {
            if (!prop)
                return true; /* don't need to keep looking for used if prop is NULL */
            best_prop.in_cache = true;

            if (result.used) {
                best_prop.used = true;
                break; /* beacon is in cached and used, can stop search */
            }
        }
    }
    if (best_prop.in_cache) {
        *prop = best_prop;
        return true;
    }

    return false;
}

/*! \brief check if a beacon is in a cacheline
 *
 *   Scan all beacons in the cacheline. If the type matches the given beacon, compare
 *   the appropriate attributes. If the given beacon is found in the cacheline
 *   true is returned otherwise false. If index is not NULL, the index of the matching
 *   beacon in the cacheline is saved or -1 if beacon was not found.
 *
 *  @param ctx Skyhook request context
 *  @param b pointer to new beacon
 *  @param cl pointer to cacheline
 *  @param index pointer to where the index of matching beacon is saved
 *
 *  @return true if beacon successfully found or false
 */
bool beacon_in_cacheline(
    Sky_ctx_t *ctx, Beacon_t *b, Sky_cacheline_t *cl, Sky_beacon_property_t *prop)
{
    int j;

    if (!cl || !b || !ctx) {
        LOGFMT(ctx, SKY_LOG_LEVEL_ERROR, "bad params");
        return false;
    }

    if (cl->time == TIME_UNAVAILABLE) {
        return false;
    }

    for (j = 0; j < NUM_BEACONS(cl); j++)
        if (sky_plugin_equal(ctx, NULL, b, &cl->beacon[j], prop) == 1)
            return true;
    return false;
}

/*! \brief find cache entry with oldest entry
 *
 *  @param ctx Skyhook request context
 *
 *  @return index of oldest cache entry, or empty
 */
int find_oldest(Sky_ctx_t *ctx)
{
    int i;
    int oldestc = 0;
<<<<<<< HEAD
    uint32_t oldest = (*ctx->session->sky_time)(NULL);

    for (i = 0; i < ctx->session->len; i++) {
        if (ctx->session->cacheline[i].time == 0)
=======
    time_t oldest = ctx->header.time;

    for (i = 0; i < CACHE_SIZE; i++) {
        /* if there is only one cache line or
         * if time is unavailable or
         * cacheline is empty,
         * then return index of current cache line 
         */
        if (CACHE_SIZE == 1 || oldest == TIME_UNAVAILABLE ||
            ctx->state->cacheline[i].time == TIME_UNAVAILABLE)
>>>>>>> 5cbcc7aa
            return i;
        else if (ctx->session->cacheline[i].time < oldest) {
            oldest = ctx->session->cacheline[i].time;
            oldestc = i;
        }
    }
    LOGFMT(ctx, SKY_LOG_LEVEL_DEBUG, "cacheline %d oldest time %d", oldestc, oldest);
    return oldestc;
}
#endif

/*! \brief compare a beacon to one in request ctx
 *
 *  if beacon is duplicate, return true
 *
 *  if both are AP, return false and set diff to difference in rssi
 *  if both are cell and same cell type, return false and set diff as below
 *   connected cell
 *   youngest
 *   in cache
 *   strongest
 *
 *  @param ctx Skyhook request context
 *  @param bA pointer to beacon A
 *  @param wb pointer to beacon B
 *
 *  @return true if match or false and set diff
 *   diff is 0 if beacons can't be compared
 *           +ve if beacon A is better
 *           -ve if beacon B is better
 */
static bool beacon_compare(Sky_ctx_t *ctx, Beacon_t *new, Beacon_t *wb, int *diff)
{
    Sky_status_t equality;
    bool ret = false;
    int better = 1; /* default a is better */

    if (!ctx || !new || !wb) {
        LOGFMT(ctx, SKY_LOG_LEVEL_ERROR, "bad params");
        if (diff)
            *diff = 0; /* can't compare */
        return false;
    }

    /* if beacons can't be compared for equality (different types), order like this */
    if ((equality = sky_plugin_equal(ctx, NULL, new, wb, NULL)) == SKY_ERROR) {
        if (new->h.connected != wb->h.connected)
            /* connected is best */
            better = new->h.connected ? 1 : -1;
        else if (is_cell_nmr(new) != is_cell_nmr(wb))
            /* fully qualified is next */
            better = (!is_cell_nmr(new) ? 1 : -1);
        else
            /* then type which increase in value as they become lower priority */
            /* so we have to invert the sign of the comparison value */
            better = -(new->h.type - wb->h.type);
#if VERBOSE_DEBUG
        dump_beacon(ctx, "A: ", new, __FILE__, __FUNCTION__);
        dump_beacon(ctx, "B: ", wb, __FILE__, __FUNCTION__);
        LOGFMT(ctx, SKY_LOG_LEVEL_DEBUG, "Different types %d (%s)", better,
            better < 0 ? "B is better" : "A is better");
#endif
    } else if (equality == SKY_SUCCESS) // if beacons are equivalent, return true
        ret = true;
    else {
        /* if the beacons can be compared and are not equivalent, determine which is better */
        if (new->h.type == SKY_BEACON_AP || new->h.type == SKY_BEACON_BLE) {
            /* Compare APs by rssi */
            if (EFFECTIVE_RSSI(new->h.rssi) != EFFECTIVE_RSSI(wb->h.rssi)) {
                better = EFFECTIVE_RSSI(new->h.rssi) - EFFECTIVE_RSSI(wb->h.rssi);
#if VERBOSE_DEBUG
                LOGFMT(ctx, SKY_LOG_LEVEL_DEBUG, "WiFi rssi score %d (%s)", better,
                    better < 0 ? "B is better" : "A is better");
#endif
            } else
                /* vg with most members is better */
                better = new->ap.vg_len - wb->ap.vg_len;
        } else {
<<<<<<< HEAD
=======
            /* Compare cells of same type - priority is connected, non-nmr, youngest, or stongest */
>>>>>>> 5cbcc7aa
#if VERBOSE_DEBUG
            dump_beacon(ctx, "A: ", new, __FILE__, __FUNCTION__);
            dump_beacon(ctx, "B: ", wb, __FILE__, __FUNCTION__);
#endif
            /* Compare cells of same type - priority is connected, non-nmr, youngest, or stongest */
            if (new->h.connected || wb->h.connected) {
                better = (new->h.connected ? 1 : -1);
#if VERBOSE_DEBUG
                LOGFMT(ctx, SKY_LOG_LEVEL_DEBUG, "cell connected score %d (%s)", better,
                    better < 0 ? "B is better" : "A is better");
#endif
            } else if (is_cell_nmr(new) != is_cell_nmr(wb)) {
                /* fully qualified is best */
                better = (!is_cell_nmr(new) ? 1 : -1);
#if VERBOSE_DEBUG
                LOGFMT(ctx, SKY_LOG_LEVEL_DEBUG, "cell nmr score %d (%s)", better,
                    better < 0 ? "B is better" : "A is better");
#endif
            } else if (new->h.age != wb->h.age) {
                /* youngest is best */
                better = -(int)(new->h.age - wb->h.age);
#if VERBOSE_DEBUG
                LOGFMT(ctx, SKY_LOG_LEVEL_DEBUG, "cell age score %d (%s)", better,
                    better < 0 ? "B is better" : "A is better");
#endif
            } else if (EFFECTIVE_RSSI(new->h.rssi) != EFFECTIVE_RSSI(wb->h.rssi)) {
                /* highest signal strength is best */
                better = EFFECTIVE_RSSI(new->h.rssi) - EFFECTIVE_RSSI(wb->h.rssi);
#if VERBOSE_DEBUG
                LOGFMT(ctx, SKY_LOG_LEVEL_DEBUG, "cell signal strength score %d (%s)", better,
                    better < 0 ? "B is better" : "A is better");
#endif
            } else {
                better = 1;
#if VERBOSE_DEBUG
                LOGFMT(ctx, SKY_LOG_LEVEL_DEBUG, "cell similar, pick one (%s)",
                    better < 0 ? "B is better" : "A is better");
#endif
            }
        }
    }

    if (!ret && diff)
        *diff = better;

#if VERBOSE_DEBUG
    if (ret)
        LOGFMT(ctx, SKY_LOG_LEVEL_DEBUG, "Beacons match");
#endif
    return ret;
}

/*! \brief test serving cell in request ctx has changed from that in cache
 *
 *  Cells in request ctx are in priority order
 *
 *  false if either request ctx or cache has no cells
 *  false if highest priority request ctx cell (which is
 *  assumed to be the serving cell, regardless of whether or
 *  not the user has marked it "connected") matches cache
 *  true otherwise
 *
 *  @param ctx Skyhook request context
 *  @param cl the cacheline to count in
 *
 *  @return true or false
 */
int cell_changed(Sky_ctx_t *ctx, Sky_cacheline_t *cl)
{
    Beacon_t *w, *c;
    if (!ctx || !cl) {
#if VERBOSE_DEBUG
        LOGFMT(ctx, SKY_LOG_LEVEL_ERROR, "bad params");
#endif
        return true;
    }

    if (NUM_CELLS(ctx) == 0) {
#if VERBOSE_DEBUG
        LOGFMT(ctx, SKY_LOG_LEVEL_DEBUG, "0 cells in request ctx");
#endif
        return false;
    }

    if (NUM_CELLS(cl) == 0) {
#if VERBOSE_DEBUG
        LOGFMT(ctx, SKY_LOG_LEVEL_DEBUG, "0 cells in cache");
#endif
        return false;
    }

    w = &ctx->beacon[NUM_APS(ctx)];
    c = &cl->beacon[NUM_APS(cl)];
    if (is_cell_nmr(w) || is_cell_nmr(c)) {
#if VERBOSE_DEBUG
        LOGFMT(ctx, SKY_LOG_LEVEL_DEBUG, "no significant cell in cache or request ctx");
#endif
        return false;
    }

    if (sky_plugin_equal(ctx, NULL, w, c, NULL) == SKY_SUCCESS)
        return false;
    LOGFMT(ctx, SKY_LOG_LEVEL_DEBUG, "cell mismatch");
    return true;
}

/*! \brief get location from cache
 *
 *  @param ctx Skyhook request context
 *
 *  @return cacheline index or -1
 */
int get_from_cache(Sky_ctx_t *ctx)
{
<<<<<<< HEAD
    uint32_t now = (*ctx->session->sky_time)(NULL);
    int idx;

    if (ctx->session->len < 1) {
        /* no match to cacheline */
        return (ctx->get_from = -1);
    }

    /* compare current time to Mar 1st 2019 */
    if (now <= TIMESTAMP_2019_03_01) {
        LOGFMT(ctx, SKY_LOG_LEVEL_ERROR, "Don't have good time of day!");
        /* no match to cacheline */
        return (ctx->get_from = -1);
    }
    ctx->get_from = (sky_plugin_get_matching_cacheline(ctx, NULL, &idx) == SKY_SUCCESS) ? idx : -1;
    return ctx->get_from;
=======
#if CACHE_SIZE == 0
    /* no match to cacheline */
    return (ctx->get_from = -1);
#else
    int idx;

    /* Avoid using the cache if we have good reason */
    /* to believe that system time is bad */
    if (ctx->header.time <= TIMESTAMP_2019_03_01) {
        /* no match to cacheline */
        return (ctx->get_from = -1);
    }
    return (ctx->get_from =
                sky_plugin_get_matching_cacheline(ctx, NULL, &idx) == SKY_SUCCESS ? idx : -1);
#endif
>>>>>>> 5cbcc7aa
}

/*! \brief check if an AP beacon is in a virtual group
 *
 *  Both the b (in request ctx) and vg in cache may be virtual groups
 *  if the two macs are similar and difference is same nibble as child, then
 *  if any of the children have matching macs, then match
 *
 *  @param ctx Skyhook request context
 *  @param b pointer to new beacon
 *  @param vg pointer to beacon in cacheline
 *
 *  @return 0 if no matches otherwise return number of matching APs
 */
int ap_beacon_in_vg(Sky_ctx_t *ctx, Beacon_t *va, Beacon_t *vb, Sky_beacon_property_t *prop)
{
    int w, c, num_aps = 0;
    uint8_t mac_va[MAC_SIZE] = { 0 };
    uint8_t mac_vb[MAC_SIZE] = { 0 };
    Sky_beacon_property_t p;

    if (!ctx || !va || !vb || va->h.type != SKY_BEACON_AP || vb->h.type != SKY_BEACON_AP) {
        LOGFMT(ctx, SKY_LOG_LEVEL_ERROR, "bad params");
        return false;
    }
#if VERBOSE_DEBUG
    dump_beacon(ctx, "A: ", va, __FILE__, __FUNCTION__);
    dump_beacon(ctx, "B: ", vb, __FILE__, __FUNCTION__);
#endif

    /* Compare every member of any virtual group with every other */
    /* index -1 is used to reference the parent mac */
    for (w = -1; w < NUM_VAPS(va); w++) {
        for (c = -1; c < NUM_VAPS(vb); c++) {
            int value, idx;

            if (w == -1)
                memcpy(mac_va, va->ap.mac, MAC_SIZE);
            else {
                idx = va->ap.vg[VAP_FIRST_DATA + w].data.nibble_idx;
                value = va->ap.vg[VAP_FIRST_DATA + w].data.value << (4 * ((~idx) & 1));
                mac_va[va->ap.vg[VAP_FIRST_DATA + w].data.nibble_idx / 2] =
                    (mac_va[va->ap.vg[VAP_FIRST_DATA + w].data.nibble_idx / 2] &
                        ~NIBBLE_MASK(idx)) |
                    value;
            }
            if (c == -1)
                memcpy(mac_vb, vb->ap.mac, MAC_SIZE);
            else {
                idx = vb->ap.vg[VAP_FIRST_DATA + c].data.nibble_idx;
                value = vb->ap.vg[VAP_FIRST_DATA + c].data.value << (4 * ((~idx) & 1));
                mac_vb[vb->ap.vg[VAP_FIRST_DATA + c].data.nibble_idx / 2] =
                    (mac_vb[vb->ap.vg[VAP_FIRST_DATA + c].data.nibble_idx / 2] &
                        ~NIBBLE_MASK(idx)) |
                    value;
            }
            if (memcmp(mac_va, mac_vb, MAC_SIZE) == 0) {
                num_aps++;
                p = (c == -1) ? vb->ap.property : vb->ap.vg_prop[c];
                if (prop)
                    *prop = p;
#if VERBOSE_DEBUG
                LOGFMT(ctx, SKY_LOG_LEVEL_DEBUG,
                    "cmp MAC %02X:%02X:%02X:%02X:%02X:%02X %s with "
                    "%02X:%02X:%02X:%02X:%02X:%02X %s, match %d %s",
                    mac_va[0], mac_va[1], mac_va[2], mac_va[3], mac_va[4], mac_va[5],
                    w == -1 ? "AP " : "VAP", /* Parent or child */
                    mac_vb[0], mac_vb[1], mac_vb[2], mac_vb[3], mac_vb[4], mac_vb[5],
                    c == -1 ? "AP " : "VAP", /* Parent or child */
                    num_aps, p.used ? "Used" : "Unused");
#endif
            } else {
#if VERBOSE_DEBUG
                LOGFMT(ctx, SKY_LOG_LEVEL_DEBUG,
                    "cmp MAC %02X:%02X:%02X:%02X:%02X:%02X %s with "
                    "%02X:%02X:%02X:%02X:%02X:%02X %s",
                    mac_va[0], mac_va[1], mac_va[2], mac_va[3], mac_va[4], mac_va[5],
                    w == -1 ? "AP " : "VAP", /* Parent or child */
                    mac_vb[0], mac_vb[1], mac_vb[2], mac_vb[3], mac_vb[4], mac_vb[5],
                    c == -1 ? "AP " : "VAP"); /* Parent or child */
#endif
            }
        }
    }
    return num_aps;
}

#ifdef UNITTESTS

#include "beacons.ut.c"

#endif<|MERGE_RESOLUTION|>--- conflicted
+++ resolved
@@ -343,12 +343,6 @@
 {
     int i;
     int oldestc = 0;
-<<<<<<< HEAD
-    uint32_t oldest = (*ctx->session->sky_time)(NULL);
-
-    for (i = 0; i < ctx->session->len; i++) {
-        if (ctx->session->cacheline[i].time == 0)
-=======
     time_t oldest = ctx->header.time;
 
     for (i = 0; i < CACHE_SIZE; i++) {
@@ -358,8 +352,7 @@
          * then return index of current cache line 
          */
         if (CACHE_SIZE == 1 || oldest == TIME_UNAVAILABLE ||
-            ctx->state->cacheline[i].time == TIME_UNAVAILABLE)
->>>>>>> 5cbcc7aa
+            ctx->session->cacheline[i].time == TIME_UNAVAILABLE)
             return i;
         else if (ctx->session->cacheline[i].time < oldest) {
             oldest = ctx->session->cacheline[i].time;
@@ -438,10 +431,6 @@
                 /* vg with most members is better */
                 better = new->ap.vg_len - wb->ap.vg_len;
         } else {
-<<<<<<< HEAD
-=======
-            /* Compare cells of same type - priority is connected, non-nmr, youngest, or stongest */
->>>>>>> 5cbcc7aa
 #if VERBOSE_DEBUG
             dump_beacon(ctx, "A: ", new, __FILE__, __FUNCTION__);
             dump_beacon(ctx, "B: ", wb, __FILE__, __FUNCTION__);
@@ -556,30 +545,17 @@
  */
 int get_from_cache(Sky_ctx_t *ctx)
 {
-<<<<<<< HEAD
-    uint32_t now = (*ctx->session->sky_time)(NULL);
-    int idx;
-
-    if (ctx->session->len < 1) {
-        /* no match to cacheline */
-        return (ctx->get_from = -1);
-    }
-
-    /* compare current time to Mar 1st 2019 */
-    if (now <= TIMESTAMP_2019_03_01) {
-        LOGFMT(ctx, SKY_LOG_LEVEL_ERROR, "Don't have good time of day!");
-        /* no match to cacheline */
-        return (ctx->get_from = -1);
-    }
-    ctx->get_from = (sky_plugin_get_matching_cacheline(ctx, NULL, &idx) == SKY_SUCCESS) ? idx : -1;
-    return ctx->get_from;
-=======
 #if CACHE_SIZE == 0
     /* no match to cacheline */
     return (ctx->get_from = -1);
 #else
     int idx;
 
+    if (ctx->session->len < 1) {
+        /* no match to cacheline */
+        return (ctx->get_from = -1);
+    }
+
     /* Avoid using the cache if we have good reason */
     /* to believe that system time is bad */
     if (ctx->header.time <= TIMESTAMP_2019_03_01) {
@@ -589,7 +565,6 @@
     return (ctx->get_from =
                 sky_plugin_get_matching_cacheline(ctx, NULL, &idx) == SKY_SUCCESS ? idx : -1);
 #endif
->>>>>>> 5cbcc7aa
 }
 
 /*! \brief check if an AP beacon is in a virtual group
@@ -608,6 +583,11 @@
 {
     int w, c, num_aps = 0;
     uint8_t mac_va[MAC_SIZE] = { 0 };
+    return ctx->get_from;
+    if (ctx->header.time <= TIMESTAMP_2019_03_01) {
+        /* no match to cacheline */
+        return (ctx->get_from = -1);
+    }
     uint8_t mac_vb[MAC_SIZE] = { 0 };
     Sky_beacon_property_t p;
 
