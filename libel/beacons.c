/*! \file libel/beacons.c
 *  \brief utilities - Skyhook Embedded Library
 *
 * Copyright (c) 2019 Skyhook, Inc.
 *
 * Permission is hereby granted, free of charge, to any person obtaining a copy
 * of this software and associated documentation files (the "Software"), to
 * deal in the Software without restriction, including without limitation the
 * rights to use, copy, modify, merge, publish, distribute, sublicense, and/or
 * sell copies of the Software, and to permit persons to whom the Software is
 * furnished to do so, subject to the following conditions:
 *
 * The above copyright notice and this permission notice shall be included in
 * all copies or substantial portions of the Software.
 *
 * THE SOFTWARE IS PROVIDED "AS IS", WITHOUT WARRANTY OF ANY KIND, EXPRESS OR
 * IMPLIED, INCLUDING BUT NOT LIMITED TO THE WARRANTIES OF MERCHANTABILITY,
 * FITNESS FOR A PARTICULAR PURPOSE AND NONINFRINGEMENT. IN NO EVENT SHALL THE
 * AUTHORS OR COPYRIGHT HOLDERS BE LIABLE FOR ANY CLAIM, DAMAGES OR OTHER
 * LIABILITY, WHETHER IN AN ACTION OF CONTRACT, TORT OR OTHERWISE, ARISING
 * FROM, OUT OF OR IN CONNECTION WITH THE SOFTWARE OR THE USE OR OTHER DEALINGS
 * IN THE SOFTWARE.
 *
 */
#include <stdbool.h>
#include <string.h>
#include <time.h>
#include <math.h>
#include <stdio.h>
#define SKY_LIBEL 1
#include "libel.h"

#define MIN(x, y) ((x) > (y) ? (y) : (x))
#define NOMINAL_RSSI(b) ((b) == -1 ? (-90) : (b))
#define PUT_IN_CACHE true
#define GET_FROM_CACHE false

void dump_workspace(Sky_ctx_t *ctx);
void dump_cache(Sky_ctx_t *ctx);
static bool beacon_in_cache(Sky_ctx_t *ctx, Beacon_t *b, Sky_cacheline_t *cl);

/*! \brief test two MAC addresses for being virtual aps
 *
 *  @param macA pointer to the first MAC
 *  @param macB pointer to the second MAC
 *
 *  @return -1, 0 or 1
 *  return 0 when NOT similar, -1 indicates keep A, 1 keep B
 */
static int similar(uint8_t macA[], uint8_t macB[])
{
    /* Return 1 (true) if OUIs are identical and no more than 1 hex digits
     * differ between the two MACs. Else return 0 (false).
     */
    size_t num_diff = 0; // Num hex digits which differ
    size_t i;

    if (memcmp(macA, macB, 3) != 0)
        return 0;

    for (i = 3; i < MAC_SIZE; i++) {
        if (((macA[i] & 0xF0) != (macB[i] & 0xF0) && ++num_diff > 1) ||
            ((macA[i] & 0x0F) != (macB[i] & 0x0F) && ++num_diff > 1))
            return 0;
    }

    /* MACs are similar, choose one to remove */
    return (memcmp(macA + 3, macB + 3, MAC_SIZE - 3) < 0 ? -1 : 1);
}

/*! \brief shuffle list to remove the beacon at index
 *
 *  @param ctx Skyhook request context
 *  @param index 0 based index of AP to remove
 *
 *  @return sky_status_t SKY_SUCCESS (if code is SKY_ERROR_NONE) or SKY_ERROR
 */
static Sky_status_t remove_beacon(Sky_ctx_t *ctx, int index)
{
    if (index >= NUM_BEACONS(ctx))
        return SKY_ERROR;

    if (ctx->beacon[index].h.type == SKY_BEACON_AP)
        NUM_APS(ctx) -= 1;

    memmove(&ctx->beacon[index], &ctx->beacon[index + 1],
        sizeof(Beacon_t) * (NUM_BEACONS(ctx) - index - 1));
    LOGFMT(ctx, SKY_LOG_LEVEL_DEBUG, "idx:%d", index)
    NUM_BEACONS(ctx) -= 1;
    return SKY_SUCCESS;
}

/*! \brief insert beacon in list based on type and AP rssi
 *
 *  @param ctx Skyhook request context
 *  @param sky_errno pointer to errno
 *  @param b beacon to add
 *  @param index pointer where to save the insert position
 *
 *  @return sky_status_t SKY_SUCCESS (if code is SKY_ERROR_NONE) or SKY_ERROR
 */
static Sky_status_t insert_beacon(Sky_ctx_t *ctx, Sky_errno_t *sky_errno, Beacon_t *b, int *index)
{
    int i;

    /* sanity checks */
    if (!validate_workspace(ctx) || b->h.magic != BEACON_MAGIC || b->h.type >= SKY_BEACON_MAX) {
        LOGFMT(ctx, SKY_LOG_LEVEL_ERROR, "Invalid params. Beacon type %s", sky_pbeacon(b))
        return sky_return(sky_errno, SKY_ERROR_BAD_PARAMETERS);
    }

    /* find correct position to insert based on type */
    for (i = 0; i < NUM_BEACONS(ctx); i++)
        if (ctx->beacon[i].h.type >= b->h.type)
            break;

    /* add beacon at the end */
    if (i == NUM_BEACONS(ctx)) {
        ctx->beacon[i] = *b;
        NUM_BEACONS(ctx)++;
    } else {
        /* if AP, add in rssi order */
        if (b->h.type == SKY_BEACON_AP) {
            for (; i < NUM_APS(ctx); i++)
                if (ctx->beacon[i].h.type != SKY_BEACON_AP ||
                    NOMINAL_RSSI(ctx->beacon[i].ap.rssi) > NOMINAL_RSSI(b->ap.rssi))
                    break;
        }
        /* shift beacons to make room for the new one */
        memmove(&ctx->beacon[i + 1], &ctx->beacon[i], sizeof(Beacon_t) * (NUM_BEACONS(ctx) - i));
        ctx->beacon[i] = *b;
        NUM_BEACONS(ctx)++;
    }
    /* report back the position beacon was added */
    if (index != NULL)
        *index = i;
    LOGFMT(ctx, SKY_LOG_LEVEL_DEBUG, "Beacon type %s inserted idx: %d", sky_pbeacon(b), i);

    if (b->h.type == SKY_BEACON_AP)
        NUM_APS(ctx)++;
    return SKY_SUCCESS;
}

/*! \brief try to remove one AP by selecting an AP which leaves best spread of rssi values
 *
 *  @param ctx Skyhook request context
 *
 *  @return sky_status_t SKY_SUCCESS if beacon removed or SKY_ERROR
 */
static Sky_status_t filter_by_rssi(Sky_ctx_t *ctx)
{
    int i, reject, jump, up_down;
    float band_range, worst;
    float ideal_rssi[MAX_AP_BEACONS + 1];

    if (NUM_APS(ctx) <= CONFIG(ctx->cache, max_ap_beacons))
        return SKY_ERROR;

    /* what share of the range of rssi values does each beacon represent */
    band_range = (NOMINAL_RSSI(ctx->beacon[NUM_APS(ctx) - 1].ap.rssi) -
                     NOMINAL_RSSI(ctx->beacon[0].ap.rssi)) /
                 ((float)NUM_APS(ctx) - 1);

    /* if the rssi range is small, throw away middle beacon */

    if (band_range < 0.5) {
        /* search from middle of range looking for beacon not in cache */
        for (jump = 0, up_down = -1, i = NUM_APS(ctx) / 2; i >= 0 && i < NUM_APS(ctx);
             jump++, i += up_down * jump, up_down = -up_down) {
            if (!ctx->beacon[i].ap.in_cache) {
                LOGFMT(ctx, SKY_LOG_LEVEL_WARNING, "Warning: rssi range is small. %s beacon",
                    !jump ? "Remove middle" : "Found non-cached")
                return remove_beacon(ctx, i);
            }
        }
        LOGFMT(ctx, SKY_LOG_LEVEL_WARNING, "Warning: rssi range is small. Removing cached beacon")
        return remove_beacon(ctx, NUM_APS(ctx) / 2);
    }

    /* if beacon with min RSSI is below threshold, throw it out */
    if (NOMINAL_RSSI(ctx->beacon[0].ap.rssi) < -CONFIG(ctx->cache, cache_neg_rssi_threshold)) {
        LOGFMT(ctx, SKY_LOG_LEVEL_WARNING, "Discarding beacon %d with very weak strength", 0)
        return remove_beacon(ctx, 0);
    }

    LOGFMT(ctx, SKY_LOG_LEVEL_DEBUG, "range: %d band range: %d.%02d",
        (NOMINAL_RSSI(ctx->beacon[NUM_APS(ctx) - 1].ap.rssi) -
            NOMINAL_RSSI(ctx->beacon[0].ap.rssi)),
        (int)band_range, (int)fabs(round(100 * (band_range - (int)band_range))))

    /* for each beacon, work out it's ideal rssi value to give an even distribution */
    for (i = 0; i < NUM_APS(ctx); i++)
        ideal_rssi[i] = NOMINAL_RSSI(ctx->beacon[0].ap.rssi) + (i * band_range);

    /* find AP with poorest fit to ideal rssi */
    /* always keep lowest and highest rssi */
    /* unless all the middle candidates are in the cache */
    for (i = 1, reject = -1, worst = 0; i < NUM_APS(ctx) - 1; i++) {
        if (!ctx->beacon[i].ap.in_cache &&
            fabs(NOMINAL_RSSI(ctx->beacon[i].ap.rssi) - ideal_rssi[i]) > worst) {
            worst = fabs(NOMINAL_RSSI(ctx->beacon[i].ap.rssi) - ideal_rssi[i]);
            reject = i;
        }
    }
    if (reject == -1) {
        /* haven't found a beacon to remove yet due to matching cached beacons */
        /* Throw away either lowest or highest rssi valued beacons */
        if (!ctx->beacon[NUM_APS(ctx) - 1].ap.in_cache && ctx->beacon[0].ap.in_cache)
            reject = NUM_APS(ctx) - 1;
        else
            reject = 0; /* Throw away lowest rssi value */
    }
#if SKY_DEBUG
    for (i = 0; i < NUM_APS(ctx); i++) {
        LOGFMT(ctx, SKY_LOG_LEVEL_DEBUG, "%s: %-2d, %s ideal %d.%02d fit %2d.%02d (%d)",
            (reject == i) ? "remove" : "      ", i,
            ctx->beacon[i].ap.in_cache ? "cached" : "      ", (int)ideal_rssi[i],
            (int)fabs(round(100 * (ideal_rssi[i] - (int)ideal_rssi[i]))),
            (int)fabs(NOMINAL_RSSI(ctx->beacon[i].ap.rssi) - ideal_rssi[i]), ideal_rssi[i],
            (int)fabs(
                round(100 * (fabs(NOMINAL_RSSI(ctx->beacon[i].ap.rssi) - ideal_rssi[i]) -
                                (int)fabs(NOMINAL_RSSI(ctx->beacon[i].ap.rssi) - ideal_rssi[i])))),
            ctx->beacon[i].ap.rssi)
    }
#endif
    return remove_beacon(ctx, reject);
}

/*! \brief remove an AP if there is a similar one to the one just added
 *         When similar, remove beacon with highest mac address
 *         unless it is in cache, then choose to remove the uncached beacon
 *
 *  @param ctx Skyhook request context
 *  @param b index of beacon just added
 *
 *  @return true if beacon removed or false otherwise
 */
static bool remove_virtual_ap(Sky_ctx_t *ctx, int b)
{
    int i;
    int cmp, rm = -1;
#if SKY_DEBUG
    int keep = -1;
    bool cached = false;
#endif

<<<<<<< HEAD
    LOGFMT(ctx, SKY_LOG_LEVEL_DEBUG, "ap_len: %d APs of %d beacons", (int)NUM_APS(ctx),
        (int)NUM_BEACONS(ctx))

    dump_workspace(ctx);

    if (NUM_APS(ctx) <= CONFIG(ctx->cache, max_ap_beacons)) {
        return false;
    }

    /* look for any AP beacon that is 'similar' to another */
=======
    LOGFMT(ctx, SKY_LOG_LEVEL_DEBUG, "just added beacon at idx %d, ap_len: %d APs of %d beacons", b,
        (int)ctx->ap_len, (int)ctx->len)

    dump_workspace(ctx);

>>>>>>> 828b1b8b
    if (ctx->beacon[0].h.type != SKY_BEACON_AP) {
        LOGFMT(ctx, SKY_LOG_LEVEL_CRITICAL, "beacon type not WiFi")
        return false;
    }

<<<<<<< HEAD
    for (j = 0; j < NUM_APS(ctx); j++) {
        for (i = j + 1; i < NUM_APS(ctx); i++) {
            if ((cmp = similar(ctx->beacon[i].ap.mac, ctx->beacon[j].ap.mac)) < 0) {
                if (ctx->beacon[j].ap.in_cache) {
                    rm = i;
=======
    /* remove an AP beacon that is 'similar' to the one just added */
    /* walk through all beacons in workspace (ignoring the one just added) */
    for (i = 0; i < ctx->ap_len; i++) {
        if (i == b)
            continue;

        if ((cmp = similar(ctx->beacon[i].ap.mac, ctx->beacon[b].ap.mac)) < 0) {
            if (ctx->beacon[b].ap.in_cache) {
                rm = i;
>>>>>>> 828b1b8b
#if SKY_DEBUG
                keep = b;
                cached = true;
#endif
            } else {
                rm = b;
#if SKY_DEBUG
                keep = i;
#endif
            }
        } else if (cmp > 0) {
            if (ctx->beacon[i].ap.in_cache) {
                rm = b;
#if SKY_DEBUG
                keep = i;
                cached = true;
#endif
            } else {
                rm = i;
#if SKY_DEBUG
                keep = b;
#endif
            }
        }
        if (rm != -1) {
            LOGFMT(ctx, SKY_LOG_LEVEL_DEBUG, "remove_beacon: %d similar to %d%s", rm, keep,
                cached ? " (cached)" : "")
            remove_beacon(ctx, rm);
            return true;
        }
    }
    LOGFMT(ctx, SKY_LOG_LEVEL_DEBUG, "no match")
    return false;
}

/*! \brief add beacon to list
 *  if beacon is AP, filter
 *
 *  @param ctx Skyhook request context
 *  @param sky_errno skyErrno is set to the error code
 *  @param b pointer to new beacon
 *  @param is_connected This beacon is currently connected
 *
 *  @return SKY_SUCCESS if beacon successfully added or SKY_ERROR
 */
Sky_status_t add_beacon(Sky_ctx_t *ctx, Sky_errno_t *sky_errno, Beacon_t *b, bool is_connected)
{
    int i = -1;
    int dup = -1;

    /* don't add any more non-AP beacons if we've already hit the limit of non-AP beacons */
    if (b->h.type != SKY_BEACON_AP &&
        NUM_CELLS(ctx) > (CONFIG(ctx->cache, total_beacons) - CONFIG(ctx->cache, max_ap_beacons))) {
        LOGFMT(ctx, SKY_LOG_LEVEL_WARNING, "Too many cell beacons (%s ignored)", sky_pbeacon(b))
        return sky_return(sky_errno, SKY_ERROR_TOO_MANY);
    } else if (b->h.type == SKY_BEACON_AP) {
        if (!validate_mac(b->ap.mac, ctx))
            return sky_return(sky_errno, SKY_ERROR_BAD_PARAMETERS);
        /* see if this mac already added (duplicate beacon) */
        for (dup = 0; dup < NUM_APS(ctx); dup++) {
            if (memcmp(b->ap.mac, ctx->beacon[dup].ap.mac, MAC_SIZE) == 0) {
                break;
            }
        }
        /* if it is already in workspace */
        if (dup < NUM_APS(ctx)) {
            /* reject new beacon if older or weaker */
            if (b->ap.age > ctx->beacon[dup].ap.age ||
                (b->ap.age == ctx->beacon[dup].ap.age &&
                    NOMINAL_RSSI(b->ap.rssi) <= NOMINAL_RSSI(ctx->beacon[dup].ap.rssi))) {
                LOGFMT(ctx, SKY_LOG_LEVEL_ERROR, "Reject duplicate beacon")
                return sky_return(sky_errno, SKY_ERROR_NONE);
            }
            LOGFMT(ctx, SKY_LOG_LEVEL_DEBUG, "Keep new duplicate beacon %s",
                (b->ap.age == ctx->beacon[dup].ap.age) ? "(stronger signal)" : "(younger)")
            remove_beacon(ctx, dup);
        }
    }

    /* insert the beacon */
    if (insert_beacon(ctx, sky_errno, b, &i) == SKY_ERROR)
        return SKY_ERROR;
    if (is_connected)
        ctx->connected = i;

    if (b->h.type == SKY_BEACON_AP)
        ctx->beacon[i].ap.in_cache =
            beacon_in_cache(ctx, b, &ctx->cache->cacheline[ctx->cache->newest]);
    else /* only filter APs */
        return sky_return(sky_errno, SKY_ERROR_NONE);

    /* discard virtual duplicates */
    remove_virtual_ap(ctx, i);

    /* done if no filtering needed */
    if (NUM_APS(ctx) <= CONFIG(ctx->cache, max_ap_beacons))
        return sky_return(sky_errno, SKY_ERROR_NONE);

    /* beacon is AP and is subject to filtering */
    if (filter_by_rssi(ctx) == SKY_ERROR) {
        LOGFMT(ctx, SKY_LOG_LEVEL_ERROR, "failed to filter")
        return sky_return(sky_errno, SKY_ERROR_BAD_PARAMETERS);
    }

    return sky_return(sky_errno, SKY_ERROR_NONE);
}

/*! \brief check if a beacon is in a cacheline
 *
 *  @param ctx Skyhook request context
 *  @param b pointer to new beacon
 *  @param cl pointer to cacheline
 *
 *  @return SKY_SUCCESS if beacon successfully added or SKY_ERROR
 */
static bool beacon_in_cache(Sky_ctx_t *ctx, Beacon_t *b, Sky_cacheline_t *cl)
{
    int j;
    bool ret = false;

    if (!cl || !b || !ctx) {
        LOGFMT(ctx, SKY_LOG_LEVEL_ERROR, "bad params");
        return false;
    }

    if (cl->time == 0) {
        return false;
    }

    /* score each cache line wrt beacon match ratio */
    for (j = 0; ret == false && j < NUM_BEACONS(cl); j++)
        if (b->h.type == cl->beacon[j].h.type) {
            switch (b->h.type) {
            case SKY_BEACON_AP:
                if (memcmp(b->ap.mac, cl->beacon[j].ap.mac, MAC_SIZE) == 0)
                    ret = true;
                break;
            case SKY_BEACON_BLE:
                if ((memcmp(b->ble.mac, cl->beacon[j].ble.mac, MAC_SIZE) == 0) &&
                    (b->ble.major == cl->beacon[j].ble.major) &&
                    (b->ble.minor == cl->beacon[j].ble.minor) &&
                    (memcmp(b->ble.uuid, cl->beacon[j].ble.uuid, 16) == 0))
                    ret = true;
                break;
            case SKY_BEACON_CDMA:
                if ((b->cdma.sid == cl->beacon[j].cdma.sid) &&
                    (b->cdma.nid == cl->beacon[j].cdma.nid) &&
                    (b->cdma.bsid == cl->beacon[j].cdma.bsid))
                    ret = true;
                break;
            case SKY_BEACON_GSM:
                if ((b->gsm.ci == cl->beacon[j].gsm.ci) && (b->gsm.mcc == cl->beacon[j].gsm.mcc) &&
                    (b->gsm.mnc == cl->beacon[j].gsm.mnc) && (b->gsm.lac == cl->beacon[j].gsm.lac))
                    ret = true;
                break;
            case SKY_BEACON_LTE:
                if ((b->lte.e_cellid == cl->beacon[j].lte.e_cellid) &&
                    (b->lte.mcc == cl->beacon[j].lte.mcc) && (b->lte.mnc == cl->beacon[j].lte.mnc))
                    ret = true;
                break;
            case SKY_BEACON_NBIOT:
                if ((b->nbiot.mcc == cl->beacon[j].nbiot.mcc) &&
                    (b->nbiot.mnc == cl->beacon[j].nbiot.mnc) &&
                    (b->nbiot.e_cellid == cl->beacon[j].nbiot.e_cellid) &&
                    (b->nbiot.tac == cl->beacon[j].nbiot.tac))
                    ret = true;
                break;
            case SKY_BEACON_UMTS:
                if ((b->umts.ucid == cl->beacon[j].umts.ucid) &&
                    (b->umts.mcc == cl->beacon[j].umts.mcc) &&
                    (b->umts.mnc == cl->beacon[j].umts.mnc) &&
                    (b->umts.lac == cl->beacon[j].umts.lac))
                    ret = true;
                break;
            default:
                ret = false;
            }
        }
    return ret;
}

/*! \brief find cache entry with best match
 *  if beacon is AP, filter
 *
 *  @param ctx Skyhook request context
 *  @param put boolean which reflects put or get from cache
 *
 *  @return index of best match or empty cacheline or -1
 */
int find_best_match(Sky_ctx_t *ctx, bool put)
{
    Sky_cacheline_t *cl;
    int i, j, start, end;
    float ratio[CACHE_SIZE];
    int score[CACHE_SIZE];
    float bestratio = 0;
    int bestscore = 0;
    int bestc = -1;

    LOGFMT(ctx, SKY_LOG_LEVEL_DEBUG, "%s", put ? "for save to cache" : "for get from cache")
    dump_workspace(ctx);

    /* score each cache line wrt beacon match ratio */
    for (i = 0; i < CACHE_SIZE; i++) {
        cl = &ctx->cache->cacheline[i];
        ratio[i] = score[i] = 0;
        if (cl->time != 0 && ((uint32_t)(*ctx->gettime)(NULL)-cl->time) >
                                 (CONFIG(ctx->cache, cache_age_threshold) * SECONDS_IN_HOUR)) {
            LOGFMT(ctx, SKY_LOG_LEVEL_DEBUG, "Cache line %d expired", i);
            cl->time = 0;
        }
        if (put && (cl->time == 0)) {
            /* looking for match for put, empty cacheline = 1st choice. Mark this special case */
            score[i] = CONFIG(ctx->cache, total_beacons) * 2;
        } else if (!put && cl->time == 0) {
            /* looking for match for get, ignore empty cache */
            continue;
        } else {
            if (NUM_APS(ctx)) {
                /* Non empty cacheline - count matching AP beacons */
                start = 0;
                end = NUM_APS(ctx);
            } else {
                /* Non empty cacheline - count matching Cell beacons */
                start = NUM_APS(ctx);
                end = NUM_BEACONS(ctx);
            }

            for (j = start; j < end; j++) {
                if (beacon_in_cache(ctx, &ctx->beacon[j], cl)) {
                    LOGFMT(ctx, SKY_LOG_LEVEL_DEBUG, "Beacon %d type %s matches cache %d of 0..%d",
                        j, sky_pbeacon(&ctx->beacon[j]), i, CACHE_SIZE)
                    score[i] = score[i] + 1;
                }
            }
        }
    }

    for (i = 0; i < CACHE_SIZE; i++) {
        cl = &ctx->cache->cacheline[i];
        /* Special case - empty cacheline noted above */
        if (score[i] == CONFIG(ctx->cache, total_beacons) * 2) {
            ratio[i] = 1.0;
            LOGFMT(ctx, SKY_LOG_LEVEL_DEBUG, "cache: %d: fill empty cacheline", i)
        } else if (NUM_APS(ctx) && NUM_APS(cl)) { /* APs present */
            // if cell in workspace and no match in cacheline then score = 0
            if (NUM_CELLS(ctx) &&
                IMPLIES(NUM_CELLS(cl), !beacon_in_cache(ctx, &ctx->beacon[NUM_APS(ctx)], cl))) {
                ratio[i] = 0.0;
                LOGFMT(ctx, SKY_LOG_LEVEL_DEBUG, "cache: %d: Cell changed score 0", i)
            } else {
                // score APs = intersection(A, B) / union(A, B)
                int unionAB = (NUM_APS(ctx) + MIN(NUM_APS(cl), CONFIG(ctx->cache, max_ap_beacons)) -
                               score[i]);
                ratio[i] = (float)score[i] / unionAB;
                LOGFMT(ctx, SKY_LOG_LEVEL_DEBUG, "cache: %d: score %d (%d/%d)", i,
                    (int)round(ratio[i] * 100), score[i], unionAB)
            }
        } else if (NUM_CELLS(ctx) && NUM_CELLS(cl)) { /* Check cell beacons */
            // if all cell beacons match, score = 100
            ratio[i] = (score[i] == NUM_CELLS(ctx)) ? 1.0 : 0.0;
            LOGFMT(ctx, SKY_LOG_LEVEL_DEBUG, "cache: %d: Of %d cell beacons %d match", i,
                NUM_CELLS(ctx), score[i])
        }

        if (ratio[i] > bestratio) {
            bestratio = ratio[i];
            bestscore = score[i];
            bestc = i;
        }
    }

    /* if match is for get, must meet threshold */
    if (!put) {
        if (NUM_APS(ctx) <= CONFIG(ctx->cache, cache_beacon_threshold) &&
            bestscore == NUM_APS(ctx)) {
            LOGFMT(ctx, SKY_LOG_LEVEL_DEBUG, "Only %d APs; pick cache %d of 0..%d score %d (vs %d)",
                NUM_APS(ctx), bestc, CACHE_SIZE, (int)round(ratio[bestc] * 100),
                CONFIG(ctx->cache, cache_beacon_threshold))
            return bestc;
        } else if (NUM_APS(ctx) > CONFIG(ctx->cache, cache_beacon_threshold) &&
                   bestratio * 100 > CONFIG(ctx->cache, cache_match_threshold)) {
            LOGFMT(ctx, SKY_LOG_LEVEL_DEBUG,
                "location in cache, pick cache %d of 0..%d score %d (vs %d)", bestc, CACHE_SIZE - 1,
                (int)round(ratio[bestc] * 100), CONFIG(ctx->cache, cache_match_threshold))
            return bestc;
        }
    } else if (bestc >= 0) { /* match is for put */
        LOGFMT(ctx, SKY_LOG_LEVEL_DEBUG,
            "save location in best cache, %d of 0..%d score %d (vs %d)", bestc, CACHE_SIZE - 1,
            (int)round(ratio[bestc] * 100), CONFIG(ctx->cache, cache_match_threshold))
        return bestc;
    }
    LOGFMT(ctx, SKY_LOG_LEVEL_DEBUG, "cache match failed. Best score %d (vs %d)",
        (int)round(bestratio * 100), CONFIG(ctx->cache, cache_match_threshold))
    return -1;
}

/*! \brief find cache entry with oldest entry
 *  if beacon is AP, filter
 *
 *  @param ctx Skyhook request context
 *
 *  @return index of oldest cache entry, or empty
 */
static int find_oldest(Sky_ctx_t *ctx)
{
    int i;
    uint32_t oldestc = 0;
    int oldest = (*ctx->gettime)(NULL);

    for (i = 0; i < CACHE_SIZE; i++) {
        if (ctx->cache->cacheline[i].time == 0)
            return i;
        else if (ctx->cache->cacheline[i].time < oldest) {
            oldest = ctx->cache->cacheline[i].time;
            oldestc = i;
        }
    }
    LOGFMT(ctx, SKY_LOG_LEVEL_DEBUG, "cacheline %d oldest time %d", oldestc, oldest);
    return oldestc;
}

/*! \brief note newest cache entry
 *
 *  @param ctx Skyhook request context
 *
 *  @return void
 */
static void update_newest_cacheline(Sky_ctx_t *ctx)
{
    int i;
    int newest = 0, idx = 0;

    for (i = 0; i < CACHE_SIZE; i++) {
        if (ctx->cache->cacheline[i].time > newest) {
            newest = ctx->cache->cacheline[i].time;
            idx = i;
        }
    }
    if (newest) {
        ctx->cache->newest = idx;
        LOGFMT(ctx, SKY_LOG_LEVEL_DEBUG, "cacheline %d is newest", idx);
    }
}

/*! \brief add location to cache
 *
 *  @param ctx Skyhook request context
 *  @param loc pointer to location info
 *
 *  @return SKY_SUCCESS if beacon successfully added or SKY_ERROR
 */
Sky_status_t add_to_cache(Sky_ctx_t *ctx, Sky_location_t *loc)
{
    int i = -1;
    int j;
    uint32_t now = (*ctx->gettime)(NULL);

    if (CACHE_SIZE < 1) {
        return SKY_SUCCESS;
    }

    /* compare current time to Mar 1st 2019 */
    if (now <= TIMESTAMP_2019_03_01) {
        LOGFMT(ctx, SKY_LOG_LEVEL_ERROR, "Don't have good time of day!")
        return SKY_ERROR;
    }

    /* Find best match in cache */
    /*    yes - add entry here */
    /* else find oldest cache entry */
    /*    yes - add entryu here */
    if ((i = find_best_match(ctx, PUT_IN_CACHE)) < 0) {
        i = find_oldest(ctx);
        LOGFMT(ctx, SKY_LOG_LEVEL_DEBUG, "find_oldest chose cache %d of 0..%d", i, CACHE_SIZE)
    } else {
        if (loc->location_status != SKY_LOCATION_STATUS_SUCCESS) {
            ctx->cache->cacheline[i].time = 0; /* clear cacheline */
            update_newest_cacheline(ctx);
            LOGFMT(ctx, SKY_LOG_LEVEL_DEBUG,
                "find_best_match found cache match %d of 0..%d, but cleared", i, CACHE_SIZE);
        } else
            LOGFMT(ctx, SKY_LOG_LEVEL_DEBUG, "find_best_match found cache match %d of 0..%d", i,
                CACHE_SIZE);
    }
    if (loc->location_status != SKY_LOCATION_STATUS_SUCCESS) {
        LOGFMT(ctx, SKY_LOG_LEVEL_WARNING, "Won't add unknown location to cache")
        return SKY_ERROR;
    }
    ctx->cache->cacheline[i].len = NUM_BEACONS(ctx);
    ctx->cache->cacheline[i].ap_len = NUM_APS(ctx);
    ctx->cache->cacheline[i].loc = *loc;
    ctx->cache->cacheline[i].time = now;
    ctx->cache->newest = i;
    for (j = 0; j < CONFIG(ctx->cache, total_beacons); j++)
        ctx->cache->cacheline[i].beacon[j] = ctx->beacon[j];
    return SKY_SUCCESS;
}

/*! \brief get location from cache
 *
 *  @param ctx Skyhook request context
 *
 *  @return cacheline index or -1
 */
int get_from_cache(Sky_ctx_t *ctx)
{
    uint32_t now = (*ctx->gettime)(NULL);

    if (CACHE_SIZE < 1) {
        return SKY_ERROR;
    }

    /* compare current time to Mar 1st 2019 */
    if (now <= TIMESTAMP_2019_03_01) {
        LOGFMT(ctx, SKY_LOG_LEVEL_ERROR, "Don't have good time of day!")
        return SKY_ERROR;
    }
    return find_best_match(ctx, GET_FROM_CACHE);
}<|MERGE_RESOLUTION|>--- conflicted
+++ resolved
@@ -244,36 +244,16 @@
     bool cached = false;
 #endif
 
-<<<<<<< HEAD
-    LOGFMT(ctx, SKY_LOG_LEVEL_DEBUG, "ap_len: %d APs of %d beacons", (int)NUM_APS(ctx),
-        (int)NUM_BEACONS(ctx))
-
-    dump_workspace(ctx);
-
-    if (NUM_APS(ctx) <= CONFIG(ctx->cache, max_ap_beacons)) {
-        return false;
-    }
-
-    /* look for any AP beacon that is 'similar' to another */
-=======
     LOGFMT(ctx, SKY_LOG_LEVEL_DEBUG, "just added beacon at idx %d, ap_len: %d APs of %d beacons", b,
         (int)ctx->ap_len, (int)ctx->len)
 
     dump_workspace(ctx);
 
->>>>>>> 828b1b8b
     if (ctx->beacon[0].h.type != SKY_BEACON_AP) {
         LOGFMT(ctx, SKY_LOG_LEVEL_CRITICAL, "beacon type not WiFi")
         return false;
     }
 
-<<<<<<< HEAD
-    for (j = 0; j < NUM_APS(ctx); j++) {
-        for (i = j + 1; i < NUM_APS(ctx); i++) {
-            if ((cmp = similar(ctx->beacon[i].ap.mac, ctx->beacon[j].ap.mac)) < 0) {
-                if (ctx->beacon[j].ap.in_cache) {
-                    rm = i;
-=======
     /* remove an AP beacon that is 'similar' to the one just added */
     /* walk through all beacons in workspace (ignoring the one just added) */
     for (i = 0; i < ctx->ap_len; i++) {
@@ -283,7 +263,6 @@
         if ((cmp = similar(ctx->beacon[i].ap.mac, ctx->beacon[b].ap.mac)) < 0) {
             if (ctx->beacon[b].ap.in_cache) {
                 rm = i;
->>>>>>> 828b1b8b
 #if SKY_DEBUG
                 keep = b;
                 cached = true;
