--- conflicted
+++ resolved
@@ -104,7 +104,7 @@
         return false;
     } else if (equal == SKY_SUCCESS) /* beacons are equal */
         return true;
-    /* otherwise plugin equal set diff appropriately */
+    /* otherwise beacons were comparable but not equal and plugin set diff appropriately */
     return false;
 }
 
@@ -348,10 +348,7 @@
             return true;
     return false;
 }
-<<<<<<< HEAD
-=======
-
->>>>>>> fbf3f8ad
+
 /*! \brief find cache entry with oldest entry
  *
  *  @param ctx Skyhook request context
@@ -362,11 +359,7 @@
 {
     int i;
     uint32_t oldestc = 0;
-<<<<<<< HEAD
-    int oldest = (*ctx->gettime)(NULL);
-=======
     uint32_t oldest = (*ctx->gettime)(NULL);
->>>>>>> fbf3f8ad
 
     for (i = 0; i < CACHE_SIZE; i++) {
         if (ctx->state->cacheline[i].time == 0)
@@ -379,129 +372,6 @@
     LOGFMT(ctx, SKY_LOG_LEVEL_DEBUG, "cacheline %d oldest time %d", oldestc, oldest);
     return oldestc;
 }
-<<<<<<< HEAD
-=======
-#endif
-
-/*! \brief compare a beacon to one in workspace
- *
- *  if beacon is duplicate, return true
- *
- *  if both are AP, return false and set diff to difference in rssi
- *  if both are cell and same cell type, return false and set diff as below
- *   connected cell
- *   youngest
- *   in cache
- *   strongest
- *
- *  @param ctx Skyhook request context
- *  @param bA pointer to beacon A
- *  @param wb pointer to beacon B
- *
- *  @return true if match or false and set diff
- *   diff is 0 if beacons can't be compared
- *           +ve if beacon A is better
- *           -ve if beacon B is better
- */
-static bool beacon_compare(Sky_ctx_t *ctx, Beacon_t *new, Beacon_t *wb, int *diff)
-{
-    Sky_status_t equality = SKY_ERROR;
-    bool ret = false;
-    int better = 1; // beacon B is better (-ve), or A is better (+ve)
-
-    if (!ctx || !new || !wb) {
-        LOGFMT(ctx, SKY_LOG_LEVEL_ERROR, "bad params");
-        if (diff)
-            *diff = 0; /* can't compare */
-        return false;
-    }
-
-    /* if beacons can't be compared for equality (different types), order like this */
-    if ((equality = sky_plugin_equal(ctx, NULL, new, wb, NULL)) == SKY_ERROR) {
-        if (new->h.connected != wb->h.connected)
-            /* connected is best */
-            better = new->h.connected ? 1 : -1;
-        if (is_cell_nmr(new) != is_cell_nmr(wb))
-            /* fully qualified is next */
-            better = (!is_cell_nmr(new) ? 1 : -1);
-        else
-            /* then type which increase in value as they become lower priority */
-            /* so we have to invert the sign of the comparison value */
-            better = -(new->h.type - wb->h.type);
-#ifdef VERBOSE_DEBUG
-        dump_beacon(ctx, "A: ", new, __FILE__, __FUNCTION__);
-        dump_beacon(ctx, "B: ", wb, __FILE__, __FUNCTION__);
-        LOGFMT(ctx, SKY_LOG_LEVEL_DEBUG, "Different types %d (%s)", better,
-            better < 0 ? "B is better" : "A is better");
-#endif
-    } else if (equality == SKY_SUCCESS) // if beacons are equivalent, return true
-        ret = true;
-    else {
-        /* if the beacons can be compared and are not equivalent, determine which is better */
-        if (new->h.type == SKY_BEACON_AP || new->h.type == SKY_BEACON_BLE) {
-            /* Compare APs by rssi */
-            if (EFFECTIVE_RSSI(new->h.rssi) != EFFECTIVE_RSSI(wb->h.rssi)) {
-                better = EFFECTIVE_RSSI(new->h.rssi) - EFFECTIVE_RSSI(wb->h.rssi);
-#ifdef VERBOSE_DEBUG
-                LOGFMT(ctx, SKY_LOG_LEVEL_DEBUG, "WiFi rssi score %d (%s)", better,
-                    better < 0 ? "B is better" : "A is better");
-#endif
-            } else
-                /* vg with most members is better */
-                better = new->ap.vg_len - wb->ap.vg_len;
-        } else {
-        /* Compare cells of same type - priority is connected, non-nmr, youngest, or stongest */
-#ifdef VERBOSE_DEBUG
-            dump_beacon(ctx, "A: ", new, __FILE__, __FUNCTION__);
-            dump_beacon(ctx, "B: ", wb, __FILE__, __FUNCTION__);
-#endif
-            if (new->h.connected || wb->h.connected) {
-                better = (new->h.connected ? 1 : -1);
-#ifdef VERBOSE_DEBUG
-                LOGFMT(ctx, SKY_LOG_LEVEL_DEBUG, "cell connected score %d (%s)", better,
-                    better < 0 ? "B is better" : "A is better");
-#endif
-            } else if (is_cell_nmr(new) != is_cell_nmr(wb)) {
-                /* fully qualified is best */
-                better = (!is_cell_nmr(new) ? 1 : -1);
-#ifdef VERBOSE_DEBUG
-                LOGFMT(ctx, SKY_LOG_LEVEL_DEBUG, "cell nmr score %d (%s)", better,
-                    better < 0 ? "B is better" : "A is better");
-#endif
-            } else if (new->h.age != wb->h.age) {
-                /* youngest is best */
-                better = -(new->h.age - wb->h.age);
-#ifdef VERBOSE_DEBUG
-                LOGFMT(ctx, SKY_LOG_LEVEL_DEBUG, "cell age score %d (%s)", better,
-                    better < 0 ? "B is better" : "A is better");
-#endif
-            } else if (EFFECTIVE_RSSI(new->h.rssi) != EFFECTIVE_RSSI(wb->h.rssi)) {
-                /* highest signal strength is best */
-                better = EFFECTIVE_RSSI(new->h.rssi) - EFFECTIVE_RSSI(wb->h.rssi);
-#ifdef VERBOSE_DEBUG
-                LOGFMT(ctx, SKY_LOG_LEVEL_DEBUG, "cell signal strength score %d (%s)", better,
-                    better < 0 ? "B is better" : "A is better");
-#endif
-            } else {
-                better = 1;
-#ifdef VERBOSE_DEBUG
-                LOGFMT(ctx, SKY_LOG_LEVEL_DEBUG, "cell similar, pick one (%s)",
-                    better < 0 ? "B is better" : "A is better");
-#endif
-            }
-        }
-    }
-
-    if (!ret && diff)
-        *diff = better;
-
-#ifdef VERBOSE_DEBUG
-    if (ret)
-        LOGFMT(ctx, SKY_LOG_LEVEL_DEBUG, "Beacons match");
-#endif
-    return ret;
-}
->>>>>>> fbf3f8ad
 
 /*! \brief test serving cell in workspace has changed from that in cache
  *
@@ -558,13 +428,9 @@
  */
 int get_from_cache(Sky_ctx_t *ctx)
 {
+#if CACHE_SIZE
     uint32_t now = (*ctx->gettime)(NULL);
     int idx;
-
-    if (CACHE_SIZE < 1) {
-        /* no match to cacheline */
-        return (ctx->get_from = -1);
-    }
 
     /* compare current time to Mar 1st 2019 */
     if (now <= TIMESTAMP_2019_03_01) {
@@ -574,6 +440,9 @@
     }
     return (ctx->get_from =
                 sky_plugin_get_matching_cacheline(ctx, NULL, &idx) == SKY_SUCCESS ? idx : -1);
+#else
+    return (ctx->get_from = -1);
+#endif
 }
 
 /*! \brief check if an AP beacon is in a virtual group
