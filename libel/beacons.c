/*! \file libel/beacons.c
 *  \brief utilities - Skyhook Embedded Library
 *
 * Copyright (c) 2020 Skyhook, Inc.
 *
 * Permission is hereby granted, free of charge, to any person obtaining a copy
 * of this software and associated documentation files (the "Software"), to
 * deal in the Software without restriction, including without limitation the
 * rights to use, copy, modify, merge, publish, distribute, sublicense, and/or
 * sell copies of the Software, and to permit persons to whom the Software is
 * furnished to do so, subject to the following conditions:
 *
 * The above copyright notice and this permission notice shall be included in
 * all copies or substantial portions of the Software.
 *
 * THE SOFTWARE IS PROVIDED "AS IS", WITHOUT WARRANTY OF ANY KIND, EXPRESS OR
 * IMPLIED, INCLUDING BUT NOT LIMITED TO THE WARRANTIES OF MERCHANTABILITY,
 * FITNESS FOR A PARTICULAR PURPOSE AND NONINFRINGEMENT. IN NO EVENT SHALL THE
 * AUTHORS OR COPYRIGHT HOLDERS BE LIABLE FOR ANY CLAIM, DAMAGES OR OTHER
 * LIABILITY, WHETHER IN AN ACTION OF CONTRACT, TORT OR OTHERWISE, ARISING
 * FROM, OUT OF OR IN CONNECTION WITH THE SOFTWARE OR THE USE OR OTHER DEALINGS
 * IN THE SOFTWARE.
 *
 */
#include <stdbool.h>
#include <string.h>
#include <time.h>
#include <stdio.h>
#include <stdio.h>
#include <stdlib.h>
#define SKY_LIBEL
#include "libel.h"

/* set VERBOSE_DEBUG to true to enable extra logging */
#ifndef VERBOSE_DEBUG
#define VERBOSE_DEBUG false
#endif

/*! \brief shuffle list to remove the beacon at index
 *
 *  @param ctx Skyhook request context
 *  @param index 0 based index of AP to remove
 *
 *  @return sky_status_t SKY_SUCCESS (if code is SKY_ERROR_NONE) or SKY_ERROR
 */
Sky_status_t remove_beacon(Sky_ctx_t *ctx, int index)
{
    if (index >= NUM_BEACONS(ctx))
        return SKY_ERROR;

    LOGFMT(ctx, SKY_LOG_LEVEL_DEBUG, "type:%s idx:%d", sky_pbeacon(&ctx->beacon[index]), index);
    memmove(&ctx->beacon[index], &ctx->beacon[index + 1],
        sizeof(Beacon_t) * (NUM_BEACONS(ctx) - index - 1));
    if (is_ap_type(&ctx->beacon[index]))
        NUM_APS(ctx) -= 1;
    NUM_BEACONS(ctx) -= 1;
#if VERBOSE_DEBUG
    DUMP_REQUEST_CTX(ctx);
#endif
    return SKY_SUCCESS;
}

/*! \brief compare beacons for ordering when inserting in request context
 *
 * better beacons are inserted before worse.
 *
 *  @param ctx Skyhook request context
 *  @param a pointer to beacon A
 *  @param B pointer to beacon B
 *
 *  @return  >0 if beacon A is better
 *           <0 if beacon B is better
 */
static int is_beacon_better(Sky_ctx_t *ctx, Beacon_t *a, Beacon_t *b)
{
    int diff = 0;

#if VERBOSE_DEBUG
    dump_beacon(ctx, "A: ", a, __FILE__, __FUNCTION__);
    dump_beacon(ctx, "B: ", b, __FILE__, __FUNCTION__);
#endif
    /* sky_plugin_compare compares beacons of the same class and returns SKY_ERROR when they are different classes */
    if ((sky_plugin_compare(ctx, NULL, a, b, &diff)) == SKY_ERROR) {
        /* Beacons are different classes, so compare like this */
        /* If either beacon is not cell, order by type */
        /* If one beacon is nmr cell, order fully qualified first */
        /* If one cell is connected, order connected first */
        /* otherwise order by type */
        if (!is_cell_type(a) || !is_cell_type(b))
            diff = COMPARE_TYPE(a, b) >= 0 ? 1 : -1;
        else if (is_cell_nmr(a) != is_cell_nmr(b))
            /* fully qualified cell is better */
            diff = (!is_cell_nmr(a) ? 1 : -1);
        else if (a->h.connected != b->h.connected)
            diff = COMPARE_CONNECTED(a, b);
        else
            diff = COMPARE_TYPE(a, b);
#if VERBOSE_DEBUG
        LOGFMT(ctx, SKY_LOG_LEVEL_DEBUG, "Different classes %d (%s)", diff,
            diff < 0 ? "B is better" : "A is better");
#endif
    } else {
        /* otherwise beacons were comparable and plugin set diff appropriately */
        diff = (diff != 0) ? diff : 1; /* choose A if plugin returns 0 */
#if VERBOSE_DEBUG
        if (diff)
            LOGFMT(ctx, SKY_LOG_LEVEL_DEBUG, "Same types %d (%s)", diff,
                diff < 0 ? "B is better" : "A is better");
#endif
    }
    return diff;
}

/*! \brief insert beacon in list based on type and AP rssi
 *
 *  @param ctx Skyhook request context
 *  @param sky_errno pointer to errno
 *  @param b beacon to add
 *  @param index pointer where to save the insert position
 *
 *  @return sky_status_t SKY_SUCCESS (if code is SKY_ERROR_NONE) or SKY_ERROR
 */
static Sky_status_t insert_beacon(Sky_ctx_t *ctx, Sky_errno_t *sky_errno, Beacon_t *b)
{
    int j;

    /* sanity checks */
    if (!validate_request_ctx(ctx) || b->h.magic != BEACON_MAGIC || b->h.type >= SKY_BEACON_MAX) {
        LOGFMT(ctx, SKY_LOG_LEVEL_ERROR, "Invalid params. Beacon type %s", sky_pbeacon(b));
        return set_error_status(sky_errno, SKY_ERROR_BAD_PARAMETERS);
    }

    /* check for duplicate */
    if (is_ap_type(b) || is_cell_type(b)) {
        for (j = 0; j < NUM_BEACONS(ctx); j++) {
            bool equal = false;

            if (sky_plugin_equal(ctx, sky_errno, b, &ctx->beacon[j], NULL, &equal) == SKY_SUCCESS &&
                equal) {
                /* Found duplicate - keep new beacon if it is better */
                if (b->h.age < ctx->beacon[j].h.age || /* Younger */
                    (b->h.age == ctx->beacon[j].h.age &&
                        b->h.connected) || /* same age, but connected */
                    (b->h.age ==
                            ctx->beacon[j].h.age && /* same age and connectedness, but stronger */
                        b->h.connected == ctx->beacon[j].h.connected &&
                        b->h.rssi > ctx->beacon[j].h.rssi)) {
                    LOGFMT(ctx, SKY_LOG_LEVEL_DEBUG, "Keep new duplicate");
                    break; /* fall through to remove existing duplicate */
                } else {
                    LOGFMT(ctx, SKY_LOG_LEVEL_WARNING, "Reject duplicate");
                    return set_error_status(sky_errno, SKY_ERROR_NONE);
                }
            }
        }
        if (j < NUM_BEACONS(ctx)) {
            /* a better duplicate was found, remove existing beacon */
            remove_beacon(ctx, j);
        }
    } else {
        LOGFMT(ctx, SKY_LOG_LEVEL_WARNING, "Unsupported beacon type");
        return set_error_status(sky_errno, SKY_ERROR_INTERNAL);
    }

    /* find initial position to insert based on type */
    for (j = 0; j < NUM_BEACONS(ctx); j++) {
        if (is_beacon_better(ctx, b, &ctx->beacon[j]) > 0)
            break;
    }

    /* add beacon at the end */
    if (j == NUM_BEACONS(ctx)) {
        ctx->beacon[j] = *b;
        NUM_BEACONS(ctx)++;
    } else {
        /* shift beacons to make room for the new one */
        memmove(&ctx->beacon[j + 1], &ctx->beacon[j], sizeof(Beacon_t) * (NUM_BEACONS(ctx) - j));
        ctx->beacon[j] = *b;
        NUM_BEACONS(ctx)++;
    }

    if (is_ap_type(b)) {
        NUM_APS(ctx)++;
    }

#ifdef SKY_LOGGING
    /* Verify that the beacon we just added now appears in our beacon set. */
    for (j = 0; j < NUM_BEACONS(ctx); j++) {
        bool equal;
        if (sky_plugin_equal(ctx, sky_errno, b, &ctx->beacon[j], NULL, &equal) == SKY_SUCCESS &&
            equal)
            break;
    }
    if (j < NUM_BEACONS(ctx))
        LOGFMT(ctx, SKY_LOG_LEVEL_DEBUG, "Beacon type %s inserted at idx %d", sky_pbeacon(b), j);
    else
        LOGFMT(ctx, SKY_LOG_LEVEL_ERROR, "Beacon NOT found after insert");
#endif
    return SKY_SUCCESS;
}

/*! \brief add beacon to list in request ctx
 *
 *   if beacon is not AP and request ctx is full (of non-AP), pick best one
 *   if beacon is AP,
 *    . reject a duplicate
 *    . for duplicates, keep newest and strongest
 *
 *   Insert new beacon in request ctx
 *    . Add APs in order based on lowest to highest rssi value
 *    . Add cells after APs
 *
 *   If AP just added is known in cache,
 *    . set cached and copy Used property from cache
 *
 *   If AP just added fills request ctx, remove one AP,
 *    . Remove one virtual AP if there is a match
 *    . If haven't removed one AP, remove one based on rssi distribution
 *
 *  @param ctx Skyhook request context
 *  @param sky_errno skyErrno is set to the error code
 *
 *  @return SKY_SUCCESS if beacon successfully added or SKY_ERROR
 */
Sky_status_t add_beacon(Sky_ctx_t *ctx, Sky_errno_t *sky_errno, Beacon_t *b)
{
    int n;

    if (is_ap_type(b)) {
        if (!validate_mac(b->ap.mac, ctx))
            return set_error_status(sky_errno, SKY_ERROR_BAD_PARAMETERS);
    }

    /* connected flag for nmr beacons always false */
    if (is_cell_nmr(b))
        b->h.connected = false;

#if CACHE_SIZE
    /* Update the AP */
    if (is_ap_type(b)) {
        if (!beacon_in_cache(ctx, b, &b->ap.property)) {
            b->ap.property.in_cache = false;
            b->ap.property.used = false;
        }
    }
#endif

    /* insert the beacon */
    n = NUM_BEACONS(ctx);
    if (insert_beacon(ctx, sky_errno, b) == SKY_ERROR)
        return SKY_ERROR;
    if (n == NUM_BEACONS(ctx)) // no beacon added, must be duplicate because there was no error
        return SKY_SUCCESS;
<<<<<<< HEAD
=======
#if VERBOSE_DEBUG
    DUMP_REQUEST_CTX(ctx);
#endif
>>>>>>> e0e3aba6

    /* done if no filtering needed */
    if (NUM_APS(ctx) <= CONFIG(ctx->session, max_ap_beacons) &&
        (NUM_CELLS(ctx) <=
            (CONFIG(ctx->session, total_beacons) - CONFIG(ctx->session, max_ap_beacons)))) {
        return SKY_SUCCESS;
    }

    /* beacon is AP and is subject to filtering */
    /* discard virtual duplicates or remove one based on rssi distribution */
    if (sky_plugin_remove_worst(ctx, sky_errno) == SKY_ERROR) {
        if (NUM_BEACONS(ctx) > CONFIG(ctx->session, total_beacons))
            LOGFMT(ctx, SKY_LOG_LEVEL_ERROR, "Unexpected failure removing worst beacon");
        return set_error_status(sky_errno, SKY_ERROR_INTERNAL);
    }

    return SKY_SUCCESS;
}

#if CACHE_SIZE
/*! \brief check if a beacon is in cache
 *
 *   Scan all cachelines in the cache. 
 *   If the given beacon is found in the cache true is returned otherwise
 *   false. A beacon may appear in multiple cache lines.
 *   If prop is not NULL, algorithm searches all caches for best match
 *   (beacon with Used == true is best) otherwise, first match is returned
 *
 *  @param ctx Skyhook request context
 *  @param b pointer to new beacon
 *  @param cl pointer to cacheline
 *  @param prop pointer to where the properties of matching beacon is saved
 *
 *  @return true if beacon successfully found or false
 */
bool beacon_in_cache(Sky_ctx_t *ctx, Beacon_t *b, Sky_beacon_property_t *prop)
{
    Sky_beacon_property_t best_prop = { false, false };
    Sky_beacon_property_t result = { false, false };

    if (!b || !ctx) {
        LOGFMT(ctx, SKY_LOG_LEVEL_ERROR, "bad params");
        return false;
    }

    for (int i = 0; i < ctx->session->num_cachelines; i++) {
        if (beacon_in_cacheline(ctx, b, &ctx->session->cacheline[i], &result)) {
            if (!prop)
                return true; /* don't need to keep looking for used if prop is NULL */
            best_prop.in_cache = true;

            if (result.used) {
                best_prop.used = true;
                break; /* beacon is in cached and used, can stop search */
            }
        }
    }
    if (best_prop.in_cache) {
        *prop = best_prop;
        return true;
    }

    return false;
}

/*! \brief check if a beacon is in a cacheline
 *
 *   Scan all beacons in the cacheline. If the type matches the given beacon, compare
 *   the appropriate attributes. If the given beacon is found in the cacheline
 *   true is returned otherwise false. If index is not NULL, the index of the matching
 *   beacon in the cacheline is saved or -1 if beacon was not found.
 *
 *  @param ctx Skyhook request context
 *  @param b pointer to new beacon
 *  @param cl pointer to cacheline
 *  @param index pointer to where the index of matching beacon is saved
 *
 *  @return true if beacon successfully found or false
 */
bool beacon_in_cacheline(
    Sky_ctx_t *ctx, Beacon_t *b, Sky_cacheline_t *cl, Sky_beacon_property_t *prop)
{
    int j;

    if (!cl || !b || !ctx) {
        LOGFMT(ctx, SKY_LOG_LEVEL_ERROR, "bad params");
        return false;
    }

    if (cl->time == CACHE_EMPTY) {
        return false;
    }

    for (j = 0; j < NUM_BEACONS(cl); j++) {
        bool equal = false;

        if (sky_plugin_equal(ctx, NULL, b, &cl->beacon[j], prop, &equal) == SKY_SUCCESS && equal)
            return true;
    }
    return false;
}

/*! \brief find cache entry with oldest entry
 *
 *  @param ctx Skyhook request context
 *
 *  @return index of oldest cache entry, or empty
 */
int find_oldest(Sky_ctx_t *ctx)
{
    int i;
    int oldestc = 0;
    time_t oldest = ctx->header.time;

    for (i = 0; i < CACHE_SIZE; i++) {
        /* if there is only one cache line or
         * if time is unavailable or
         * cacheline is empty,
         * then return index of current cache line 
         */
        if (CACHE_SIZE == 1 || oldest == TIME_UNAVAILABLE ||
            ctx->session->cacheline[i].time == CACHE_EMPTY)
            return i;
        else if (ctx->session->cacheline[i].time < oldest) {
            oldest = ctx->session->cacheline[i].time;
            oldestc = i;
        }
    }
    LOGFMT(ctx, SKY_LOG_LEVEL_DEBUG, "cacheline %d oldest time %d", oldestc, oldest);
    return oldestc;
}
#endif

/*! \brief test serving cell in request context has changed from that in cache
 *
 *  Cells are in priority order
 *
 *  @param ctx Skyhook request context
 *  @param cl the cacheline to count in
 *
 *  @return true or false
 *
 *  false if either request context or cache has no cells
 *  false if highest priority cell (which is
 *  assumed to be the serving cell, regardless of whether or
 *  not the user has marked it "connected") matches cache
 *  true otherwise
 */
int serving_cell_changed(Sky_ctx_t *ctx, Sky_cacheline_t *cl)
{
    Beacon_t *w, *c;
    bool equal = false;

    if (!ctx || !cl) {
#if VERBOSE_DEBUG
        LOGFMT(ctx, SKY_LOG_LEVEL_ERROR, "bad params");
#endif
        return true;
    }

    if (NUM_CELLS(ctx) == 0) {
#if VERBOSE_DEBUG
        LOGFMT(ctx, SKY_LOG_LEVEL_DEBUG, "0 cells in request ctx");
#endif
        return false;
    }

    if (NUM_CELLS(cl) == 0) {
#if VERBOSE_DEBUG
        LOGFMT(ctx, SKY_LOG_LEVEL_DEBUG, "0 cells in cache");
#endif
        return false;
    }

    w = &ctx->beacon[NUM_APS(ctx)];
    c = &cl->beacon[NUM_APS(cl)];
    if (is_cell_nmr(w) || is_cell_nmr(c)) {
#if VERBOSE_DEBUG
        LOGFMT(ctx, SKY_LOG_LEVEL_DEBUG, "no significant cell in cache or request ctx");
#endif
        return false;
    }

    if (sky_plugin_equal(ctx, NULL, w, c, NULL, &equal) == SKY_SUCCESS && equal)
        return false;
    LOGFMT(ctx, SKY_LOG_LEVEL_DEBUG, "cell mismatch");
    return true;
}

/*! \brief get location from cache
 *
 *  @param ctx Skyhook request context
 *
 *  @return cacheline index or -1
 */
int get_from_cache(Sky_ctx_t *ctx)
{
#if CACHE_SIZE == 0
    /* no match to cacheline */
    return (ctx->get_from = -1);
#else
    int idx;

    if (ctx->session->num_cachelines < 1) {
        /* no match to cacheline */
        return (ctx->get_from = -1);
    }

    /* Avoid using the cache if we have good reason */
    /* to believe that system time is bad */
    if (ctx->header.time <= TIMESTAMP_2019_03_01) {
        /* no match to cacheline */
        return (ctx->get_from = -1);
    }
    return (ctx->get_from =
                (int16_t)(sky_plugin_get_matching_cacheline(ctx, NULL, &idx) == SKY_SUCCESS) ? idx :
                                                                                               -1);
#endif
}

/*! \brief check if an AP beacon is in a virtual group
 *
 *  Both the b (in request ctx) and vg in cache may be virtual groups
 *  if the two macs are similar and difference is same nibble as child, then
 *  if any of the children have matching macs, then match
 *
 *  @param ctx Skyhook request context
 *  @param b pointer to new beacon
 *  @param vg pointer to beacon in cacheline
 *
 *  @return 0 if no matches otherwise return number of matching APs
 */
int ap_beacon_in_vg(Sky_ctx_t *ctx, Beacon_t *va, Beacon_t *vb, Sky_beacon_property_t *prop)
{
    int w, c, num_aps = 0;
    uint8_t mac_va[MAC_SIZE] = { 0 };
    return ctx->get_from;
    if (ctx->header.time <= TIMESTAMP_2019_03_01) {
        /* no match to cacheline */
        return (ctx->get_from = -1);
    }
    uint8_t mac_vb[MAC_SIZE] = { 0 };
    Sky_beacon_property_t p;

    if (!ctx || !va || !vb || va->h.type != SKY_BEACON_AP || vb->h.type != SKY_BEACON_AP) {
        LOGFMT(ctx, SKY_LOG_LEVEL_ERROR, "bad params");
        return false;
    }
#if VERBOSE_DEBUG
    dump_beacon(ctx, "A: ", va, __FILE__, __FUNCTION__);
    dump_beacon(ctx, "B: ", vb, __FILE__, __FUNCTION__);
#endif

    /* Compare every member of any virtual group with every other */
    /* index -1 is used to reference the parent mac */
    for (w = -1; w < NUM_VAPS(va); w++) {
        for (c = -1; c < NUM_VAPS(vb); c++) {
            int value, idx;

            if (w == -1)
                memcpy(mac_va, va->ap.mac, MAC_SIZE);
            else {
                idx = va->ap.vg[VAP_FIRST_DATA + w].data.nibble_idx;
                value = va->ap.vg[VAP_FIRST_DATA + w].data.value << (4 * ((~idx) & 1));
                mac_va[va->ap.vg[VAP_FIRST_DATA + w].data.nibble_idx / 2] =
                    (mac_va[va->ap.vg[VAP_FIRST_DATA + w].data.nibble_idx / 2] &
                        ~NIBBLE_MASK(idx)) |
                    value;
            }
            if (c == -1)
                memcpy(mac_vb, vb->ap.mac, MAC_SIZE);
            else {
                idx = vb->ap.vg[VAP_FIRST_DATA + c].data.nibble_idx;
                value = vb->ap.vg[VAP_FIRST_DATA + c].data.value << (4 * ((~idx) & 1));
                mac_vb[vb->ap.vg[VAP_FIRST_DATA + c].data.nibble_idx / 2] =
                    (mac_vb[vb->ap.vg[VAP_FIRST_DATA + c].data.nibble_idx / 2] &
                        ~NIBBLE_MASK(idx)) |
                    value;
            }
            if (memcmp(mac_va, mac_vb, MAC_SIZE) == 0) {
                num_aps++;
                p = (c == -1) ? vb->ap.property : vb->ap.vg_prop[c];
                if (prop)
                    *prop = p;
#if VERBOSE_DEBUG
                LOGFMT(ctx, SKY_LOG_LEVEL_DEBUG,
                    "cmp MAC %02X:%02X:%02X:%02X:%02X:%02X %s with "
                    "%02X:%02X:%02X:%02X:%02X:%02X %s, match %d %s",
                    mac_va[0], mac_va[1], mac_va[2], mac_va[3], mac_va[4], mac_va[5],
                    w == -1 ? "AP " : "VAP", /* Parent or child */
                    mac_vb[0], mac_vb[1], mac_vb[2], mac_vb[3], mac_vb[4], mac_vb[5],
                    c == -1 ? "AP " : "VAP", /* Parent or child */
                    num_aps, p.used ? "Used" : "Unused");
#endif
            } else {
#if VERBOSE_DEBUG
                LOGFMT(ctx, SKY_LOG_LEVEL_DEBUG,
                    "cmp MAC %02X:%02X:%02X:%02X:%02X:%02X %s with "
                    "%02X:%02X:%02X:%02X:%02X:%02X %s",
                    mac_va[0], mac_va[1], mac_va[2], mac_va[3], mac_va[4], mac_va[5],
                    w == -1 ? "AP " : "VAP", /* Parent or child */
                    mac_vb[0], mac_vb[1], mac_vb[2], mac_vb[3], mac_vb[4], mac_vb[5],
                    c == -1 ? "AP " : "VAP"); /* Parent or child */
#endif
            }
        }
    }
    return num_aps;
}

#ifdef UNITTESTS

#include "beacons.ut.c"

#endif<|MERGE_RESOLUTION|>--- conflicted
+++ resolved
@@ -251,12 +251,6 @@
         return SKY_ERROR;
     if (n == NUM_BEACONS(ctx)) // no beacon added, must be duplicate because there was no error
         return SKY_SUCCESS;
-<<<<<<< HEAD
-=======
-#if VERBOSE_DEBUG
-    DUMP_REQUEST_CTX(ctx);
-#endif
->>>>>>> e0e3aba6
 
     /* done if no filtering needed */
     if (NUM_APS(ctx) <= CONFIG(ctx->session, max_ap_beacons) &&
