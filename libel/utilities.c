/*! \file libel/utilities.c
 *  \brief utilities - Skyhook Embedded Library
 *
 * Copyright (c) 2019 Skyhook, Inc.
 *
 * Permission is hereby granted, free of charge, to any person obtaining a copy
 * of this software and associated documentation files (the "Software"), to
 * deal in the Software without restriction, including without limitation the
 * rights to use, copy, modify, merge, publish, distribute, sublicense, and/or
 * sell copies of the Software, and to permit persons to whom the Software is
 * furnished to do so, subject to the following conditions:
 *
 * The above copyright notice and this permission notice shall be included in
 * all copies or substantial portions of the Software.
 *
 * THE SOFTWARE IS PROVIDED "AS IS", WITHOUT WARRANTY OF ANY KIND, EXPRESS OR
 * IMPLIED, INCLUDING BUT NOT LIMITED TO THE WARRANTIES OF MERCHANTABILITY,
 * FITNESS FOR A PARTICULAR PURPOSE AND NONINFRINGEMENT. IN NO EVENT SHALL THE
 * AUTHORS OR COPYRIGHT HOLDERS BE LIABLE FOR ANY CLAIM, DAMAGES OR OTHER
 * LIABILITY, WHETHER IN AN ACTION OF CONTRACT, TORT OR OTHERWISE, ARISING
 * FROM, OUT OF OR IN CONNECTION WITH THE SOFTWARE OR THE USE OR OTHER DEALINGS
 * IN THE SOFTWARE.
 *
 */
#include <stdbool.h>
#include <string.h>
#include <time.h>
#include <math.h>
#include <stdio.h>
#include <stdarg.h>
#include <stdlib.h>
#define SKY_LIBEL 1
#include "libel.h"
#include "proto.h"

#define MIN(a, b) ((a < b) ? a : b)

#if SKY_DEBUG
static char *cell_params[][6] = { [SKY_BEACON_AP] = { "n/a", "n/a", "n/a", "n/a", "n/a", "n/a" },
    [SKY_BEACON_BLE] = { "n/a", "n/a", "n/a", "n/a", "n/a", "n/a" },
    [SKY_BEACON_NBIOT] = { "mcc", "mnc", "tac", "cellid", "ncid", "earfcn" },
    [SKY_BEACON_LTE] = { "mcc", "mnc", "tac", "eucid", "pci", "earfcn" },
    [SKY_BEACON_NR] = { "mcc", "mnc", "tac", "nci", "pci", "nrarfcn" },
    [SKY_BEACON_UMTS] = { "mcc", "mnc", "lac", "uci", "psc", "uarfcn" },
    [SKY_BEACON_CDMA] = { "n/a", "sid", "nid", "bsid", "pnc", "freq" },
    [SKY_BEACON_GSM] = { "mcc", "mnc", "lac", "ci", "bsic", "arfcn" } };
#endif

/*! \brief set sky_errno and return Sky_status
 *
 *  @param sky_errno sky_errno is the error code
 *  @param code the sky_errno_t code to return
 *
 *  @return Sky_status_t SKY_SUCCESS (if code is SKY_ERROR_NONE) or SKY_ERROR
 */
Sky_status_t sky_return(Sky_errno_t *sky_errno, Sky_errno_t code)
{
    if (sky_errno != NULL)
        *sky_errno = code;
    return (code == SKY_ERROR_NONE) ? SKY_SUCCESS : SKY_ERROR;
}

/*! \brief validate the workspace buffer
 *
 *  @param ctx workspace buffer
 *
 *  @return true if workspace is valid, else false
 */
int validate_workspace(Sky_ctx_t *ctx)
{
    int i;

    if (ctx == NULL) {
        LOGFMT(ctx, SKY_LOG_LEVEL_ERROR, "NULL ctx");
        return false;
    }
    if (ctx->len > TOTAL_BEACONS) {
        LOGFMT(ctx, SKY_LOG_LEVEL_ERROR, "Too many beacons");
        return false;
    }
    if (ctx->connected > TOTAL_BEACONS) {
        LOGFMT(ctx, SKY_LOG_LEVEL_ERROR, "Bad connected value");
        return false;
    }
    if (ctx->header.crc32 == sky_crc32(&ctx->header.magic,
                                 (uint8_t *)&ctx->header.crc32 - (uint8_t *)&ctx->header.magic)) {
        for (i = 0; i < TOTAL_BEACONS; i++) {
            if (ctx->beacon[i].h.magic != BEACON_MAGIC || ctx->beacon[i].h.type > SKY_BEACON_MAX) {
                LOGFMT(ctx, SKY_LOG_LEVEL_ERROR, "Bad beacon #%d of %d", i, TOTAL_BEACONS);
                return false;
            }
        }
    } else {
        LOGFMT(ctx, SKY_LOG_LEVEL_ERROR, "CRC check failed");
        return false;
    }
    return true;
}

/*! \brief validate the cache buffer - Cant use LOGFMT here
 *
 *  @param c pointer to cache buffer
 *
 *  @return true if cache is valid, else false
 */
int validate_cache(Sky_cache_t *c, Sky_loggerfn_t logf)
{
    int i, j;

    if (c == NULL) {
#if SKY_DEBUG
        if (logf != NULL)
            (*logf)(SKY_LOG_LEVEL_ERROR, "Cache validation failed: NULL pointer");
#endif
        return false;
    }

    if (c->len != CACHE_SIZE) {
#if SKY_DEBUG
        if (logf != NULL)
            (*logf)(SKY_LOG_LEVEL_ERROR, "Cache validation failed: too big for CACHE_SIZE");
#endif
        return false;
    }
    if (c->newest >= CACHE_SIZE) {
#if SKY_DEBUG
        if (logf != NULL)
            (*logf)(SKY_LOG_LEVEL_ERROR, "Cache validation failed: newest too big for CACHE_SIZE");
#endif
        return false;
    }

    if (c->header.magic != SKY_MAGIC) {
#if SKY_DEBUG
        if (logf != NULL)
<<<<<<< HEAD
            (*logf)(SKY_LOG_LEVEL_ERROR, "Cache validation failed: bad magic in header");
=======
            (*logf)(SKY_LOG_LEVEL_DEBUG, "Cache validation failed: bad magic in header");
>>>>>>> 2b18e160
#endif
        return false;
    }
    if (c->header.crc32 ==
        sky_crc32(&c->header.magic, (uint8_t *)&c->header.crc32 - (uint8_t *)&c->header.magic)) {
        for (i = 0; i < CACHE_SIZE; i++) {
            if (c->cacheline[i].len > TOTAL_BEACONS) {
#if SKY_DEBUG
                if (logf != NULL)
                    (*logf)(SKY_LOG_LEVEL_ERROR,
                        "Cache validation failed: too many beacons for TOTAL_BEACONS");
#endif
                return false;
            }

            for (j = 0; j < TOTAL_BEACONS; j++) {
                if (c->cacheline[i].beacon[j].h.magic != BEACON_MAGIC) {
#if SKY_DEBUG
                    if (logf != NULL)
                        (*logf)(SKY_LOG_LEVEL_ERROR, "Cache validation failed: Bad beacon info");
#endif
                    return false;
                }
                if (c->cacheline[i].beacon[j].h.type > SKY_BEACON_MAX) {
#if SKY_DEBUG
                    if (logf != NULL)
                        (*logf)(SKY_LOG_LEVEL_ERROR, "Cache validation failed: Bad beacon type");
#endif
                    return false;
                }
            }
        }
    } else {
#if SKY_DEBUG
        if (logf != NULL)
            (*logf)(SKY_LOG_LEVEL_ERROR, "Cache validation failed: crc mismatch!");
#endif
        return false;
    }
    return true;
}

/*! \brief validate mac address
 *
 *  @param mac pointer to mac address
 *  @param ctx pointer to context
 *
 *  @return true if mac address not all zeros or ones
 */
int validate_mac(uint8_t mac[6], Sky_ctx_t *ctx)
{
    if (mac[0] == 0 || mac[0] == 0xff) {
        if (mac[0] == mac[1] && mac[0] == mac[2] && mac[0] == mac[3] && mac[0] == mac[4] &&
            mac[0] == mac[5]) {
            LOGFMT(ctx, SKY_LOG_LEVEL_DEBUG, "Invalid mac address");
            return false;
        }
    }

    return true;
}

#if SKY_DEBUG
/*! \brief basename return pointer to the basename of path or path
 *
 *  @param path pathname of file
 *
 *  @return pointer to basename or whole path
 */
const char *sky_basename(const char *path)
{
    const char *p = strrchr(path, '/');

    if (p == NULL)
        return path;
    else
        return p + 1;
}

/*! \brief formatted logging to user provided function
 *
 *  @param ctx workspace buffer
 *  @param level the log level of this msg
 *  @param fmt the msg
 *  @param ... variable arguments
 *
 *  @return 0 for success
 */

int logfmt(
    const char *file, const char *function, Sky_ctx_t *ctx, Sky_log_level_t level, char *fmt, ...)
{
    va_list ap;
    char buf[SKY_LOG_LENGTH];
    int ret, n;
    if (level > ctx->min_level || function == NULL)
        return -1;
    memset(buf, '\0', sizeof(buf));
    // Print log-line prefix ("<source file>:<function name>")
    n = snprintf(buf, sizeof(buf), "%.20s:%.20s() ", sky_basename(file), function);

    va_start(ap, fmt);
    ret = vsnprintf(buf + n, sizeof(buf) - n, fmt, ap);
    (*ctx->logf)(level, buf);
    va_end(ap);
    return ret;
}
#endif

/*! \brief dump maximum number of bytes of the given buffer in hex on one line
 *
 *  @param file the file name where LOG_BUFFER was invoked
 *  @param function the function name where LOG_BUFFER was invoked
 *  @param ctx workspace buffer
 *  @param level the log level of this msg
 *  @param buffer where to start dumping the next line
 *  @param bufsize remaining size of the buffer in bytes
 *  @param buf_offset byte index of progress through the current buffer
 *
 *  @returns number of bytes dumped, or negitive number on error
 */
int dump_hex16(const char *file, const char *function, Sky_ctx_t *ctx, Sky_log_level_t level,
    void *buffer, uint32_t bufsize, int buf_offset)
{
    int pb = 0;
#if SKY_DEBUG
    char buf[SKY_LOG_LENGTH];
    uint8_t *b = (uint8_t *)buffer;
    int n, N;
    if (level > ctx->min_level || function == NULL || buffer == NULL || bufsize <= 0)
        return -1;
    memset(buf, '\0', sizeof(buf));
    // Print log-line prefix ("<source file>:<function name> <buf offset>:")
    n = snprintf(buf, sizeof(buf), "%.20s:%.20s() %07X:", sky_basename(file), function, buf_offset);

    // Calculate number of characters required to print 16 bytes
    N = n + (16 * 3); /* 16 bytes per line, 3 bytes per byte (' XX') */
    // if width of log line (SKY_LOG_LENGTH) too short 16 bytes, just print those that fit
    for (pb = 0; n < MIN(SKY_LOG_LENGTH - 4, N);) {
        if (pb < bufsize)
            n += sprintf(&buf[n], " %02X", b[pb++]);
        else
            break;
    }
    (*ctx->logf)(level, buf);
#endif
    return pb;
}

/*! \brief dump all bytes of the given buffer in hex
 *
 *  @param file the file name where LOG_BUFFER was invoked
 *  @param function the function name where LOG_BUFFER was invoked
 *  @param ctx workspace pointer
 *  @param buf pointer to the buffer
 *  @param bufsize size of the buffer in bytes
 *
 *  @returns number of bytes dumped
 */
int log_buffer(const char *file, const char *function, Sky_ctx_t *ctx, Sky_log_level_t level,
    void *buffer, uint32_t bufsize)
{
    int buf_offset = 0;
#if SKY_DEBUG
    int i, n = bufsize;
    uint8_t *p = buffer;
    /* try to print 16 bytes per line till all dumped */
    while ((i = dump_hex16(
                file, function, ctx, level, (void *)(p + (bufsize - n)), n, buf_offset)) > 0) {
        n -= i;
        buf_offset += i;
    }
#endif
    return buf_offset;
}

/*! \brief dump Virtual APs in group (children not parent)
 *
 *  @param ctx workspace pointer
 *  @param b parent of Virtual Group AP
 *  @param file the file name where LOG_BUFFER was invoked
 *  @param function the function name where LOG_BUFFER was invoked
 *
 *  @returns void
 */
void dump_vap(Sky_ctx_t *ctx, char *prefix, Beacon_t *b, const char *file, const char *func)
{
#if SKY_DEBUG
    int j, n, value;
    Vap_t *vap = b->ap.vg;
    uint8_t mac[MAC_SIZE];

    if (!b->ap.vg_len)
        return;

    for (j = 0; j < b->ap.vg_len; j++) {
        memcpy(mac, b->ap.mac, MAC_SIZE);
        n = vap[j + 2].data.nibble_idx;
        value = vap[j + 2].data.value;
        if (n & 1)
            mac[n / 2] = ((mac[n / 2] & 0xF0) | value);
        else
            mac[n / 2] = ((mac[n / 2] & 0x0F) | (value << 4));

        logfmt(file, func, ctx, SKY_LOG_LEVEL_DEBUG,
            "%s Age: %d %s MAC %02X:%02X:%02X:%02X:%02X:%02X rssi: %-4d %-4d MHz VAP(%d 0x%01X)",
            prefix, b->h.age, " ^^^^ ", mac[0], mac[1], mac[2], mac[3], mac[4], mac[5], b->h.rssi,
            b->ap.freq, n, value);
    }
#endif
}

/*! \brief dump AP including any VAP
 *
 *  @param ctx workspace pointer
 *  @param str comment
 *  @param b pointer to Beacon_t structure
 *  @param file the file name where LOG_BUFFER was invoked
 *  @param function the function name where LOG_BUFFER was invoked
 *
 *  @returns void
 */
void dump_ap(Sky_ctx_t *ctx, char *prefix, Beacon_t *b, const char *file, const char *func)
{
#if SKY_DEBUG
    int cached = 0;

    if (!b || b->h.type != SKY_BEACON_AP) {
        logfmt(file, func, ctx, SKY_LOG_LEVEL_DEBUG, "%s can't dump non-AP beacon");
        return;
    }

    if (prefix == NULL)
        prefix = "AP:";

    logfmt(file, func, ctx, SKY_LOG_LEVEL_DEBUG,
        "%s Age: %d %s MAC %02X:%02X:%02X:%02X:%02X:%02X rssi: %-4d %-4d MHz vap: %d", prefix,
        b->h.age,
        (cached || b->ap.property.in_cache) ? (b->ap.property.used ? "Used  " : "Unused") :
                                              "      ",
        b->ap.mac[0], b->ap.mac[1], b->ap.mac[2], b->ap.mac[3], b->ap.mac[4], b->ap.mac[5],
        b->h.rssi, b->ap.freq, b->ap.vg_len);
    dump_vap(ctx, prefix, b, file, func);
#endif
}

/*! \brief dump a beacon
 *
 *  @param ctx workspace pointer
 *  @param b the beacon to dump
 *  @param file the file name where LOG_BUFFER was invoked
 *  @param function the function name where LOG_BUFFER was invoked
 *
 *  @returns 0 for success or negative number for error
 */
void dump_beacon(Sky_ctx_t *ctx, char *str, Beacon_t *b, const char *file, const char *func)
{
#if SKY_DEBUG
    char prefixstr[50] = { '\0' };
    int idx_b, idx_c;

    /* Test whether beacon is in cache or workspace */
    if (b >= ctx->beacon && b < ctx->beacon + TOTAL_BEACONS + 1) {
        idx_b = b - ctx->beacon;
        idx_c = 0;
        snprintf(prefixstr, sizeof(prefixstr), "%s     %-2d:%s %6s", str, idx_b,
            b->h.connected ? "*" : " ", sky_pbeacon(b));
    } else if (ctx->cache && b >= ctx->cache->cacheline[0].beacon &&
               b < ctx->cache->cacheline[CACHE_SIZE - 1].beacon +
                       ctx->cache->cacheline[CACHE_SIZE - 1].len) {
        idx_b = b - ctx->cache->cacheline[0].beacon;
        idx_c = idx_b / TOTAL_BEACONS;
        idx_b %= TOTAL_BEACONS;
        snprintf(prefixstr, sizeof(prefixstr), "%s %2d:%-2d:%s %6s", str, idx_c, idx_b,
            b->h.connected ? "*" : " ", sky_pbeacon(b));
    } else {
        idx_b = idx_c = 0;
        snprintf(prefixstr, sizeof(prefixstr), "%s     ? :%s %6s", str, b->h.connected ? "*" : " ",
            sky_pbeacon(b));
    }

    switch (b->h.type) {
    case SKY_BEACON_AP:
        strcat(prefixstr, "    ");
        dump_ap(ctx, prefixstr, b, file, func);
        break;
    case SKY_BEACON_GSM:
    case SKY_BEACON_UMTS:
    case SKY_BEACON_LTE:
    case SKY_BEACON_CDMA:
    case SKY_BEACON_NBIOT:
    case SKY_BEACON_NR:
        /* if primary key is UNKNOWN, must be NMR */
        if (b->cell.id2 == SKY_UNKNOWN_ID2) {
            strcat(prefixstr, "-NMR");
            logfmt(file, func, ctx, SKY_LOG_LEVEL_DEBUG, "%s Age: %d %s: %u, %s: %u, rssi: %d",
                prefixstr, b->h.age, cell_params[b->h.type][4], b->cell.id5,
                cell_params[b->h.type][5], b->cell.freq, b->h.rssi);
        } else {
            strcat(prefixstr, "    ");
            logfmt(file, func, ctx, SKY_LOG_LEVEL_DEBUG,
                "%s Age: %d %s: %u, %s: %u, %s: %u, %s: %llu, %s: %u, %s: %u, rssi: %d", prefixstr,
                b->h.age, cell_params[b->h.type][0], b->cell.id1, cell_params[b->h.type][1],
                b->cell.id2, cell_params[b->h.type][2], b->cell.id3, cell_params[b->h.type][3],
                b->cell.id4, cell_params[b->h.type][4], b->cell.id5, cell_params[b->h.type][5],
                b->cell.freq, b->h.rssi);
        }
        break;
    default:
        logfmt(file, func, ctx, SKY_LOG_LEVEL_DEBUG, "Beacon %s: Type: Unknown", prefixstr);
        break;
    }
#endif
}

/*! \brief dump the beacons in the workspace
 *
 *  @param ctx workspace pointer
 *
 *  @returns 0 for success or negative number for error
 */
<<<<<<< HEAD
void dump_workspace(Sky_ctx_t *ctx, const char *file, const char *func)
=======
void dump_beacon(Sky_ctx_t *ctx, Beacon_t *b)
>>>>>>> 2b18e160
{
#if SKY_DEBUG
    char prefixstr[11] = { '\0' };
    char typestr[11] = { '\0' };
    int idx_b, idx_c;

    /* Test whether beacon is in cache or workspace */
    if (b >= ctx->beacon && b < ctx->beacon + TOTAL_BEACONS + 1) {
        idx_b = b - ctx->beacon;
        idx_c = 0;
        snprintf(prefixstr, sizeof(prefixstr), "%-2d:", idx_b);
    } else if (b >= ctx->cache->cacheline[0].beacon &&
               b < ctx->cache->cacheline[CACHE_SIZE - 1].beacon +
                       ctx->cache->cacheline[CACHE_SIZE - 1].len) {
        idx_b = b - ctx->cache->cacheline[0].beacon;
        idx_c = idx_b / TOTAL_BEACONS;
        idx_b %= TOTAL_BEACONS;
        snprintf(prefixstr, sizeof(prefixstr), "%2d:%-2d", idx_c, idx_b);
    } else {
        idx_b = idx_c = 0;
        snprintf(prefixstr, sizeof(prefixstr), "?:?");
    }

<<<<<<< HEAD
    LOGFMT(ctx, SKY_LOG_LEVEL_DEBUG, "WorkSpace: Got %d beacons, WiFi %d, connected %d", ctx->len,
        ctx->ap_len, ctx->connected);
    for (i = 0; i < ctx->len; i++)
        dump_beacon(ctx, "workspace", &ctx->beacon[i], file, func);
=======
    strncpy(typestr, sky_pbeacon(b), sizeof(typestr));
    switch (b->h.type) {
    case SKY_BEACON_AP:
        strcat(typestr, ",");
        LOGFMT(ctx, SKY_LOG_LEVEL_DEBUG,
            " Beacon %s Age: %d Type: %-10s %sMAC %02X:%02X:%02X:%02X:%02X:%02X rssi: %d, freq: %d",
            prefixstr, b->h.age, typestr, b->ap.in_cache ? "cached " : "       ", b->ap.mac[0],
            b->ap.mac[1], b->ap.mac[2], b->ap.mac[3], b->ap.mac[4], b->ap.mac[5], b->h.rssi,
            b->ap.freq)
        break;
    case SKY_BEACON_GSM:
    case SKY_BEACON_UMTS:
    case SKY_BEACON_LTE:
    case SKY_BEACON_CDMA:
    case SKY_BEACON_NBIOT:
    case SKY_BEACON_NR:
        /* if primary key is UNKNOWN, must be NMR */
        if (b->cell.id2 == SKY_UNKNOWN_ID2) {
            strcat(typestr, "-NMR,");
            LOGFMT(ctx, SKY_LOG_LEVEL_DEBUG,
                " Beacon %s Age: %d Type: %-10s %s: %u, %s: %u, rssi: %d", prefixstr, b->h.age,
                typestr, cell_params[b->h.type][4], b->cell.id5, cell_params[b->h.type][5],
                b->cell.freq, b->h.rssi)
        } else {
            strcat(typestr, ",");
            LOGFMT(ctx, SKY_LOG_LEVEL_DEBUG,
                " Beacon %s Age: %d Type: %-10s %s: %u, %s: %u, %s: %u, %s: %llu, %s: %u, %s: %u, rssi: %d",
                prefixstr, b->h.age, typestr, cell_params[b->h.type][0], b->cell.id1,
                cell_params[b->h.type][1], b->cell.id2, cell_params[b->h.type][2], b->cell.id3,
                cell_params[b->h.type][3], b->cell.id4, cell_params[b->h.type][4], b->cell.id5,
                cell_params[b->h.type][5], b->cell.freq, b->h.rssi)
        }
        break;
    default:
        LOGFMT(ctx, SKY_LOG_LEVEL_DEBUG, "Beacon %s: Type: Unknown", prefixstr)
        break;
    }
#endif
}

/*! \brief dump the beacons in the workspace
 *
 *  @param ctx workspace pointer
 *
 *  @returns 0 for success or negative number for error
 */
void dump_workspace(Sky_ctx_t *ctx)
{
#if SKY_DEBUG
    int i;

    LOGFMT(ctx, SKY_LOG_LEVEL_DEBUG, "WorkSpace: Got %d beacons, WiFi %d, connected %d", ctx->len,
        ctx->ap_len, ctx->connected)
    for (i = 0; i < ctx->len; i++)
        dump_beacon(ctx, &ctx->beacon[i]);
>>>>>>> 2b18e160

    if (CONFIG(ctx->cache, last_config_time) == 0) {
        logfmt(file, func, ctx, SKY_LOG_LEVEL_DEBUG,
            "Config: Beacons:%d AP:%d VAP:%d(%d) Thresholds:%d & %d(Match) %d(Age) %d(Beacon) %d(RSSI) Update:Pending",
            CONFIG(ctx->cache, total_beacons), CONFIG(ctx->cache, max_ap_beacons),
            CONFIG(ctx->cache, max_vap_per_ap), CONFIG(ctx->cache, max_vap_per_rq),
            CONFIG(ctx->cache, cache_match_used_threshold),
            CONFIG(ctx->cache, cache_match_all_threshold), CONFIG(ctx->cache, cache_age_threshold),
            CONFIG(ctx->cache, cache_beacon_threshold),
            -CONFIG(ctx->cache, cache_neg_rssi_threshold),
            ctx->header.time - CONFIG(ctx->cache, last_config_time));
    } else {
        logfmt(file, func, ctx, SKY_LOG_LEVEL_DEBUG,
            "Config: Beacons:%d AP:%d VAP:%d(%d) Thresholds:%d & %d(Match) %d(Age) %d(Beacon) %d(RSSI) Update:%d Sec",
            CONFIG(ctx->cache, total_beacons), CONFIG(ctx->cache, max_ap_beacons),
            CONFIG(ctx->cache, max_vap_per_ap), CONFIG(ctx->cache, max_vap_per_rq),
            CONFIG(ctx->cache, cache_match_used_threshold),
            CONFIG(ctx->cache, cache_match_all_threshold), CONFIG(ctx->cache, cache_age_threshold),
            CONFIG(ctx->cache, cache_beacon_threshold),
            -CONFIG(ctx->cache, cache_neg_rssi_threshold),
            (int)((*ctx->gettime)(NULL)-CONFIG(ctx->cache, last_config_time)));
    }
#endif
}

/*! \brief dump the beacons in the cache
 *
 *  @param ctx workspace pointer
 *  @param file the file name where LOG_BUFFER was invoked
 *  @param function the function name where LOG_BUFFER was invoked
 *
 *  @returns 0 for success or negative number for error
 */
void dump_cache(Sky_ctx_t *ctx, const char *file, const char *func)
{
#if SKY_DEBUG
    int i, j;
    Sky_cacheline_t *c;

    for (i = 0; i < CACHE_SIZE; i++) {
        c = &ctx->cache->cacheline[i];
        if (c->len == 0 || c->time == 0) {
            logfmt(file, func, ctx, SKY_LOG_LEVEL_DEBUG,
                "cache: %d of %d - empty len:%d ap_len:%d time:%u", i, ctx->cache->len, c->len,
                c->ap_len, c->time);
        } else {
<<<<<<< HEAD
            logfmt(file, func, ctx, SKY_LOG_LEVEL_DEBUG,
                "cache: %d of %d%s GPS:%d.%06d,%d.%06d,%d  %d beacons", i, ctx->cache->len,
                ctx->cache->newest == i ? "<-newest" : "", (int)c->loc.lat,
                (int)fabs(round(1000000 * (c->loc.lat - (int)c->loc.lat))), (int)c->loc.lon,
                (int)fabs(round(1000000 * (c->loc.lon - (int)c->loc.lon))), c->loc.hpe, c->len);
            for (j = 0; j < c->len; j++) {
                dump_beacon(ctx, "cache", &c->beacon[j], file, func);
            }
=======
            LOGFMT(ctx, SKY_LOG_LEVEL_DEBUG, "cache: %d of %d%s GPS:%d.%06d,%d.%06d,%d  %d beacons",
                i, ctx->cache->len, ctx->cache->newest == i ? "<-newest" : "", (int)c->loc.lat,
                (int)fabs(round(1000000 * (c->loc.lat - (int)c->loc.lat))), (int)c->loc.lon,
                (int)fabs(round(1000000 * (c->loc.lon - (int)c->loc.lon))), c->loc.hpe, c->len)
            for (j = 0; j < c->len; j++)
                dump_beacon(ctx, &c->beacon[j]);
>>>>>>> 2b18e160
        }
    }
#endif
}

/*! \brief set dynamic config parameter defaults
 *
 *  @param cache buffer
 *
 *  @return void
 */
void config_defaults(Sky_cache_t *c)
{
    if (CONFIG(c, total_beacons) == 0)
        CONFIG(c, total_beacons) = TOTAL_BEACONS;
    if (CONFIG(c, max_ap_beacons) == 0)
        CONFIG(c, max_ap_beacons) = MAX_AP_BEACONS;
    if (CONFIG(c, cache_match_used_threshold) == 0)
        CONFIG(c, cache_match_used_threshold) = CACHE_MATCH_THRESHOLD_USED;
    if (CONFIG(c, cache_match_all_threshold) == 0)
        CONFIG(c, cache_match_all_threshold) = CACHE_MATCH_THRESHOLD_ALL;
    if (CONFIG(c, cache_age_threshold) == 0)
        CONFIG(c, cache_age_threshold) = CACHE_AGE_THRESHOLD;
    if (CONFIG(c, cache_beacon_threshold) == 0)
        CONFIG(c, cache_beacon_threshold) = CACHE_BEACON_THRESHOLD;
    if (CONFIG(c, cache_neg_rssi_threshold) == 0)
        CONFIG(c, cache_neg_rssi_threshold) = CACHE_RSSI_THRESHOLD;
    if (CONFIG(c, max_vap_per_ap) == 0)
        CONFIG(c, max_vap_per_ap) = MAX_VAP_PER_AP;
    if (CONFIG(c, max_vap_per_rq) == 0)
        CONFIG(c, max_vap_per_rq) = MAX_VAP_PER_RQ;
    /* Add new config parameters here */
}

/*! \brief field extraction for dynamic use of Nanopb (ctx partner_id)
 *
 *  @param ctx workspace buffer
 *
 *  @return partner_id
 */
uint32_t get_ctx_partner_id(Sky_ctx_t *ctx)
{
    return ctx->cache->sky_partner_id;
}

/*! \brief field extraction for dynamic use of Nanopb (ctx sky_aes_key)
 *
 *  @param ctx workspace buffer
 *
 *  @return sky_aes_key
 */
uint8_t *get_ctx_aes_key(Sky_ctx_t *ctx)
{
    return ctx->cache->sky_aes_key;
}

/*! \brief field extraction for dynamic use of Nanopb (ctx sky_device_id)
 *
 *  @param ctx workspace buffer
 *
 *  @return sky_device_id
 */
uint8_t *get_ctx_device_id(Sky_ctx_t *ctx)
{
    return ctx->cache->sky_device_id;
}

/*! \brief field extraction for dynamic use of Nanopb (ctx sky_id_len)
 *
 *  @param ctx workspace buffer
 *
 *  @return sky_id_len
 */
uint32_t get_ctx_id_length(Sky_ctx_t *ctx)
{
    return ctx->cache->sky_id_len;
}

/*! \brief field extraction for dynamic use of Nanopb (ctx logf)
 *
 *  @param ctx workspace buffer
 *
 *  @return logf
 */
Sky_loggerfn_t get_ctx_logf(Sky_ctx_t *ctx)
{
    return ctx->logf;
}

/*! \brief field extraction for dynamic use of Nanopb (ctx sky_id_len)
 *
 *  @param ctx workspace buffer
 *
 *  @return sky_id_len
 */
Sky_randfn_t get_ctx_rand_bytes(Sky_ctx_t *ctx)
{
    return ctx->rand_bytes;
}

/*! \brief field extraction for dynamic use of Nanopb (count beacons)
 *
 *  @param ctx workspace buffer
 *  @param t type of beacon to count
 *
 *  @return number of beacons of the specified type
 */
int32_t get_num_beacons(Sky_ctx_t *ctx, Sky_beacon_type_t t)
{
    int i, b = 0;

    if (ctx == NULL || t > SKY_BEACON_MAX) {
        // LOGFMT(ctx, SKY_LOG_LEVEL_ERROR, "Bad param");
        return 0;
    }
    if (t == SKY_BEACON_AP) {
        return ctx->ap_len;
    } else {
        for (i = ctx->ap_len, b = 0; i < ctx->len; i++) {
            if (ctx->beacon[i].h.type == t)
                b++;
            if (b && ctx->beacon[i].h.type != t)
                break; /* End of beacons of this type */
        }
    }
    return b;
}

/*! \brief Return the total number of scanned cells (serving, neighbor, or otherwise)
 *
 *  @param ctx workspace buffer
 *
 *  @return number of cells
 */
int32_t get_num_cells(Sky_ctx_t *ctx)
{
    int i, b = 0;

    if (ctx == NULL) {
        // LOGFMT(ctx, SKY_LOG_LEVEL_ERROR, "Bad param")
        return 0;
    }

    for (i = ctx->ap_len, b = 0; i < ctx->len; i++) {
        if (ctx->beacon[i].h.type >= SKY_BEACON_FIRST_CELL_TYPE &&
            ctx->beacon[i].h.type <= SKY_BEACON_LAST_CELL_TYPE)
            b++;
    }

    return b;
}

/*! \brief field extraction for dynamic use of Nanopb (base of beacon type)
 *
 *  @param ctx workspace buffer
 *  @param t type of beacon to find
 *
 *  @return first beacon of the specified type
 */
int get_base_beacons(Sky_ctx_t *ctx, Sky_beacon_type_t t)
{
    int i = 0;

    if (ctx == NULL || t > SKY_BEACON_MAX) {
        // LOGFMT(ctx, SKY_LOG_LEVEL_ERROR, "Bad param");
        return 0;
    }
    if (t == SKY_BEACON_AP) {
        if (ctx->beacon[0].h.type == t)
            return i;
    } else {
        for (i = ctx->ap_len; i < ctx->len; i++) {
            if (ctx->beacon[i].h.type == t)
                return i;
        }
    }
    return -1;
}

/*! \brief field extraction for dynamic use of Nanopb (num AP)
 *
 *  @param ctx workspace buffer
 *
 *  @return number of AP beacons
 */
int32_t get_num_aps(Sky_ctx_t *ctx)
{
    if (ctx == NULL) {
        // LOGFMT(ctx, SKY_LOG_LEVEL_ERROR, "Bad param");
        return 0;
    }
    return ctx->ap_len;
}

/*! \brief field extraction for dynamic use of Nanopb (AP/MAC)
 *
 *  @param ctx workspace buffer
 *  @param idx index into beacons
 *
 *  @return beacon mac info
 */
uint8_t *get_ap_mac(Sky_ctx_t *ctx, uint32_t idx)
{
    if (ctx == NULL || idx > ctx->ap_len) {
        // LOGFMT(ctx, SKY_LOG_LEVEL_ERROR, "Bad param");
        return 0;
    }
    return ctx->beacon[idx].ap.mac;
}

/*! \brief field extraction for dynamic use of Nanopb (AP/freq)
 *
 *  @param ctx workspace buffer
 *  @param idx index into beacons
 *
 *  @return beacon channel info
 */
int64_t get_ap_freq(Sky_ctx_t *ctx, uint32_t idx)
{
    if (ctx == NULL || idx > ctx->ap_len) {
        // LOGFMT(ctx, SKY_LOG_LEVEL_ERROR, "Bad param");
        return 0;
    }
    return ctx->beacon[idx].ap.freq;
}

/*! \brief field extraction for dynamic use of Nanopb (AP/rssi)
 *
 *  @param ctx workspace buffer
 *  @param idx index into beacons
 *
 *  @return beacon rssi info
 */
int64_t get_ap_rssi(Sky_ctx_t *ctx, uint32_t idx)
{
    if (ctx == NULL || idx > ctx->ap_len) {
        // LOGFMT(ctx, SKY_LOG_LEVEL_ERROR, "Bad param");
        return 0;
    }
    return ctx->beacon[idx].h.rssi;
}

/*! \brief field extraction for dynamic use of Nanopb (AP/is_connected)
 *
 *  @param ctx workspace buffer
 *  @param idx index into beacons
 *
 *  @return beacon is_connected info
 */
bool get_ap_is_connected(Sky_ctx_t *ctx, uint32_t idx)
{
    if (ctx == NULL || idx > ctx->ap_len) {
        // LOGFMT(ctx, SKY_LOG_LEVEL_ERROR, "Bad param");
        return 0;
    }
    return idx == ctx->connected;
}

/*! \brief field extraction for dynamic use of Nanopb (AP/timestamp)
 *
 *  @param ctx workspace buffer
 *  @param idx index into beacons
 *
 *  @return beacon timestamp info
 */
int64_t get_ap_age(Sky_ctx_t *ctx, uint32_t idx)
{
    if (ctx == NULL || idx > ctx->ap_len) {
        // LOGFMT(ctx, SKY_LOG_LEVEL_ERROR, "Bad param");
        return 0;
    }
    return ctx->beacon[idx].h.age;
}

<<<<<<< HEAD
/*! \brief Get a cell
 *
 *  @param ctx workspace buffer
 *  @param idx index into cells
 *
 *  @return Pointer to cell
 */
Beacon_t *get_cell(Sky_ctx_t *ctx, uint32_t idx)
{
    if (ctx == NULL) {
        // LOGFMT(ctx, SKY_LOG_LEVEL_ERROR, "bad param");
        return 0;
    }

    return &ctx->beacon[ctx->ap_len + idx];
}

/*! \brief Get cell type
 *
 *  @param cell Pointer to beacon (cell)
 *
 *  @return cell type
 */
int16_t get_cell_type(Beacon_t *cell)
{
    uint16_t map[] = { [SKY_BEACON_NR] = Cell_Type_NR,
        [SKY_BEACON_LTE] = Cell_Type_LTE,
        [SKY_BEACON_UMTS] = Cell_Type_UMTS,
        [SKY_BEACON_NBIOT] = Cell_Type_NBIOT,
        [SKY_BEACON_CDMA] = Cell_Type_CDMA,
        [SKY_BEACON_GSM] = Cell_Type_GSM,
        [SKY_BEACON_MAX] = Cell_Type_UNKNOWN };
    if (cell->h.type < SKY_BEACON_FIRST_CELL_TYPE || cell->h.type > SKY_BEACON_LAST_CELL_TYPE)
        return Cell_Type_UNKNOWN;
    else
        return map[cell->h.type];
}

/*! \brief Get cell id1
 *
 *  @param cell Pointer to beacon (cell)
 *
 *  @return cell id1, -1 if not available
 */
int64_t get_cell_id1(Beacon_t *cell)
{
    uint16_t type = get_cell_type(cell);

    switch (type) {
    case SKY_BEACON_CDMA:
        return SKY_UNKNOWN_ID1; // ID1 irrelevant for CDMA.
    case SKY_BEACON_GSM:
    case SKY_BEACON_LTE:
    case SKY_BEACON_NBIOT:
    case SKY_BEACON_UMTS:
    case SKY_BEACON_NR:
        return cell->cell.id1;
    }

    return 0;
}

/*! \brief Get cell id2
 *
 *  @param cell Pointer to beacon (cell)
 *
 *  @return cell id2, -1 if not available
 */
int64_t get_cell_id2(Beacon_t *cell)
{
    return cell->cell.id2;
}

/*! \brief Get cell id3
 *
 *  @param cell Pointer to beacon (cell)
 *
 *  @return cell id3, -1 if not available
 */
int64_t get_cell_id3(Beacon_t *cell)
{
    return cell->cell.id3;
}

/*! \brief Get cell id4
 *
 *  @param cell Pointer to beacon (cell)
 *
 *  @return cell id4, -1 if not available
 */
int64_t get_cell_id4(Beacon_t *cell)
{
    return cell->cell.id4;
}

/*! \brief Get cell id5
 *
 *  @param cell Pointer to beacon (cell)
 *
 *  @return cell id5, -1 if not available
 */
int64_t get_cell_id5(Beacon_t *cell)
{
    uint16_t type = get_cell_type(cell);

    switch (type) {
    case SKY_BEACON_CDMA:
        return SKY_UNKNOWN_ID5; // Reporting ID5 value not supported for CDMA
    case SKY_BEACON_GSM:
        return SKY_UNKNOWN_ID5; // Reporting ID5 value not supported for GSM
    case SKY_BEACON_LTE:
    case SKY_BEACON_NBIOT:
    case SKY_BEACON_UMTS:
    case SKY_BEACON_NR:
        return cell->cell.id5;
    }

    return 0;
}

/*! \brief Get cell id6
 *
 *  @param cell Pointer to beacon (cell)
 *
 *  @return cell id6, -1 if not available
 */
int64_t get_cell_id6(Beacon_t *cell)
{
    uint16_t type = get_cell_type(cell);

    switch (type) {
    case SKY_BEACON_CDMA:
        return SKY_UNKNOWN_ID6; // Reporting ID6 value not supported for CDMA
    case SKY_BEACON_GSM:
        return SKY_UNKNOWN_ID6; // Reporting ID6 value not supported for GSM
    case SKY_BEACON_LTE:
    case SKY_BEACON_NBIOT:
    case SKY_BEACON_UMTS:
    case SKY_BEACON_NR:
        return cell->cell.freq;
    }

    return 0;
}

/*! \brief Get cell connected flag
 *
 *  @param cell Pointer to beacon (cell)
 *
 *  @return cell connected flag
 */
bool get_cell_connected_flag(Sky_ctx_t *ctx, Beacon_t *cell)
{
    return ctx->connected >= 0 && &ctx->beacon[ctx->connected] == cell;
}

/*! \brief Return cell RSSI value
 *
 *  @param cell Pointer to beacon (cell)
 *
 *  @return beacon rssi
 */
int64_t get_cell_rssi(Beacon_t *cell)
{
    return cell->h.rssi;
}

/*! \brief Return cell age value
 *
 *  @param cell Pointer to beacon (cell)
 *
 *  @return beacon age
 */
int64_t get_cell_age(Beacon_t *cell)
{
    return cell->h.age;
}

=======
>>>>>>> 2b18e160
/*! \brief field extraction for dynamic use of Nanopb (num gnss)
 *
 *  @param ctx workspace buffer
 *
 *  @return number of gnss
 */
int32_t get_num_gnss(Sky_ctx_t *ctx)
{
    if (ctx == NULL) {
<<<<<<< HEAD
=======
        // LOGFMT(ctx, SKY_LOG_LEVEL_ERROR, "Bad param")
>>>>>>> 2b18e160
        return 0;
    }
    return isnan(ctx->gps.lat) ? 0 : 1;
}

/*! \brief field extraction for dynamic use of Nanopb (gnss/lat)
 *
 *  @param ctx workspace buffer
 *  @param idx index (unused)
 *
 *  @return beacon is_connected info
 */
float get_gnss_lat(Sky_ctx_t *ctx, uint32_t idx)
{
    if (ctx == NULL || isnan(ctx->gps.lat)) {
<<<<<<< HEAD
=======
        // LOGFMT(ctx, SKY_LOG_LEVEL_ERROR, "bad param")
>>>>>>> 2b18e160
        return NAN;
    }
    return ctx->gps.lat;
}

/*! \brief field extraction for dynamic use of Nanopb (gnss/lon)
 *
 *  @param ctx workspace buffer
 *  @param idx index (unused)
 *
 *  @return beacon is_connected info
 */
float get_gnss_lon(Sky_ctx_t *ctx, uint32_t idx)
{
    if (ctx == NULL || isnan(ctx->gps.lat)) {
        // LOGFMT(ctx, SKY_LOG_LEVEL_ERROR, "bad param");
        return NAN;
    }
    return ctx->gps.lon;
}

/*! \brief field extraction for dynamic use of Nanopb (gnss/hpe)
 *
 *  @param ctx workspace buffer
 *  @param idx index (unused)
 *
 *  @return beacon hpe info
 */
int64_t get_gnss_hpe(Sky_ctx_t *ctx, uint32_t idx)
{
    if (ctx == NULL || isnan(ctx->gps.lat)) {
        // LOGFMT(ctx, SKY_LOG_LEVEL_ERROR, "bad param");
        return 0;
    }
    return ctx->gps.hpe;
}

/*! \brief field extraction for dynamic use of Nanopb (gnss/alt)
 *
 *  @param ctx workspace buffer
 *  @param idx index (unused)
 *
 *  @return beacon is_connected info
 */
float get_gnss_alt(Sky_ctx_t *ctx, uint32_t idx)
{
    if (ctx == NULL || isnan(ctx->gps.lat)) {
        // LOGFMT(ctx, SKY_LOG_LEVEL_ERROR, "bad param");
        return NAN;
    }
    return ctx->gps.alt;
}
/*! \brief field extraction for dynamic use of Nanopb (gnss/vpe)
 *
 *  @param ctx workspace buffer
 *  @param idx index (unused)
 *
 *  @return beacon vpe info
 */
int64_t get_gnss_vpe(Sky_ctx_t *ctx, uint32_t idx)
{
    if (ctx == NULL || isnan(ctx->gps.lat)) {
        // LOGFMT(ctx, SKY_LOG_LEVEL_ERROR, "bad param");
        return 0;
    }
    return ctx->gps.vpe;
}

/*! \brief field extraction for dynamic use of Nanopb (gnss/speed)
 *
 *  @param ctx workspace buffer
 *  @param idx index (unused)
 *
 *  @return beacon is_connected info
 */
float get_gnss_speed(Sky_ctx_t *ctx, uint32_t idx)
{
    if (ctx == NULL || isnan(ctx->gps.lat)) {
        // LOGFMT(ctx, SKY_LOG_LEVEL_ERROR, "bad param");
        return NAN;
    }
    return ctx->gps.speed;
}

/*! \brief field extraction for dynamic use of Nanopb (gnss/bearing)
 *
 *  @param ctx workspace buffer
 *  @param idx index (unused)
 *
 *  @return beacon bearing info
 */
int64_t get_gnss_bearing(Sky_ctx_t *ctx, uint32_t idx)
{
    if (ctx == NULL || isnan(ctx->gps.lat)) {
        // LOGFMT(ctx, SKY_LOG_LEVEL_ERROR, "bad param");
        return 0;
    }
    return ctx->gps.bearing;
}

/*! \brief field extraction for dynamic use of Nanopb (gnss/nsat)
 *
 *  @param ctx workspace buffer
 *  @param idx index (unused)
 *
 *  @return beacon nsat info
 */
int64_t get_gnss_nsat(Sky_ctx_t *ctx, uint32_t idx)
{
    if (ctx == NULL || isnan(ctx->gps.lat)) {
        // LOGFMT(ctx, SKY_LOG_LEVEL_ERROR, "bad param");
        return 0;
    }
    return ctx->gps.nsat;
}

/*! \brief field extraction for dynamic use of Nanopb (gnss/timestamp)
 *
 *  @param ctx workspace buffer
 *  @param idx index into beacons
 *
 *  @return timestamp info
 */
int64_t get_gnss_age(Sky_ctx_t *ctx, uint32_t idx)
{
    if (ctx == NULL) {
        // LOGFMT(ctx, SKY_LOG_LEVEL_ERROR, "bad param");
        return 0;
    }
    return ctx->gps.age;
}

/*! \brief field extraction for dynamic use of Nanopb (num vaps)
 *
 *  @param ctx workspace buffer
 *
 *  @return number of bytes of compressed Virtual AP groups
 */
int32_t get_num_vaps(Sky_ctx_t *ctx)
{
    int j, nv = 0;
#if SKY_DEBUG
    int total_vap = 0;
#endif
    Beacon_t *w;

    if (ctx == NULL) {
        // LOGFMT(ctx, SKY_LOG_LEVEL_ERROR, "Bad param");
        return 0;
    }
    for (j = 0; j < NUM_APS(ctx); j++) {
        w = &ctx->beacon[j];
        nv += (w->ap.vg_len ? 1 : 0);
#if SKY_DEBUG
        total_vap += w->ap.vg_len;
#endif
    }

    LOGFMT(ctx, SKY_LOG_LEVEL_DEBUG, "Groups: %d, vaps: %d", nv, total_vap);
    return nv;
}

/*! \brief field extraction for dynamic use of Nanopb (vap_data)
 *
 *  @param ctx workspace buffer
 *  @param idx index into Virtual Groups
 *
 *  @return vaps data i.e len, AP, patch1, patch2...
 */
uint8_t *get_vap_data(Sky_ctx_t *ctx, uint32_t idx)
{
    int j, nvg = 0;
    Beacon_t *w;

    if (ctx == NULL) {
        // LOGFMT(ctx, SKY_LOG_LEVEL_ERROR, "Bad param");
        return 0;
    }
    /* Walk through APs counting vap, when the idx is the current Virtual Group */
    /* return the Virtual AP data */
    for (j = 0; j < NUM_APS(ctx); j++) {
        w = &ctx->beacon[j];
        LOGFMT(ctx, SKY_LOG_LEVEL_DEBUG, "AP: %d Group #: %d len: %d nvg: %d", j, idx, w->ap.vg_len,
            nvg);
        if (w->ap.vg_len && nvg == idx) {
#if 1
            LOGFMT(ctx, SKY_LOG_LEVEL_DEBUG, "Group: %d AP: %d idx: %d len: %d ap: %d", idx, j, idx,
                w->ap.vg[VAP_LENGTH].len, w->ap.vg[VAP_PARENT].ap);
            dump_hex16(__FILE__, __FUNCTION__, ctx, SKY_LOG_LEVEL_DEBUG, w->ap.vg + 1,
                w->ap.vg[VAP_LENGTH].len, 0);
#endif
            return (uint8_t *)w->ap.vg;
        } else {
            nvg += (w->ap.vg_len ? 1 : 0);
        }
    }
    return 0;
}

/*! \brief trim VAP children to meet max_vap_per_rq config
 *
 *  this routine alters the vap patch data, reducing where necessary
 *  the number of children in a virtual group so that as many groups
 *  as possible are retained, but the max_vap_per_rq is not exceeded
 *
 *  @param ctx workspace buffer
 *
 *  @return vaps data i.e len, AP, patch1, patch2...
 */
uint8_t *select_vap(Sky_ctx_t *ctx)
{
    int j, nvap = 0, no_more = false;
    Beacon_t *w;
    uint8_t cap_vap[MAX_AP_BEACONS] = {
        0
    }; /* fill request with as many virtual groups as possible */

    if (ctx == NULL) {
        // LOGFMT(ctx, SKY_LOG_LEVEL_ERROR, "Bad param");
        return 0;
    }
    for (; !no_more && nvap < CONFIG(ctx->cache, max_vap_per_rq);) {
        /* Walk through APs counting vap, when the idx is the current Virtual Group */
        /* return the Virtual AP data */
        no_more = true;
        for (j = 0; j < NUM_APS(ctx); j++) {
            w = &ctx->beacon[j];
            if (w->ap.vg_len > cap_vap[j]) {
                cap_vap[j]++;
                nvap++;
                if (nvap == CONFIG(ctx->cache, max_vap_per_rq))
                    break;
                if (w->ap.vg_len > cap_vap[j])
                    no_more = false;
            }
        }
    }
    /* Complete the virtual group patch bytes with index of parent and update length */
    for (j = 0; j < NUM_APS(ctx); j++) {
        w = &ctx->beacon[j];
        w->ap.vg[VAP_PARENT].ap = j;
        LOGFMT(ctx, SKY_LOG_LEVEL_DEBUG, "AP: %d len: %d -> %d", w->ap.vg[VAP_PARENT].ap,
            w->ap.vg[VAP_LENGTH].len, cap_vap[j] + VAP_PARENT);
        w->ap.vg[VAP_LENGTH].len = cap_vap[j] ? cap_vap[j] + VAP_PARENT : 0;
        dump_hex16(__FILE__, __FUNCTION__, ctx, SKY_LOG_LEVEL_DEBUG, w->ap.vg + 1,
            w->ap.vg[VAP_LENGTH].len, 0);
    }
    return 0;
}

/*! \brief generate random byte sequence
 *
 *  @param rand_buf pointer to buffer where rand bytes are put
 *  @param bufsize length of rand bytes
 *
 *  @returns 0 for failure, length of rand sequence for success
 */
int sky_rand_fn(uint8_t *rand_buf, uint32_t bufsize)
{
    int i;

    if (!rand_buf)
        return 0;

    for (i = 0; i < bufsize; i++)
        rand_buf[i] = rand() % 256;
    return bufsize;
}<|MERGE_RESOLUTION|>--- conflicted
+++ resolved
@@ -133,11 +133,7 @@
     if (c->header.magic != SKY_MAGIC) {
 #if SKY_DEBUG
         if (logf != NULL)
-<<<<<<< HEAD
             (*logf)(SKY_LOG_LEVEL_ERROR, "Cache validation failed: bad magic in header");
-=======
-            (*logf)(SKY_LOG_LEVEL_DEBUG, "Cache validation failed: bad magic in header");
->>>>>>> 2b18e160
 #endif
         return false;
     }
@@ -459,96 +455,15 @@
  *
  *  @returns 0 for success or negative number for error
  */
-<<<<<<< HEAD
 void dump_workspace(Sky_ctx_t *ctx, const char *file, const char *func)
-=======
-void dump_beacon(Sky_ctx_t *ctx, Beacon_t *b)
->>>>>>> 2b18e160
-{
-#if SKY_DEBUG
-    char prefixstr[11] = { '\0' };
-    char typestr[11] = { '\0' };
-    int idx_b, idx_c;
-
-    /* Test whether beacon is in cache or workspace */
-    if (b >= ctx->beacon && b < ctx->beacon + TOTAL_BEACONS + 1) {
-        idx_b = b - ctx->beacon;
-        idx_c = 0;
-        snprintf(prefixstr, sizeof(prefixstr), "%-2d:", idx_b);
-    } else if (b >= ctx->cache->cacheline[0].beacon &&
-               b < ctx->cache->cacheline[CACHE_SIZE - 1].beacon +
-                       ctx->cache->cacheline[CACHE_SIZE - 1].len) {
-        idx_b = b - ctx->cache->cacheline[0].beacon;
-        idx_c = idx_b / TOTAL_BEACONS;
-        idx_b %= TOTAL_BEACONS;
-        snprintf(prefixstr, sizeof(prefixstr), "%2d:%-2d", idx_c, idx_b);
-    } else {
-        idx_b = idx_c = 0;
-        snprintf(prefixstr, sizeof(prefixstr), "?:?");
-    }
-
-<<<<<<< HEAD
+{
+#if SKY_DEBUG
+    int i;
+
     LOGFMT(ctx, SKY_LOG_LEVEL_DEBUG, "WorkSpace: Got %d beacons, WiFi %d, connected %d", ctx->len,
         ctx->ap_len, ctx->connected);
     for (i = 0; i < ctx->len; i++)
         dump_beacon(ctx, "workspace", &ctx->beacon[i], file, func);
-=======
-    strncpy(typestr, sky_pbeacon(b), sizeof(typestr));
-    switch (b->h.type) {
-    case SKY_BEACON_AP:
-        strcat(typestr, ",");
-        LOGFMT(ctx, SKY_LOG_LEVEL_DEBUG,
-            " Beacon %s Age: %d Type: %-10s %sMAC %02X:%02X:%02X:%02X:%02X:%02X rssi: %d, freq: %d",
-            prefixstr, b->h.age, typestr, b->ap.in_cache ? "cached " : "       ", b->ap.mac[0],
-            b->ap.mac[1], b->ap.mac[2], b->ap.mac[3], b->ap.mac[4], b->ap.mac[5], b->h.rssi,
-            b->ap.freq)
-        break;
-    case SKY_BEACON_GSM:
-    case SKY_BEACON_UMTS:
-    case SKY_BEACON_LTE:
-    case SKY_BEACON_CDMA:
-    case SKY_BEACON_NBIOT:
-    case SKY_BEACON_NR:
-        /* if primary key is UNKNOWN, must be NMR */
-        if (b->cell.id2 == SKY_UNKNOWN_ID2) {
-            strcat(typestr, "-NMR,");
-            LOGFMT(ctx, SKY_LOG_LEVEL_DEBUG,
-                " Beacon %s Age: %d Type: %-10s %s: %u, %s: %u, rssi: %d", prefixstr, b->h.age,
-                typestr, cell_params[b->h.type][4], b->cell.id5, cell_params[b->h.type][5],
-                b->cell.freq, b->h.rssi)
-        } else {
-            strcat(typestr, ",");
-            LOGFMT(ctx, SKY_LOG_LEVEL_DEBUG,
-                " Beacon %s Age: %d Type: %-10s %s: %u, %s: %u, %s: %u, %s: %llu, %s: %u, %s: %u, rssi: %d",
-                prefixstr, b->h.age, typestr, cell_params[b->h.type][0], b->cell.id1,
-                cell_params[b->h.type][1], b->cell.id2, cell_params[b->h.type][2], b->cell.id3,
-                cell_params[b->h.type][3], b->cell.id4, cell_params[b->h.type][4], b->cell.id5,
-                cell_params[b->h.type][5], b->cell.freq, b->h.rssi)
-        }
-        break;
-    default:
-        LOGFMT(ctx, SKY_LOG_LEVEL_DEBUG, "Beacon %s: Type: Unknown", prefixstr)
-        break;
-    }
-#endif
-}
-
-/*! \brief dump the beacons in the workspace
- *
- *  @param ctx workspace pointer
- *
- *  @returns 0 for success or negative number for error
- */
-void dump_workspace(Sky_ctx_t *ctx)
-{
-#if SKY_DEBUG
-    int i;
-
-    LOGFMT(ctx, SKY_LOG_LEVEL_DEBUG, "WorkSpace: Got %d beacons, WiFi %d, connected %d", ctx->len,
-        ctx->ap_len, ctx->connected)
-    for (i = 0; i < ctx->len; i++)
-        dump_beacon(ctx, &ctx->beacon[i]);
->>>>>>> 2b18e160
 
     if (CONFIG(ctx->cache, last_config_time) == 0) {
         logfmt(file, func, ctx, SKY_LOG_LEVEL_DEBUG,
@@ -595,7 +510,6 @@
                 "cache: %d of %d - empty len:%d ap_len:%d time:%u", i, ctx->cache->len, c->len,
                 c->ap_len, c->time);
         } else {
-<<<<<<< HEAD
             logfmt(file, func, ctx, SKY_LOG_LEVEL_DEBUG,
                 "cache: %d of %d%s GPS:%d.%06d,%d.%06d,%d  %d beacons", i, ctx->cache->len,
                 ctx->cache->newest == i ? "<-newest" : "", (int)c->loc.lat,
@@ -604,14 +518,6 @@
             for (j = 0; j < c->len; j++) {
                 dump_beacon(ctx, "cache", &c->beacon[j], file, func);
             }
-=======
-            LOGFMT(ctx, SKY_LOG_LEVEL_DEBUG, "cache: %d of %d%s GPS:%d.%06d,%d.%06d,%d  %d beacons",
-                i, ctx->cache->len, ctx->cache->newest == i ? "<-newest" : "", (int)c->loc.lat,
-                (int)fabs(round(1000000 * (c->loc.lat - (int)c->loc.lat))), (int)c->loc.lon,
-                (int)fabs(round(1000000 * (c->loc.lon - (int)c->loc.lon))), c->loc.hpe, c->len)
-            for (j = 0; j < c->len; j++)
-                dump_beacon(ctx, &c->beacon[j]);
->>>>>>> 2b18e160
         }
     }
 #endif
@@ -886,7 +792,6 @@
     return ctx->beacon[idx].h.age;
 }
 
-<<<<<<< HEAD
 /*! \brief Get a cell
  *
  *  @param ctx workspace buffer
@@ -1065,8 +970,6 @@
     return cell->h.age;
 }
 
-=======
->>>>>>> 2b18e160
 /*! \brief field extraction for dynamic use of Nanopb (num gnss)
  *
  *  @param ctx workspace buffer
@@ -1076,10 +979,7 @@
 int32_t get_num_gnss(Sky_ctx_t *ctx)
 {
     if (ctx == NULL) {
-<<<<<<< HEAD
-=======
         // LOGFMT(ctx, SKY_LOG_LEVEL_ERROR, "Bad param")
->>>>>>> 2b18e160
         return 0;
     }
     return isnan(ctx->gps.lat) ? 0 : 1;
@@ -1095,10 +995,7 @@
 float get_gnss_lat(Sky_ctx_t *ctx, uint32_t idx)
 {
     if (ctx == NULL || isnan(ctx->gps.lat)) {
-<<<<<<< HEAD
-=======
         // LOGFMT(ctx, SKY_LOG_LEVEL_ERROR, "bad param")
->>>>>>> 2b18e160
         return NAN;
     }
     return ctx->gps.lat;
@@ -1284,7 +1181,7 @@
         LOGFMT(ctx, SKY_LOG_LEVEL_DEBUG, "AP: %d Group #: %d len: %d nvg: %d", j, idx, w->ap.vg_len,
             nvg);
         if (w->ap.vg_len && nvg == idx) {
-#if 1
+#if 0
             LOGFMT(ctx, SKY_LOG_LEVEL_DEBUG, "Group: %d AP: %d idx: %d len: %d ap: %d", idx, j, idx,
                 w->ap.vg[VAP_LENGTH].len, w->ap.vg[VAP_PARENT].ap);
             dump_hex16(__FILE__, __FUNCTION__, ctx, SKY_LOG_LEVEL_DEBUG, w->ap.vg + 1,
