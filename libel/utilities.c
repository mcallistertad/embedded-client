--- conflicted
+++ resolved
@@ -268,13 +268,8 @@
     char buf[SKY_LOG_LENGTH];
     uint8_t *b = (uint8_t *)buffer;
     int n, N;
-<<<<<<< HEAD
     if (ctx == NULL || ctx->session->sky_logf == NULL || level > ctx->session->sky_min_level ||
-        function == NULL || buffer == NULL || bufsize <= 0)
-=======
-    if (ctx == NULL || ctx->logf == NULL || level > ctx->min_level || function == NULL ||
-        buffer == NULL || bufsize == 0)
->>>>>>> 201b7bbe
+        function == NULL || buffer == NULL || bufsize == 0)
         return -1;
     memset(buf, '\0', sizeof(buf));
     // Print log-line prefix ("<source file>:<function name> <buf offset>:")
@@ -440,17 +435,10 @@
         snprintf(prefixstr, sizeof(prefixstr), "%s     %-2d%s %7s", str, idx_b,
             b->h.connected ? "*" : " ", sky_pbeacon(b));
 #if CACHE_SIZE
-<<<<<<< HEAD
     } else if (ctx->session && b >= ctx->session->cacheline[0].beacon &&
                b < ctx->session->cacheline[CACHE_SIZE - 1].beacon +
                        ctx->session->cacheline[CACHE_SIZE - 1].len) {
-        idx_b = b - ctx->session->cacheline[0].beacon;
-=======
-    } else if (ctx->state && b >= ctx->state->cacheline[0].beacon &&
-               b < ctx->state->cacheline[CACHE_SIZE - 1].beacon +
-                       ctx->state->cacheline[CACHE_SIZE - 1].len) {
-        idx_b = (int)(b - ctx->state->cacheline[0].beacon);
->>>>>>> 201b7bbe
+        idx_b = (int)(b - ctx->session->cacheline[0].beacon);
         idx_c = idx_b / TOTAL_BEACONS;
         idx_b %= TOTAL_BEACONS;
         snprintf(prefixstr, sizeof(prefixstr), "%s %2d:%-2d%s %7s", str, idx_c, idx_b,
@@ -508,23 +496,13 @@
 #if SKY_DEBUG
     int i;
 
-<<<<<<< HEAD
     logfmt(file, func, ctx, SKY_LOG_LEVEL_DEBUG,
-        "Dump Request Context: Got %d beacons, WiFi %d, %s%s", NUM_BEACONS(ctx), NUM_APS(ctx),
+        "Dump Request Context: Got %d beacons, WiFi %d%s%s", NUM_BEACONS(ctx), NUM_APS(ctx),
         is_tbr_enabled(ctx) ? ", TBR" : "", ctx->session->sky_debounce ? ", Debounce" : "");
     for (i = 0; i < NUM_BEACONS(ctx); i++)
         dump_beacon(ctx, "req", &ctx->beacon[i], file, func);
 
-    if (CONFIG(ctx->session, last_config_time) == TIME_UNAVAILABLE) {
-=======
-    logfmt(file, func, ctx, SKY_LOG_LEVEL_DEBUG, "Dump WorkSpace: Got %d beacons, WiFi %d%s%s",
-        NUM_BEACONS(ctx), NUM_APS(ctx), is_tbr_enabled(ctx) ? ", TBR" : "",
-        ctx->debounce ? ", Debounce" : "");
-    for (i = 0; i < NUM_BEACONS(ctx); i++)
-        dump_beacon(ctx, "req", &ctx->beacon[i], file, func);
-
-    if (CONFIG(ctx->state, last_config_time) == CONFIG_UPDATE_DUE) {
->>>>>>> 201b7bbe
+    if (CONFIG(ctx->session, last_config_time) == CONFIG_UPDATE_DUE) {
         logfmt(file, func, ctx, SKY_LOG_LEVEL_DEBUG,
             "Config: Total:%d AP:%d VAP:%d(%d) Update:Pending", CONFIG(ctx->session, total_beacons),
             CONFIG(ctx->session, max_ap_beacons), CONFIG(ctx->session, max_vap_per_ap),
@@ -564,33 +542,18 @@
     int i, j;
     Sky_cacheline_t *cl;
 
-<<<<<<< HEAD
     for (i = 0; i < ctx->session->len; i++) {
         cl = &ctx->session->cacheline[i];
-        if (cl->len == 0 || cl->time == TIME_UNAVAILABLE) {
-=======
-    for (i = 0; i < CACHE_SIZE; i++) {
-        cl = &ctx->state->cacheline[i];
         if (cl->len == 0 || cl->time == CACHE_EMPTY) {
->>>>>>> 201b7bbe
             logfmt(file, func, ctx, SKY_LOG_LEVEL_DEBUG,
                 "cache: %d of %d - empty len:%d ap_len:%d time:%u", i, ctx->session->len, cl->len,
                 cl->ap_len, cl->time);
         } else {
             logfmt(file, func, ctx, SKY_LOG_LEVEL_DEBUG,
-<<<<<<< HEAD
                 "cache: %d of %d GPS:%d.%06d,%d.%06d,%d  %d beacons", i, ctx->session->len,
                 (int)cl->loc.lat, (int)fabs(round(1000000 * (cl->loc.lat - (int)cl->loc.lat))),
                 (int)cl->loc.lon, (int)fabs(round(1000000 * (cl->loc.lon - (int)cl->loc.lon))),
                 cl->loc.hpe, cl->len);
-=======
-                "cache: %d of %d GPS:%d.%06d,%d.%06d,%d  %d beacons", i, ctx->state->len,
-                (int)cl->loc.lat,
-                (int)fabs(round(1000000 * (cl->loc.lat - trunc((double)cl->loc.lat)))),
-                (int)cl->loc.lon,
-                (int)fabs(round(1000000 * (cl->loc.lon - trunc((double)cl->loc.lon)))), cl->loc.hpe,
-                cl->len);
->>>>>>> 201b7bbe
             for (j = 0; j < cl->len; j++) {
                 dump_beacon(ctx, "cache", &cl->beacon[j], file, func);
             }
