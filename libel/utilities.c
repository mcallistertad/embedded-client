/*! \file libel/utilities.c
 *  \brief utilities - Skyhook Embedded Library
 *
 * Copyright (c) 2019 Skyhook, Inc.
 *
 * Permission is hereby granted, free of charge, to any person obtaining a copy
 * of this software and associated documentation files (the "Software"), to
 * deal in the Software without restriction, including without limitation the
 * rights to use, copy, modify, merge, publish, distribute, sublicense, and/or
 * sell copies of the Software, and to permit persons to whom the Software is
 * furnished to do so, subject to the following conditions:
 *
 * The above copyright notice and this permission notice shall be included in
 * all copies or substantial portions of the Software.
 *
 * THE SOFTWARE IS PROVIDED "AS IS", WITHOUT WARRANTY OF ANY KIND, EXPRESS OR
 * IMPLIED, INCLUDING BUT NOT LIMITED TO THE WARRANTIES OF MERCHANTABILITY,
 * FITNESS FOR A PARTICULAR PURPOSE AND NONINFRINGEMENT. IN NO EVENT SHALL THE
 * AUTHORS OR COPYRIGHT HOLDERS BE LIABLE FOR ANY CLAIM, DAMAGES OR OTHER
 * LIABILITY, WHETHER IN AN ACTION OF CONTRACT, TORT OR OTHERWISE, ARISING
 * FROM, OUT OF OR IN CONNECTION WITH THE SOFTWARE OR THE USE OR OTHER DEALINGS
 * IN THE SOFTWARE.
 *
 */
#include <stdbool.h>
#include <string.h>
#include <time.h>
#include <math.h>
#include <stdio.h>
#include <stdarg.h>
#include <stdlib.h>
<<<<<<< HEAD
=======
#include "libel.h"
>>>>>>> eb45a769
#include "proto.h"

#if SANITY_CHECKS
static bool validate_mac(const uint8_t mac[6], Sky_rctx_t *rctx);
#endif

#define MIN(a, b) ((a < b) ? a : b)

/*! \brief set sky_errno and return Sky_status
 *
 *  @param sky_errno sky_errno is the error code
 *  @param code the sky_errno_t code to return
 *
 *  @return Sky_status_t SKY_SUCCESS (if code is SKY_ERROR_NONE) or SKY_ERROR
 */
Sky_status_t set_error_status(Sky_errno_t *sky_errno, Sky_errno_t code)
{
    if (sky_errno != NULL)
        *sky_errno = code;
    return (code == SKY_ERROR_NONE) ? SKY_SUCCESS : SKY_ERROR;
}

/*! \brief validate a beacon
 *
 *  @param b the beacon to be validated
 *  @param rctx request rctx buffer
 *
 *  Some out of range values are forced to unknown
 *
 *  @return true if beacon is valid, else false
 */
bool validate_beacon(Beacon_t *b, Sky_rctx_t *rctx)
{
#if !SANITY_CHECKS
    (void)rctx;
#endif
    if (b == NULL || b->h.magic != BEACON_MAGIC)
        return false;
    switch (b->h.type) {
    case SKY_BEACON_AP:
        if (b->h.rssi > -10 || b->h.rssi < -127)
            b->h.rssi = -1;
        if (b->ap.freq < 2400 || b->ap.freq > 6000)
            b->ap.freq = 0; /* 0's not sent to server */
#if SANITY_CHECKS
        return validate_mac(b->ap.mac, rctx);
#else
        return true;
#endif
    case SKY_BEACON_LTE:
        if (b->h.rssi > -40 || b->h.rssi < -140)
            b->h.rssi = -1;
#if SANITY_CHECKS
        /* If at least one of the primary IDs is unvalued, then *all* primary IDs must
         * be unvalued (meaning user is attempting to add a neighbor cell). Partial
         * specification of primary IDs is considered an error.
         */
        if ((b->cell.id1 == SKY_UNKNOWN_ID1 || b->cell.id2 == SKY_UNKNOWN_ID2 ||
                b->cell.id4 == SKY_UNKNOWN_ID4) &&
            !(b->cell.id1 == SKY_UNKNOWN_ID1 && b->cell.id2 == SKY_UNKNOWN_ID2 &&
                b->cell.id4 == SKY_UNKNOWN_ID4))
            return false;

        /* range check parameters */
        if ((b->cell.id1 != SKY_UNKNOWN_ID1 &&
                (b->cell.id1 < 200 || b->cell.id1 > 799)) || /* mcc */
            (b->cell.id2 != SKY_UNKNOWN_ID2 && b->cell.id2 > 999) || /* mnc */
            (b->cell.id3 != SKY_UNKNOWN_ID3 &&
                (b->cell.id3 < 1 || b->cell.id3 > 65535)) || /* tac */
            (b->cell.id4 != SKY_UNKNOWN_ID4 &&
                (b->cell.id4 < 0 || b->cell.id4 > 268435455)) || /* e_cellid */
            (b->cell.id5 != SKY_UNKNOWN_ID5 && b->cell.id5 > 503) || /* pci */
            (b->cell.freq != SKY_UNKNOWN_ID6 && b->cell.freq > 262143) || /* earfcn */
            (b->cell.ta != SKY_UNKNOWN_TA && (b->cell.ta < 0 || b->cell.ta > 7690))) /* ta */
            return false;
#endif
        break;
    case SKY_BEACON_NBIOT:
        if (b->h.rssi > -44 || b->h.rssi < -156)
            b->h.rssi = -1;
#if SANITY_CHECKS
        if ((b->cell.id1 == SKY_UNKNOWN_ID1 || b->cell.id2 == SKY_UNKNOWN_ID2 ||
                b->cell.id4 == SKY_UNKNOWN_ID4) &&
            !(b->cell.id1 == SKY_UNKNOWN_ID1 && b->cell.id2 == SKY_UNKNOWN_ID2 &&
                b->cell.id4 == SKY_UNKNOWN_ID4))
            return false;
        /* range check parameters */
        if ((b->cell.id1 != SKY_UNKNOWN_ID1 &&
                (b->cell.id1 < 200 || b->cell.id1 > 799)) || /* mcc */
            (b->cell.id2 != SKY_UNKNOWN_ID2 && b->cell.id2 > 999) || /* mnc */
            (b->cell.id3 != SKY_UNKNOWN_ID3 &&
                (b->cell.id3 < 1 || b->cell.id3 > 65535)) || /* tac */
            (b->cell.id4 != SKY_UNKNOWN_ID4 &&
                (b->cell.id4 < 0 || b->cell.id4 > 268435455)) || /* e_cellid */
            (b->cell.id5 != SKY_UNKNOWN_ID5 && (b->cell.id5 < 0 || b->cell.id5 > 503)) || /* ncid */
            (b->cell.freq != SKY_UNKNOWN_ID6 &&
                (b->cell.freq < 0 || b->cell.freq > 262143))) /* earfcn */
            return false;
#endif
        break;
    case SKY_BEACON_GSM:
        if (b->h.rssi > -32 || b->h.rssi < -128)
            b->h.rssi = -1;
#if SANITY_CHECKS
        if (b->cell.id1 == SKY_UNKNOWN_ID1 || b->cell.id2 == SKY_UNKNOWN_ID2 ||
            b->cell.id3 == SKY_UNKNOWN_ID3 || b->cell.id4 == SKY_UNKNOWN_ID4)
            return false;
        /* range check parameters */
        if (b->cell.id1 < 200 || b->cell.id1 > 799 || /* mcc */
            b->cell.id2 > 999 || /* mnc */
            (b->cell.ta != SKY_UNKNOWN_TA && (b->cell.ta < 0 || b->cell.ta > 63))) /* ta */
            return false;
#endif
        break;
    case SKY_BEACON_UMTS:
        if (b->h.rssi > -20 || b->h.rssi < -120)
            b->h.rssi = -1;
#if SANITY_CHECKS
        if ((b->cell.id1 == SKY_UNKNOWN_ID1 || b->cell.id2 == SKY_UNKNOWN_ID2 ||
                b->cell.id4 == SKY_UNKNOWN_ID4) &&
            !(b->cell.id1 == SKY_UNKNOWN_ID1 && b->cell.id2 == SKY_UNKNOWN_ID2 &&
                b->cell.id4 == SKY_UNKNOWN_ID4))
            return false;
        /* range check parameters */
        if ((b->cell.id1 != SKY_UNKNOWN_ID1 &&
                (b->cell.id1 < 200 || b->cell.id1 > 799)) || /* mcc */
            (b->cell.id2 != SKY_UNKNOWN_ID2 && b->cell.id2 > 999) || /* mnc */
            (b->cell.id4 != SKY_UNKNOWN_ID4 &&
                (b->cell.id4 < 0 || b->cell.id4 > 268435455)) || /* e_cellid */
            (b->cell.id5 != SKY_UNKNOWN_ID5 && b->cell.id5 > 511) || /* psc */
            (b->cell.freq != SKY_UNKNOWN_ID6 &&
                (b->cell.freq < 412 || b->cell.freq > 262143))) /* earfcn */
            return false;
#endif
        break;
    case SKY_BEACON_CDMA:
        if (b->h.rssi > -49 || b->h.rssi < -140)
            b->h.rssi = -1;
#if SANITY_CHECKS
        if (b->cell.id2 == SKY_UNKNOWN_ID2 || b->cell.id3 == SKY_UNKNOWN_ID3 ||
            b->cell.id4 == SKY_UNKNOWN_ID4)
            return false;
        /* range check parameters */
        if (b->cell.id2 > 32767 || /* sid */
            b->cell.id3 < 0 || b->cell.id3 > 65535 || /* nid */
            b->cell.id4 < 0 || b->cell.id4 > 65535) /* bsid */
            return false;
#endif
        break;
    case SKY_BEACON_NR:
        if (b->h.rssi > -40 || b->h.rssi < -140)
            b->h.rssi = -1;
#if SANITY_CHECKS
        if ((b->cell.id1 == SKY_UNKNOWN_ID1 || b->cell.id2 == SKY_UNKNOWN_ID2 ||
                b->cell.id4 == SKY_UNKNOWN_ID4) &&
            !(b->cell.id1 == SKY_UNKNOWN_ID1 && b->cell.id2 == SKY_UNKNOWN_ID2 &&
                b->cell.id4 == SKY_UNKNOWN_ID4))
            return false;
        /* range check parameters */
        if ((b->cell.id1 != SKY_UNKNOWN_ID1 &&
                (b->cell.id1 < 200 || b->cell.id1 > 799)) || /* mcc */
            (b->cell.id2 != SKY_UNKNOWN_ID2 && b->cell.id2 > 999) || /* mnc */
            (b->cell.id4 != SKY_UNKNOWN_ID4 &&
                (b->cell.id4 < 0 || b->cell.id4 > 68719476735)) || /* nci */
            (b->cell.id5 != SKY_UNKNOWN_ID5 && (b->cell.id5 < 0 || b->cell.id5 > 107)) || /* pci */
            (b->cell.freq != SKY_UNKNOWN_ID6 &&
                (b->cell.freq < 0 || b->cell.freq > 3279165)) || /* nrarfcn */
            (b->cell.ta != SKY_UNKNOWN_TA && (b->cell.ta < 0 || b->cell.ta > 3846)))
            return false;
#endif
        break;
    default:
        return false;
    }
    if (is_cell_nmr(b)) {
        b->h.connected = false;
        b->cell.ta = SKY_UNKNOWN_TA;
    }
    return true;
}

#if SANITY_CHECKS
/*! \brief validate the request rctx buffer
 *
 *  @param rctx request rctx buffer
 *
 *  @return true if request rctx is valid, else false
 */
bool validate_request_ctx(Sky_rctx_t *rctx)
{
    int i;

    if (rctx == NULL) {
        // Can't use LOGFMT if rctx is bad
        return false;
    }
#if SANITY_CHECKS
    if (NUM_BEACONS(rctx) > TOTAL_BEACONS + 1) {
        LOGFMT(rctx, SKY_LOG_LEVEL_ERROR, "Too many beacons");
        return false;
    }
    if (NUM_APS(rctx) > MAX_AP_BEACONS + 1) {
        LOGFMT(rctx, SKY_LOG_LEVEL_ERROR, "Too many AP beacons");
        return false;
    }
    if (rctx->header.magic == SKY_MAGIC &&
        rctx->header.crc32 == sky_crc32(&rctx->header.magic, (uint8_t *)&rctx->header.crc32 -
                                                                 (uint8_t *)&rctx->header.magic)) {
#endif
        for (i = 0; i < TOTAL_BEACONS; i++) {
            if (i < NUM_BEACONS(rctx)) {
                if (!validate_beacon(&rctx->beacon[i], rctx)) {
                    LOGFMT(rctx, SKY_LOG_LEVEL_ERROR, "Bad beacon #%d of %d", i, TOTAL_BEACONS);
                    return false;
                }
            }
#if SANITY_CHECKS
            else {
                if (rctx->beacon[i].h.magic != BEACON_MAGIC ||
                    rctx->beacon[i].h.type > SKY_BEACON_MAX) {
                    LOGFMT(
                        rctx, SKY_LOG_LEVEL_ERROR, "Bad empty beacon #%d of %d", i, TOTAL_BEACONS);
                    return false;
                }
            }
#endif
        }
#if SANITY_CHECKS
    } else {
        LOGFMT(rctx, SKY_LOG_LEVEL_ERROR, "CRC check failed");
        return false;
    }
#endif
    return true;
}
#endif

/*! \brief validate the session context buffer - Cant use LOGFMT here
 *
 *  @param c pointer to csession context buffer
 *
 *  @return true if session context is valid, else false
 */
bool validate_session_ctx(Sky_sctx_t *sctx, Sky_loggerfn_t logf)
{
    if (sctx == NULL) {
#if SKY_LOGGING
        if (logf != NULL)
            (*logf)(SKY_LOG_LEVEL_ERROR, "Session ctx validation failed: NULL pointer");
#endif
        return false;
    }

    if (sctx->header.magic != SKY_MAGIC) {
#if SKY_LOGGING
        if (logf != NULL)
            (*logf)(SKY_LOG_LEVEL_ERROR, "Session ctx validation failed: bad magic in header");
#endif
        return false;
    }
#if SANITY_CHECKS
    if (sctx->header.crc32 == sky_crc32(&sctx->header.magic, (uint8_t *)&sctx->header.crc32 -
                                                                 (uint8_t *)&sctx->header.magic)) {
#if CACHE_SIZE
        if (sctx->header.size != sizeof(Sky_sctx_t)) {
#if SKY_LOGGING
            if (logf != NULL)
                (*logf)(SKY_LOG_LEVEL_ERROR,
                    "Session ctx validation failed: restored session does not match CACHE_SIZE");
#endif
            return false;
        }

        for (int i = 0; i < sctx->num_cachelines; i++) {
            int j;

            if (sctx->cacheline[i].num_beacons > TOTAL_BEACONS) {
#if SKY_LOGGING
                if (logf != NULL)
                    (*logf)(SKY_LOG_LEVEL_ERROR,
                        "Session ctx validation failed: too many beacons for TOTAL_BEACONS");
#endif
                return false;
            }

            for (j = 0; j < TOTAL_BEACONS; j++) {
                if (sctx->cacheline[i].beacon[j].h.magic != BEACON_MAGIC) {
#if SKY_LOGGING
                    if (logf != NULL)
                        (*logf)(
                            SKY_LOG_LEVEL_ERROR, "Session ctx validation failed: Bad beacon info");
#endif
                    return false;
                }
                if (sctx->cacheline[i].beacon[j].h.type > SKY_BEACON_MAX) {
#if SKY_LOGGING
                    if (logf != NULL)
                        (*logf)(
                            SKY_LOG_LEVEL_ERROR, "Session ctx validation failed: Bad beacon type");
#endif
                    return false;
                }
            }
        }
#endif
    } else {
#if SKY_LOGGING
        if (logf != NULL)
            (*logf)(SKY_LOG_LEVEL_ERROR, "Session ctx validation failed: crc mismatch!");
#else
        (void)logf;
#endif
        return false;
    }
#endif
    return true;
}

#if SANITY_CHECKS
/*! \brief validate mac address
 *
 *  @param mac pointer to mac address
 *  @param rctx pointer to context
 *
 *  @return true if mac address not all zeros or ones
 */
static bool validate_mac(const uint8_t mac[6], Sky_rctx_t *rctx)
{
    if (mac[0] == 0 || mac[0] == 0xff) {
        if (mac[0] == mac[1] && mac[0] == mac[2] && mac[0] == mac[3] && mac[0] == mac[4] &&
            mac[0] == mac[5]) {
            LOGFMT(rctx, SKY_LOG_LEVEL_ERROR, "Invalid mac address");
            return false;
        }
    }

#if SKY_LOGGING == false
    (void)rctx;
#endif
    return true;
}
#endif

/*! \brief return true if library is configured for tbr authentication
 *
 *  @param rctx request rctx buffer
 *
 *  @return is tbr enabled
 */
bool is_tbr_enabled(Sky_rctx_t *rctx)
{
    return (rctx->session->sku[0] != '\0');
}

#if SKY_LOGGING
/*! \brief basename return pointer to the basename of path or path
 *
 *  @param path pathname of file
 *
 *  @return pointer to basename or whole path
 */
const char *sky_basename(const char *path)
{
    const char *p = strrchr(path, '/');

    if (p == NULL)
        return path;
    else
        return p + 1;
}

/*! \brief formatted logging to user provided function
 *
 *  @param rctx request rctx buffer
 *  @param level the log level of this msg
 *  @param fmt the msg
 *  @param ... variable arguments
 *
 *  @return 0 for success
 */

int logfmt(
    const char *file, const char *function, Sky_rctx_t *rctx, Sky_log_level_t level, char *fmt, ...)
{
    va_list ap;
    char buf[SKY_LOG_LENGTH];
    int ret, n;
    if (rctx == NULL || rctx->session == NULL || rctx->session->logf == NULL ||
        level > rctx->session->min_level || function == NULL)
        return -1;
    memset(buf, '\0', sizeof(buf));
    // Print log-line prefix ("<source file>:<function name>")
    n = snprintf(buf, sizeof(buf), "%.18s:%.20s() ", sky_basename(file), function);

    va_start(ap, fmt);
    ret = vsnprintf(buf + n, sizeof(buf) - n, fmt, ap);
    (*rctx->session->logf)(level, buf);
    va_end(ap);
    return ret;
}
#endif

/*! \brief dump maximum number of bytes of the given buffer in hex on one line
 *
 *  @param file the file name where LOG_BUFFER was invoked
 *  @param function the function name where LOG_BUFFER was invoked
 *  @param rctx request rctx buffer
 *  @param level the log level of this msg
 *  @param buffer where to start dumping the next line
 *  @param bufsize remaining size of the buffer in bytes
 *  @param buf_offset byte index of progress through the current buffer
 *
 *  @returns number of bytes dumped, or negitive number on error
 */
int dump_hex16(const char *file, const char *function, Sky_rctx_t *rctx, Sky_log_level_t level,
    void *buffer, uint32_t bufsize, uint32_t buf_offset)
{
    uint32_t pb = 0;
#if SKY_LOGGING
    char buf[SKY_LOG_LENGTH];
    uint8_t *b = (uint8_t *)buffer;
    int n, N;
    if (rctx == NULL || rctx->session->logf == NULL || level > rctx->session->min_level ||
        function == NULL || buffer == NULL || bufsize == 0)
        return -1;
    memset(buf, '\0', sizeof(buf));
    // Print log-line prefix ("<source file>:<function name> <buf offset>:")
    n = snprintf(buf, sizeof(buf), "%.20s:%.20s() %07X:", sky_basename(file), function, buf_offset);

    // Calculate number of characters required to print 16 bytes
    N = n + (16 * 3); /* 16 bytes per line, 3 bytes per byte (' XX') */
    // if width of log line (SKY_LOG_LENGTH) too short 16 bytes, just print those that fit
    for (; n < MIN(SKY_LOG_LENGTH - 4, N);) {
        if (pb < bufsize)
            n += sprintf(&buf[n], " %02X", b[pb++]);
        else
            break;
    }
    (*rctx->session->logf)(level, buf);
#else
    (void)file;
    (void)function;
    (void)rctx;
    (void)level;
    (void)buffer;
    (void)bufsize;
    (void)buf_offset;
#endif
    return (int)pb;
}

/*! \brief dump all bytes of the given buffer in hex
 *
 *  @param file the file name where LOG_BUFFER was invoked
 *  @param function the function name where LOG_BUFFER was invoked
 *  @param rctx request rctx pointer
 *  @param buf pointer to the buffer
 *  @param bufsize size of the buffer in bytes
 *
 *  @returns number of bytes dumped
 */
int log_buffer(const char *file, const char *function, Sky_rctx_t *rctx, Sky_log_level_t level,
    void *buffer, uint32_t bufsize)
{
    uint32_t buf_offset = 0;
#if SKY_LOGGING
    int i;
    uint32_t n = bufsize;
    uint8_t *p = buffer;
    /* try to print 16 bytes per line till all dumped */
    while ((i = dump_hex16(
                file, function, rctx, level, (void *)(p + (bufsize - n)), n, buf_offset)) > 0) {
        n -= i;
        buf_offset += i;
    }
#else
    (void)file;
    (void)function;
    (void)rctx;
    (void)level;
    (void)buffer;
    (void)bufsize;
#endif
    return (int)buf_offset;
}

/*! \brief dump Virtual APs in group (children not parent)
 *
 *  @param rctx request rctx pointer
 *  @param b parent of Virtual Group AP
 *  @param file the file name where LOG_BUFFER was invoked
 *  @param function the function name where LOG_BUFFER was invoked
 *
 *  @returns void
 */
void dump_vap(Sky_rctx_t *rctx, char *prefix, Beacon_t *b, const char *file, const char *func)
{
#if SKY_LOGGING
    int j, n, value;
    Vap_t *vap = b->ap.vg;
    uint8_t mac[MAC_SIZE];

    if (!b->ap.vg_len)
        return;

    for (j = 0; j < b->ap.vg_len; j++) {
        memcpy(mac, b->ap.mac, MAC_SIZE);
        n = vap[j + 2].data.nibble_idx;
        value = vap[j + 2].data.value;
        if (n & 1)
            mac[n / 2] = ((mac[n / 2] & 0xF0) | value);
        else
            mac[n / 2] = ((mac[n / 2] & 0x0F) | (value << 4));

        logfmt(file, func, rctx, SKY_LOG_LEVEL_DEBUG,
            "%s %s %3s %02X:%02X:%02X:%02X:%02X:%02X %-4dMHz rssi:%d age:%d", prefix,
            (b->ap.vg_prop[j].in_cache) ? (b->ap.vg_prop[j].used ? "Used  " : "Cached") : "      ",
            j < b->ap.vg_len - 1 ? "\\ /" : "\\_/", mac[0], mac[1], mac[2], mac[3], mac[4], mac[5],
            b->ap.freq, b->h.rssi, b->h.age);
    }
#else
    (void)rctx;
    (void)prefix;
    (void)b;
    (void)file;
    (void)func;
#endif
}

/*! \brief dump AP including any VAP
 *
 *  @param rctx request rctx pointer
 *  @param str comment
 *  @param b pointer to Beacon_t structure
 *  @param file the file name where LOG_BUFFER was invoked
 *  @param function the function name where LOG_BUFFER was invoked
 *
 *  @returns void
 */
void dump_ap(Sky_rctx_t *rctx, char *prefix, Beacon_t *b, const char *file, const char *func)
{
#if SKY_LOGGING
    if (prefix == NULL)
        prefix = "AP:";

    logfmt(file, func, rctx, SKY_LOG_LEVEL_DEBUG,
        "%s %s MAC %02X:%02X:%02X:%02X:%02X:%02X %-4dMHz rssi:%d age:%d pri:%d.%d", prefix,
        (b->ap.property.in_cache) ? (b->ap.property.used ? "Used  " : "Cached") : "      ",
        b->ap.mac[0], b->ap.mac[1], b->ap.mac[2], b->ap.mac[3], b->ap.mac[4], b->ap.mac[5],
        b->ap.freq, b->h.rssi, b->h.age, (int)b->h.priority,
        (int)((b->h.priority - (int)b->h.priority) * 10.0));
    dump_vap(rctx, prefix, b, file, func);
#else
    (void)rctx;
    (void)prefix;
    (void)b;
    (void)file;
    (void)func;
#endif
}

/*! \brief dump a beacon
 *
 *  @param rctx request rctx pointer
 *  @param b the beacon to dump
 *  @param file the file name where LOG_BUFFER was invoked
 *  @param function the function name where LOG_BUFFER was invoked
 *
 *  @returns 0 for success or negative number for error
 */
void dump_beacon(Sky_rctx_t *rctx, char *str, Beacon_t *b, const char *file, const char *func)
{
#if SKY_LOGGING
    char prefixstr[50] = { '\0' };
    int idx_b;
#if CACHE_SIZE
    int idx_c;
#endif

    /* Test whether beacon is in cache or request rctx */
    if (b >= rctx->beacon && b < rctx->beacon + TOTAL_BEACONS + 1) {
        idx_b = (int)(b - rctx->beacon);
        snprintf(prefixstr, sizeof(prefixstr), "%s     %-2d%s %7s", str, idx_b,
            b->h.connected ? "*" : " ", sky_pbeacon(b));
#if CACHE_SIZE
    } else if (rctx->session && b >= rctx->session->cacheline[0].beacon &&
               b < rctx->session->cacheline[CACHE_SIZE - 1].beacon +
                       rctx->session->cacheline[CACHE_SIZE - 1].num_beacons) {
        idx_b = (int)(b - rctx->session->cacheline[0].beacon);
        idx_c = idx_b / TOTAL_BEACONS;
        idx_b %= TOTAL_BEACONS;
        snprintf(prefixstr, sizeof(prefixstr), "%s %2d:%-2d%s %7s", str, idx_c, idx_b,
            b->h.connected ? "*" : " ", sky_pbeacon(b));
#endif
    } else {
        snprintf(prefixstr, sizeof(prefixstr), "%s     ? %s %7s", str, b->h.connected ? "*" : " ",
            sky_pbeacon(b));
    }

    switch (b->h.type) {
    case SKY_BEACON_AP:
        strcat(prefixstr, "    ");
        dump_ap(rctx, prefixstr, b, file, func);
        break;
    case SKY_BEACON_GSM:
    case SKY_BEACON_UMTS:
    case SKY_BEACON_LTE:
    case SKY_BEACON_CDMA:
    case SKY_BEACON_NBIOT:
    case SKY_BEACON_NR:
        /* if primary key is UNKNOWN, must be NMR */
        strcat(prefixstr, "    ");
        if (b->cell.id2 == SKY_UNKNOWN_ID2) {
            logfmt(file, func, rctx, SKY_LOG_LEVEL_DEBUG, "%9s %d %dMHz rssi:%d age:%d pri:%d.%d",
                prefixstr, b->cell.id5, b->cell.freq, b->h.rssi, b->h.age, (int)b->h.priority,
                (int)((b->h.priority - (int)b->h.priority) * 10.0));
        } else {
            logfmt(file, func, rctx, SKY_LOG_LEVEL_DEBUG,
                "%9s %u,%u,%u,%llu,%d %dMHz rssi:%d ta:%d age:%d pri:%d.%d", prefixstr, b->cell.id1,
                b->cell.id2, b->cell.id3, b->cell.id4, b->cell.id5, b->cell.freq, b->h.rssi,
                b->cell.ta, b->h.age, (int)b->h.priority,
                (int)((b->h.priority - (int)b->h.priority) * 10.0));
        }
        break;
    default:
        logfmt(file, func, rctx, SKY_LOG_LEVEL_DEBUG, "%s: Type: Unknown", prefixstr);
        break;
    }
#else
    (void)rctx;
    (void)str;
    (void)b;
    (void)file;
    (void)func;
#endif
}

/*! \brief dump gnss info, if present
 *
 *  @param rctx workspace pointer
 *  @param file the file name where LOG_BUFFER was invoked
 *  @param function the function name where LOG_BUFFER was invoked
 *  @param gnss gnss pointer
 *  @returns void
 */
void dump_gnss(Sky_rctx_t *rctx, const char *file, const char *func, Gnss_t *gnss)
{
#if SKY_LOGGING
    if (!isnan(gnss->lat))
        logfmt(file, func, rctx, SKY_LOG_LEVEL_DEBUG, "gnss: %d.%6d, %d.%6d", (int)gnss->lat,
            (int)(fabs(round(1000000.0 * (gnss->lat - (int)gnss->lat)))), (int)gnss->lon,
            (int)(fabs(round(1000000.0 * (gnss->lon - (int)gnss->lon)))));
#else
    (void)rctx;
    (void)file;
    (void)func;
    (void)gnss;
#endif
}

/*! \brief dump the beacons in the request rctx
 *
 *  @param rctx request rctx pointer
 *
 *  @returns 0 for success or negative number for error
 */
void dump_request_ctx(Sky_rctx_t *rctx, const char *file, const char *func)
{
#if SKY_LOGGING
    int i;

    logfmt(file, func, rctx, SKY_LOG_LEVEL_DEBUG,
        "Dump Request Context: Got %d beacons, WiFi %d%s%s", NUM_BEACONS(rctx), NUM_APS(rctx),
        is_tbr_enabled(rctx) ? ", TBR" : "", rctx->hit ? ", Cache Hit" : "");
    dump_gnss(rctx, file, func, &rctx->gnss);

    for (i = 0; i < NUM_BEACONS(rctx); i++)
        dump_beacon(rctx, "req", &rctx->beacon[i], file, func);

    if (CONFIG(rctx->session, last_config_time) == CONFIG_UPDATE_DUE) {
        logfmt(file, func, rctx, SKY_LOG_LEVEL_DEBUG,
            "Config: Total:%d AP:%d VAP:%d(%d) Update:Pending",
            CONFIG(rctx->session, total_beacons), CONFIG(rctx->session, max_ap_beacons),
            CONFIG(rctx->session, max_vap_per_ap), CONFIG(rctx->session, max_vap_per_rq));
    } else {
        logfmt(file, func, rctx, SKY_LOG_LEVEL_DEBUG,
            "Config: Total:%d AP:%d VAP:%d(%d) Update:%d Sec", CONFIG(rctx->session, total_beacons),
            CONFIG(rctx->session, max_ap_beacons), CONFIG(rctx->session, max_vap_per_ap),
            CONFIG(rctx->session, max_vap_per_rq),
            rctx->header.time - CONFIG(rctx->session, last_config_time));
    }
    logfmt(file, func, rctx, SKY_LOG_LEVEL_DEBUG,
        "Config: Threshold:%d(Used) %d(All) %d(Age) %d(Beacon) %d(RSSI)",
        CONFIG(rctx->session, cache_match_used_threshold),
        CONFIG(rctx->session, cache_match_all_threshold),
        CONFIG(rctx->session, cache_age_threshold), CONFIG(rctx->session, cache_beacon_threshold),
        -CONFIG(rctx->session, cache_neg_rssi_threshold));
#else
    (void)rctx;
    (void)file;
    (void)func;
#endif
}

/*! \brief dump the beacons in the cache
 *
 *  @param rctx request rctx pointer
 *  @param file the file name where LOG_BUFFER was invoked
 *  @param function the function name where LOG_BUFFER was invoked
 *
 *  @returns 0 for success or negative number for error
 */
void dump_cache(Sky_rctx_t *rctx, const char *file, const char *func)
{
#if SKY_LOGGING
#if CACHE_SIZE
    int i, j;
    Sky_cacheline_t *cl;

    for (i = 0; i < rctx->session->num_cachelines; i++) {
        cl = &rctx->session->cacheline[i];
        if (cl->num_beacons == 0 || cl->time == CACHE_EMPTY) {
            logfmt(file, func, rctx, SKY_LOG_LEVEL_DEBUG,
                "cache: %d of %d - empty num_beacons:%d num_ap:%d time:%u", i,
                rctx->session->num_cachelines, cl->num_beacons, cl->num_ap, cl->time);
        } else {
            logfmt(file, func, rctx, SKY_LOG_LEVEL_DEBUG,
                "cache: %d of %d GPS:%d.%06d,%d.%06d,%d  %d beacons%s", i,
                rctx->session->num_cachelines, (int)cl->loc.lat,
                (int)fabs(round(1000000.0 * (cl->loc.lat - (int)cl->loc.lat))), (int)cl->loc.lon,
                (int)fabs(round(1000000.0 * (cl->loc.lon - (int)cl->loc.lon))), cl->loc.hpe,
                cl->num_beacons, (rctx->hit && rctx->get_from == i) ? ", <--Cache Hit" : "");
            dump_gnss(rctx, file, func, &cl->gnss);
            for (j = 0; j < cl->num_beacons; j++) {
                dump_beacon(rctx, "cache", &cl->beacon[j], file, func);
            }
        }
    }
#else
    (void)rctx;
    logfmt(file, func, rctx, SKY_LOG_LEVEL_DEBUG, "cache: Disabled");
#endif /* CACHE_SIZE */
#else /* SKY_DEBUG */
    (void)rctx;
    (void)file;
    (void)func;
#endif
}

/*! \brief set dynamic config parameter defaults
 *
 *  @param cache buffer
 *
 *  @return void
 */
void config_defaults(Sky_sctx_t *sctx)
{
    if (CONFIG(sctx, total_beacons) == 0)
        CONFIG(sctx, total_beacons) = TOTAL_BEACONS;
    if (CONFIG(sctx, max_ap_beacons) == 0)
        CONFIG(sctx, max_ap_beacons) = MAX_AP_BEACONS;
    if (CONFIG(sctx, cache_match_used_threshold) == 0)
        CONFIG(sctx, cache_match_used_threshold) = CACHE_MATCH_THRESHOLD_USED;
    if (CONFIG(sctx, cache_match_all_threshold) == 0)
        CONFIG(sctx, cache_match_all_threshold) = CACHE_MATCH_THRESHOLD_ALL;
    if (CONFIG(sctx, cache_age_threshold) == 0)
        CONFIG(sctx, cache_age_threshold) = CACHE_AGE_THRESHOLD;
    if (CONFIG(sctx, cache_beacon_threshold) == 0)
        CONFIG(sctx, cache_beacon_threshold) = CACHE_BEACON_THRESHOLD;
    if (CONFIG(sctx, cache_neg_rssi_threshold) == 0)
        CONFIG(sctx, cache_neg_rssi_threshold) = CACHE_RSSI_THRESHOLD;
    if (CONFIG(sctx, max_vap_per_ap) == 0)
        CONFIG(sctx, max_vap_per_ap) = MAX_VAP_PER_AP;
    if (CONFIG(sctx, max_vap_per_rq) == 0)
        CONFIG(sctx, max_vap_per_rq) = MAX_VAP_PER_RQ;
    /* Add new config parameters here */
}

/*! \brief field extraction for dynamic use of Nanopb (rctx partner_id)
 *
 *  @param rctx request rctx buffer
 *
 *  @return partner_id
 */
uint32_t get_ctx_partner_id(Sky_rctx_t *rctx)
{
    return rctx->session->partner_id;
}

/*! \brief field extraction for dynamic use of Nanopb (rctx aes_key)
 *
 *  @param rctx request rctx buffer
 *
 *  @return aes_key
 */
uint8_t *get_ctx_aes_key(Sky_rctx_t *rctx)
{
    return rctx->session->aes_key;
}

/*! \brief field extraction for dynamic use of Nanopb (rctx device_id)
 *
 *  @param rctx request rctx buffer
 *
 *  @return device_id
 */
uint8_t *get_ctx_device_id(Sky_rctx_t *rctx)
{
    return rctx->session->device_id;
}

/*! \brief field extraction for dynamic use of Nanopb (rctx id_len)
 *
 *  @param rctx request rctx buffer
 *
 *  @return id_len
 */
uint32_t get_ctx_id_length(Sky_rctx_t *rctx)
{
    return rctx->session->id_len;
}

/*! \brief field extraction for dynamic use of Nanopb (rctx device_id)
 *
 *  @param rctx request rctx buffer
 *
 *  @return device_id
 */
uint8_t *get_ctx_ul_app_data(Sky_rctx_t *rctx)
{
    return rctx->session->ul_app_data;
}

/*! \brief field extraction for dynamic use of Nanopb (rctx id_len)
 *
 *  @param rctx request rctx buffer
 *
 *  @return id_len
 */
uint32_t get_ctx_ul_app_data_length(Sky_rctx_t *rctx)
{
    return rctx->session->ul_app_data_len;
}

/*! \brief field extraction for dynamic use of Nanopb (rctx sku)
 *
 *  @param rctx request rctx buffer
 *
 *  @return token_id
 */
uint32_t get_ctx_token_id(Sky_rctx_t *rctx)
{
    return rctx->session->token_id;
}

/*! \brief field extraction for dynamic use of Nanopb (rctx sku)
 *
 *  @param rctx request rctx buffer
 *
 *  @return sku
 */
char *get_ctx_sku(Sky_rctx_t *rctx)
{
    return rctx->session->sku;
}

/*! \brief field extraction for dynamic use of Nanopb (rctx cc)
 *
 *  @param rctx request rctx buffer
 *
 *  @return cc
 */
uint32_t get_ctx_cc(Sky_rctx_t *rctx)
{
    return rctx->session->cc;
}

/*! \brief field extraction for dynamic use of Nanopb (rctx logf)
 *
 *  @param rctx request rctx buffer
 *
 *  @return logf
 */
Sky_loggerfn_t get_ctx_logf(Sky_rctx_t *rctx)
{
    return rctx->session->logf;
}

/*! \brief field extraction for dynamic use of Nanopb (rctx id_len)
 *
 *  @param rctx request rctx buffer
 *
 *  @return id_len
 */
Sky_randfn_t get_ctx_rand_bytes(Sky_rctx_t *rctx)
{
    return rctx->session->rand_bytes;
}

/*! \brief field extraction for dynamic use of Nanopb (count beacons)
 *
 *  @param rctx request rctx buffer
 *  @param t type of beacon to count
 *
 *  @return number of beacons of the specified type
 */
int32_t get_num_beacons(Sky_rctx_t *rctx, Sky_beacon_type_t t)
{
    int i, b;

    if (rctx == NULL || t > SKY_BEACON_MAX) {
        // LOGFMT(rctx, SKY_LOG_LEVEL_ERROR, "Bad param");
        return 0;
    }
    if (t == SKY_BEACON_AP) {
        return NUM_APS(rctx);
    } else {
        for (i = NUM_APS(rctx), b = 0; i < NUM_BEACONS(rctx); i++) {
            if (rctx->beacon[i].h.type == t)
                b++;
            if (b && rctx->beacon[i].h.type != t)
                break; /* End of beacons of this type */
        }
    }
    return b;
}

/*! \brief Return the total number of scanned cells (serving, neighbor, or otherwise)
 *
 *  @param rctx request rctx buffer
 *
 *  @return number of cells
 */
int32_t get_num_cells(Sky_rctx_t *rctx)
{
    int i, b;

    if (rctx == NULL) {
        // LOGFMT(rctx, SKY_LOG_LEVEL_ERROR, "Bad param")
        return 0;
    }

    for (i = NUM_APS(rctx), b = 0; i < NUM_BEACONS(rctx); i++) {
        if (is_cell_type(&rctx->beacon[i]))
            b++;
    }

    return b;
}

/*! \brief field extraction for dynamic use of Nanopb (base of beacon type)
 *
 *  @param rctx request rctx buffer
 *  @param t type of beacon to find
 *
 *  @return first beacon of the specified type
 */
int get_base_beacons(Sky_rctx_t *rctx, Sky_beacon_type_t t)
{
    int i = 0;

    if (rctx == NULL || t > SKY_BEACON_MAX) {
        // LOGFMT(rctx, SKY_LOG_LEVEL_ERROR, "Bad param");
        return 0;
    }
    if (t == SKY_BEACON_AP) {
        if (rctx->beacon[0].h.type == t)
            return i;
    } else {
        for (i = NUM_APS(rctx); i < NUM_BEACONS(rctx); i++) {
            if (rctx->beacon[i].h.type == t)
                return i;
        }
    }
    return -1;
}

/*! \brief field extraction for dynamic use of Nanopb (num AP)
 *
 *  @param rctx request rctx buffer
 *
 *  @return number of AP beacons
 */
int32_t get_num_aps(Sky_rctx_t *rctx)
{
    if (rctx == NULL) {
        // LOGFMT(rctx, SKY_LOG_LEVEL_ERROR, "Bad param");
        return 0;
    }
    return NUM_APS(rctx);
}

/*! \brief field extraction for dynamic use of Nanopb (AP/MAC)
 *
 *  @param rctx request rctx buffer
 *  @param idx index into beacons
 *
 *  @return beacon mac info
 */
uint8_t *get_ap_mac(Sky_rctx_t *rctx, uint32_t idx)
{
    if (rctx == NULL || idx > NUM_APS(rctx)) {
        // LOGFMT(rctx, SKY_LOG_LEVEL_ERROR, "Bad param");
        return 0;
    }
    return rctx->beacon[idx].ap.mac;
}

/*! \brief field extraction for dynamic use of Nanopb (AP/freq)
 *
 *  @param rctx request rctx buffer
 *  @param idx index into beacons
 *
 *  @return beacon channel info
 */
int64_t get_ap_freq(Sky_rctx_t *rctx, uint32_t idx)
{
    if (rctx == NULL || idx > NUM_APS(rctx)) {
        // LOGFMT(rctx, SKY_LOG_LEVEL_ERROR, "Bad param");
        return 0;
    }
    return rctx->beacon[idx].ap.freq;
}

/*! \brief field extraction for dynamic use of Nanopb (AP/rssi)
 *
 *  @param rctx request rctx buffer
 *  @param idx index into beacons
 *
 *  @return beacon rssi info
 */
int64_t get_ap_rssi(Sky_rctx_t *rctx, uint32_t idx)
{
    if (rctx == NULL || idx > NUM_APS(rctx)) {
        // LOGFMT(rctx, SKY_LOG_LEVEL_ERROR, "Bad param");
        return 0;
    }
    return rctx->beacon[idx].h.rssi;
}

/*! \brief field extraction for dynamic use of Nanopb (AP/is_connected)
 *
 *  @param rctx request rctx buffer
 *  @param idx index into beacons
 *
 *  @return beacon is_connected info
 */
bool get_ap_is_connected(Sky_rctx_t *rctx, uint32_t idx)
{
    if (rctx == NULL || idx > NUM_APS(rctx)) {
        // LOGFMT(rctx, SKY_LOG_LEVEL_ERROR, "Bad param");
        return false;
    }
    return rctx->beacon[idx].h.connected;
}

/*! \brief field extraction for dynamic use of Nanopb (AP/timestamp)
 *
 *  @param rctx request rctx buffer
 *  @param idx index into beacons
 *
 *  @return beacon timestamp info
 */
int64_t get_ap_age(Sky_rctx_t *rctx, uint32_t idx)
{
    if (rctx == NULL || idx > NUM_APS(rctx)) {
        // LOGFMT(rctx, SKY_LOG_LEVEL_ERROR, "Bad param");
        return 0;
    }
    return rctx->beacon[idx].h.age;
}

/*! \brief Get a cell
 *
 *  @param rctx request rctx buffer
 *  @param idx index into cells
 *
 *  @return Pointer to cell
 */
Beacon_t *get_cell(Sky_rctx_t *rctx, uint32_t idx)
{
    if (rctx == NULL) {
        // LOGFMT(rctx, SKY_LOG_LEVEL_ERROR, "bad param");
        return 0;
    }

    return &rctx->beacon[NUM_APS(rctx) + idx];
}

/*! \brief Get cell type
 *
 *  @param cell Pointer to beacon (cell)
 *
 *  @return cell type
 */
int16_t get_cell_type(Beacon_t *cell)
{
    if (!cell || !is_cell_type(cell))
        return SKY_BEACON_MAX;
    else
        return (int16_t)cell->h.type;
}

/*! \brief Get cell id1
 *
 *  @param cell Pointer to beacon (cell)
 *
 *  @return cell id1, -1 if not available
 */
int64_t get_cell_id1(Beacon_t *cell)
{
    uint16_t type = get_cell_type(cell);

    switch (type) {
    case SKY_BEACON_CDMA:
        return SKY_UNKNOWN_ID1; // ID1 irrelevant for CDMA.

    case SKY_BEACON_GSM:
    case SKY_BEACON_LTE:
    case SKY_BEACON_NBIOT:
    case SKY_BEACON_UMTS:
    case SKY_BEACON_NR:
        return cell->cell.id1;
    default:
        break;
    }

    return 0;
}

/*! \brief Get cell id2
 *
 *  @param cell Pointer to beacon (cell)
 *
 *  @return cell id2, -1 if not available
 */
int64_t get_cell_id2(Beacon_t *cell)
{
    if (!cell)
        return -1;
    return cell->cell.id2;
}

/*! \brief Get cell id3
 *
 *  @param cell Pointer to beacon (cell)
 *
 *  @return cell id3, -1 if not available
 */
int64_t get_cell_id3(Beacon_t *cell)
{
    if (!cell)
        return -1;
    return cell->cell.id3;
}

/*! \brief Get cell id4
 *
 *  @param cell Pointer to beacon (cell)
 *
 *  @return cell id4, -1 if not available
 */
int64_t get_cell_id4(Beacon_t *cell)
{
    if (!cell)
        return -1;
    return cell->cell.id4;
}

/*! \brief Get cell id5
 *
 *  @param cell Pointer to beacon (cell)
 *
 *  @return cell id5, -1 if not available
 */
int64_t get_cell_id5(Beacon_t *cell)
{
    uint16_t type = get_cell_type(cell);

    switch (type) {
    case SKY_BEACON_CDMA:
    case SKY_BEACON_GSM:
        return SKY_UNKNOWN_ID5; // Reporting ID5 value not supported for GSM

    case SKY_BEACON_LTE:
    case SKY_BEACON_NBIOT:
    case SKY_BEACON_UMTS:
    case SKY_BEACON_NR:
        return cell->cell.id5;
    default:
        break;
    }

    return 0;
}

/*! \brief Get cell id6
 *
 *  @param cell Pointer to beacon (cell)
 *
 *  @return cell id6, -1 if not available
 */
int64_t get_cell_id6(Beacon_t *cell)
{
    uint16_t type = get_cell_type(cell);

    switch (type) {
    case SKY_BEACON_CDMA:
    case SKY_BEACON_GSM:
        return SKY_UNKNOWN_ID6; // Reporting ID6 value not supported for GSM

    case SKY_BEACON_LTE:
    case SKY_BEACON_NBIOT:
    case SKY_BEACON_UMTS:
    case SKY_BEACON_NR:
        return cell->cell.freq;
    default:
        break;
    }

    return 0;
}

/*! \brief Get cell connected flag
 *
 *  @param cell Pointer to beacon (cell)
 *
 *  @return cell connected flag
 */
bool get_cell_connected_flag(Sky_rctx_t *rctx, Beacon_t *cell)
{
    if (!rctx || !cell)
        return -1;
    return cell->h.connected;
}

/*! \brief Return cell RSSI value
 *
 *  @param cell Pointer to beacon (cell)
 *
 *  @return beacon rssi
 */
int64_t get_cell_rssi(Beacon_t *cell)
{
    if (!cell)
        return -1;
    return cell->h.rssi;
}

/*! \brief Return cell age value
 *
 *  @param cell Pointer to beacon (cell)
 *
 *  @return beacon age
 */
int64_t get_cell_age(Beacon_t *cell)
{
    if (!cell)
        return -1;
    return cell->h.age;
}

/*! \brief Return cell ta value
 *
 *  @param cell Pointer to beacon (cell)
 *
 *  @return beacon ta
 */
int64_t get_cell_ta(Beacon_t *cell)
{
    uint16_t type = get_cell_type(cell);

    if (!cell)
        return -1;
    switch (type) {
    case SKY_BEACON_GSM:
    case SKY_BEACON_LTE:
    case SKY_BEACON_NR:
        return cell->cell.ta;
    case SKY_BEACON_CDMA:
    case SKY_BEACON_NBIOT:
    case SKY_BEACON_UMTS:
    default:
        return SKY_UNKNOWN_TA;
    }
}

/*! \brief field extraction for dynamic use of Nanopb (num gnss)
 *
 *  @param rctx request rctx buffer
 *
 *  @return number of gnss
 */
int32_t get_num_gnss(Sky_rctx_t *rctx)
{
    return has_gnss(rctx) ? 1 : 0;
}

/*! \brief field extraction for dynamic use of Nanopb (gnss/lat)
 *
 *  @param rctx request rctx buffer
 *  @param idx index (unused)
 *
 *  @return gnss lat info
 */
float get_gnss_lat(Sky_rctx_t *rctx, uint32_t idx)
{
    (void)idx; /* suppress warning of unused parameter */
    return has_gnss(rctx) ? rctx->gnss.lat : NAN;
}

/*! \brief field extraction for dynamic use of Nanopb (gnss/lon)
 *
 *  @param rctx request rctx buffer
 *  @param idx index (unused)
 *
 *  @return gnss lon info
 */
float get_gnss_lon(Sky_rctx_t *rctx, uint32_t idx)
{
    (void)idx; /* suppress warning of unused parameter */
    return has_gnss(rctx) ? rctx->gnss.lon : NAN;
}

/*! \brief field extraction for dynamic use of Nanopb (gnss/hpe)
 *
 *  @param rctx request rctx buffer
 *  @param idx index (unused)
 *
 *  @return gnss hpe info
 */
int64_t get_gnss_hpe(Sky_rctx_t *rctx, uint32_t idx)
{
    (void)idx; /* suppress warning of unused parameter */
    return has_gnss(rctx) ? rctx->gnss.hpe : 0;
}

/*! \brief field extraction for dynamic use of Nanopb (gnss/alt)
 *
 *  @param rctx request rctx buffer
 *  @param idx index (unused)
 *
 *  @return gnss alt info
 */
float get_gnss_alt(Sky_rctx_t *rctx, uint32_t idx)
{
    (void)idx; /* suppress warning of unused parameter */
    return has_gnss(rctx) ? rctx->gnss.alt : NAN;
}

/*! \brief field extraction for dynamic use of Nanopb (gnss/vpe)
 *
 *  @param rctx request rctx buffer
 *  @param idx index (unused)
 *
 *  @return gnss vpe info
 */
int64_t get_gnss_vpe(Sky_rctx_t *rctx, uint32_t idx)
{
    (void)idx; /* suppress warning of unused parameter */
    return has_gnss(rctx) ? rctx->gnss.vpe : 0;
}

/*! \brief field extraction for dynamic use of Nanopb (gnss/speed)
 *
 *  @param rctx request rctx buffer
 *  @param idx index (unused)
 *
 *  @return gnss gnss speed info
 */
float get_gnss_speed(Sky_rctx_t *rctx, uint32_t idx)
{
    (void)idx; /* suppress warning of unused parameter */
    return has_gnss(rctx) ? rctx->gnss.speed : NAN;
}

/*! \brief field extraction for dynamic use of Nanopb (gnss/bearing)
 *
 *  @param rctx request rctx buffer
 *  @param idx index (unused)
 *
 *  @return gnss bearing info
 */
int64_t get_gnss_bearing(Sky_rctx_t *rctx, uint32_t idx)
{
    (void)idx; /* suppress warning of unused parameter */
    return has_gnss(rctx) ? rctx->gnss.bearing : 0;
}

/*! \brief field extraction for dynamic use of Nanopb (gnss/nsat)
 *
 *  @param rctx request rctx buffer
 *  @param idx index (unused)
 *
 *  @return gnss nsat info
 */
int64_t get_gnss_nsat(Sky_rctx_t *rctx, uint32_t idx)
{
    (void)idx; /* suppress warning of unused parameter */
    return has_gnss(rctx) ? rctx->gnss.nsat : 0;
}

/*! \brief field extraction for dynamic use of Nanopb (gnss/timestamp)
 *
 *  @param rctx request rctx buffer
 *  @param idx index into beacons
 *
 *  @return gnss timestamp info
 */
int64_t get_gnss_age(Sky_rctx_t *rctx, uint32_t idx)
{
    (void)idx; /* suppress warning of unused parameter */
    return has_gnss(rctx) ? rctx->gnss.age : 0;
}

/*! \brief field extraction for dynamic use of Nanopb (num vaps)
 *
 *  @param rctx request rctx buffer
 *
 *  @return number of Virtual AP groups
 */
int32_t get_num_vaps(Sky_rctx_t *rctx)
{
    int j, nv = 0;
#if SKY_LOGGING
    int total_vap = 0;
#endif
    Beacon_t *w;

    if (rctx == NULL) {
        // LOGFMT(rctx, SKY_LOG_LEVEL_ERROR, "Bad param");
        return 0;
    }
    for (j = 0; j < NUM_APS(rctx); j++) {
        w = &rctx->beacon[j];
        nv += (w->ap.vg[VAP_LENGTH].len ? 1 : 0);
#if SKY_LOGGING
        total_vap += w->ap.vg[VAP_LENGTH].len;
#endif
    }

    LOGFMT(rctx, SKY_LOG_LEVEL_DEBUG, "Groups: %d, vaps: %d", nv, total_vap);
    return nv;
}

/*! \brief field extraction for dynamic use of Nanopb (vap_data)
 *
 *  @param rctx request rctx buffer
 *  @param idx index into Virtual Groups
 *
 *  @return vaps data i.e num_beacons, AP, patch1, patch2...
 */
uint8_t *get_vap_data(Sky_rctx_t *rctx, uint32_t idx)
{
    uint32_t j, nvg = 0;
    Beacon_t *w;

    if (rctx == NULL) {
        // LOGFMT(rctx, SKY_LOG_LEVEL_ERROR, "Bad param");
        return 0;
    }
    /* Walk through APs counting vap, when the idx is the current Virtual Group */
    /* return the Virtual AP data */
    for (j = 0; j < NUM_APS(rctx); j++) {
        w = &rctx->beacon[j];
        // LOGFMT(rctx, SKY_LOG_LEVEL_DEBUG, "AP: %d Group #: %d num_beacons: %d nvg: %d", j, idx, w->ap.vg_len, nvg);
        if (w->ap.vg[VAP_LENGTH].len && nvg == idx) {
            // LOGFMT(rctx, SKY_LOG_LEVEL_DEBUG, "Group: %d AP: %d idx: %d num_beacons: %d ap: %d", idx, j, idx,
            //     w->ap.vg[VAP_LENGTH].num_beacons, w->ap.vg[VAP_PARENT].ap);
            // dump_hex16(__FILE__, __FUNCTION__, rctx, SKY_LOG_LEVEL_DEBUG, w->ap.vg + 1,
            //     w->ap.vg[VAP_LENGTH].num_beacons, 0);
            return (uint8_t *)w->ap.vg;
        } else {
            nvg += (w->ap.vg[VAP_LENGTH].len ? 1 : 0);
        }
    }
    return 0;
}

/*! \brief trim VAP children to meet max_vap_per_rq config
 *
 *  this routine alters the vap patch data, reducing where necessary
 *  the number of children in a virtual group so that as many groups
 *  as possible are retained, but the max_vap_per_rq is not exceeded
 *
 *  @param rctx request rctx buffer
 *
 *  @return void
 */
void select_vap(Sky_rctx_t *rctx)
{
    uint32_t j, nvap = 0, no_more = false;
    Beacon_t *w;
    uint8_t cap_vap[MAX_AP_BEACONS] = {
        0
    }; /* fill request with as many virtual groups as possible */

    for (; !no_more && nvap < CONFIG(rctx->session, max_vap_per_rq);) {
        /* Walk through APs counting vap, when max_vap_per_rq is reached */
        /* then walk through again, truncating the compressed bytes */
        no_more = true;
        for (j = 0; j < NUM_APS(rctx); j++) {
            w = &rctx->beacon[j];
            if (w->ap.vg_len > cap_vap[j]) {
                cap_vap[j]++;
                nvap++;
                if (nvap == CONFIG(rctx->session, max_vap_per_rq))
                    break;
                if (w->ap.vg_len > cap_vap[j])
                    no_more = false;
            }
        }
    }
    /* Complete the virtual group patch bytes with index of parent and update length */
    for (j = 0; j < NUM_APS(rctx); j++) {
        w = &rctx->beacon[j];
        w->ap.vg[VAP_PARENT].ap = j;
#if VERBOSE_DEBUG
        LOGFMT(rctx, SKY_LOG_LEVEL_DEBUG, "AP: %d num_beacons: %d -> %d", w->ap.vg[VAP_PARENT].ap,
            w->ap.vg[VAP_LENGTH].len, cap_vap[j] ? cap_vap[j] + VAP_PARENT : 0);
#endif
        w->ap.vg[VAP_LENGTH].len = cap_vap[j] ? cap_vap[j] + VAP_PARENT : 0;
        dump_hex16(__FILE__, __FUNCTION__, rctx, SKY_LOG_LEVEL_DEBUG, w->ap.vg + 1,
            w->ap.vg[VAP_LENGTH].len, 0);
    }
}

/*! \brief generate random byte sequence
 *
 *  @param rand_buf pointer to buffer where rand bytes are put
 *  @param bufsize length of rand bytes
 *
 *  @returns 0 for failure, length of rand sequence for success
 */
int sky_rand_fn(uint8_t *rand_buf, uint32_t bufsize)
{
    uint32_t i;

    if (!rand_buf)
        return 0;

    for (i = 0; i < bufsize; i++)
        rand_buf[i] = rand() % 256;
    return (int)bufsize;
}

#ifdef UNITTESTS

BEGIN_TESTS(test_utilities)

GROUP("get_cell_type");

TEST("should return SKY_BEACON_MAX for non-cell", rctx, {
    Beacon_t b;
    b.h.type = SKY_BEACON_AP;
    ASSERT(SKY_BEACON_MAX == get_cell_type(&b));
});

TEST("should return SKY_BEACON_MAX with bad args", rctx,
    { ASSERT(SKY_BEACON_MAX == get_cell_type(NULL)); });

END_TESTS();

#endif<|MERGE_RESOLUTION|>--- conflicted
+++ resolved
@@ -29,11 +29,7 @@
 #include <stdio.h>
 #include <stdarg.h>
 #include <stdlib.h>
-<<<<<<< HEAD
-=======
 #include "libel.h"
->>>>>>> eb45a769
-#include "proto.h"
 
 #if SANITY_CHECKS
 static bool validate_mac(const uint8_t mac[6], Sky_rctx_t *rctx);
