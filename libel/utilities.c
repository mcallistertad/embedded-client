--- conflicted
+++ resolved
@@ -356,12 +356,7 @@
             mac[n / 2] = ((mac[n / 2] & 0x0F) | (value << 4));
 
         logfmt(file, func, ctx, SKY_LOG_LEVEL_DEBUG,
-<<<<<<< HEAD
-            "%s %s MAC %02X:%02X:%02X:%02X:%02X:%02X, %-4dMHz rssi:%-4d Age:%d rank:%02X:%d",
-            prefix,
-=======
             "%s %s %3s %02X:%02X:%02X:%02X:%02X:%02X %-4dMHz rssi:%d age:%d", prefix,
->>>>>>> 02448ddd
             (b->ap.vg_prop[j].in_cache) ? (b->ap.vg_prop[j].used ? "Used  " : "Cached") : "      ",
             j < b->ap.vg_len - 1 ? "\\ /" : "\\_/", mac[0], mac[1], mac[2], mac[3], mac[4], mac[5],
             b->ap.freq, b->h.rssi, b->h.age, b->h.rank >> 8, b->h.rank & 0xff);
@@ -397,15 +392,8 @@
         prefix = "AP:";
 
     logfmt(file, func, ctx, SKY_LOG_LEVEL_DEBUG,
-<<<<<<< HEAD
-        "%s %s MAC %02X:%02X:%02X:%02X:%02X:%02X, %-4dMHz rssi:%-4d Age:%d rank:%02X:%d", prefix,
-        b->ap.property.used       ? "Used  " :
-        (b->ap.property.in_cache) ? "Cached" :
-                                    "      ",
-=======
         "%s %s MAC %02X:%02X:%02X:%02X:%02X:%02X %-4dMHz rssi:%d age:%d", prefix,
         (b->ap.property.in_cache) ? (b->ap.property.used ? "Used  " : "Cached") : "      ",
->>>>>>> 02448ddd
         b->ap.mac[0], b->ap.mac[1], b->ap.mac[2], b->ap.mac[3], b->ap.mac[4], b->ap.mac[5],
         b->ap.freq, b->h.rssi, b->h.age, b->h.rank >> 8, b->h.rank & 0xff);
     dump_vap(ctx, prefix, b, file, func);
@@ -469,25 +457,13 @@
         /* if primary key is UNKNOWN, must be NMR */
         strcat(prefixstr, "    ");
         if (b->cell.id2 == SKY_UNKNOWN_ID2) {
-<<<<<<< HEAD
-            logfmt(file, func, ctx, SKY_LOG_LEVEL_DEBUG,
-                "%9s %d, %dMHz rssi:%-4d age:%d rank:%02X:%d", prefixstr, b->cell.id5, b->cell.freq,
-                b->h.rssi, b->h.age, b->h.rank >> 8, b->h.rank & 0xFF);
-=======
             logfmt(file, func, ctx, SKY_LOG_LEVEL_DEBUG, "%9s %d %dMHz rssi:%d age:%d", prefixstr,
                 b->cell.id5, b->cell.freq, b->h.rssi, b->h.age);
->>>>>>> 02448ddd
         } else {
             logfmt(file, func, ctx, SKY_LOG_LEVEL_DEBUG,
-<<<<<<< HEAD
-                "%9s %u, %u, %u, %llu, %d, %d rssi:%d age:%d ta:%d rank:%02X:%d", prefixstr,
-                b->cell.id1, b->cell.id2, b->cell.id3, b->cell.id4, b->cell.id5, b->cell.freq,
-                b->h.rssi, b->h.age, b->cell.ta, b->h.rank >> 8, b->h.rank & 0xFF);
-=======
                 "%9s %u,%u,%u,%llu,%d %dMHz rssi:%d ta:%d age:%d", prefixstr, b->cell.id1,
                 b->cell.id2, b->cell.id3, b->cell.id4, b->cell.id5, b->cell.freq, b->h.rssi,
                 b->cell.ta, b->h.age);
->>>>>>> 02448ddd
         }
         break;
     default:
