/*! \file libel/utilities.c
 *  \brief utilities - Skyhook Embedded Library
 *
 * Copyright 2015-present Skyhook Inc.
 *
 * Licensed under the Apache License, Version 2.0 (the "License");
 * you may not use this file except in compliance with the License.
 * You may obtain a copy of the License at
 *
 * http://www.apache.org/licenses/LICENSE-2.0
 *
 * Unless required by applicable law or agreed to in writing, software
 * distributed under the License is distributed on an "AS IS" BASIS,
 * WITHOUT WARRANTIES OR CONDITIONS OF ANY KIND, either express or implied.
 * See the License for the specific language governing permissions and
 * limitations under the License.
 */
#include <stdbool.h>
#include <string.h>
#include <time.h>
#include <math.h>
#include <stdio.h>
#include <stdarg.h>
#include <stdlib.h>
#include "../.submodules/tiny-AES128-C/aes.h"
#define SKY_LIBEL 1
#include "libel.h"

/*! \brief set sky_errno and return Sky_status
 *
 *  @param sky_errno sky_errno is the error code
 *  @param code the sky_errno_t code to return
 *
 *  @return Sky_status_t SKY_SUCCESS (if code is SKY_ERROR_NONE) or SKY_ERROR
 */
Sky_status_t sky_return(Sky_errno_t *sky_errno, Sky_errno_t code)
{
    if (sky_errno != NULL)
        *sky_errno = code;
    return (code == SKY_ERROR_NONE) ? SKY_SUCCESS : SKY_ERROR;
}

/*! \brief validate the workspace buffer
 *
 *  @param ctx workspace buffer
 *
 *  @return true if workspace is valid, else false
 */
int validate_workspace(Sky_ctx_t *ctx)
{
    int i;

    if (ctx != NULL &&
        ctx->header.crc32 == sky_crc32(&ctx->header.magic,
                                 (uint8_t *)&ctx->header.crc32 - (uint8_t *)&ctx->header.magic)) {
        for (i = 0; i < TOTAL_BEACONS; i++) {
            if (ctx->beacon[i].h.magic != BEACON_MAGIC || ctx->beacon[i].h.type > SKY_BEACON_MAX)
                return false;
        }
    }
    if (ctx == NULL || ctx->len > TOTAL_BEACONS || ctx->connected > TOTAL_BEACONS)
        return false;
    return true;
}

/*! \brief validate the cache buffer
 *
 *  @param c pointer to cache buffer
 *
 *  @return true if cache is valid, else false
 */
int validate_cache(Sky_cache_t *c, Sky_loggerfn_t logf)
{
    int i, j;

    if (c == NULL)
        return false;

    if (c->len != CACHE_SIZE) {
        if (logf != NULL)
            (*logf)(SKY_LOG_LEVEL_DEBUG, "Cache validation failed: too big for CACHE_SIZE");
        return false;
    }

    if (c->header.crc32 ==
        sky_crc32(&c->header.magic, (uint8_t *)&c->header.crc32 - (uint8_t *)&c->header.magic)) {
        for (i = 0; i < CACHE_SIZE; i++) {
            if (c->cacheline[i].len > TOTAL_BEACONS) {
                if (logf != NULL)
                    (*logf)(SKY_LOG_LEVEL_DEBUG,
                        "Cache validation failed: too many beacons for TOTAL_BEACONS");
                return false;
            }

            for (j = 0; j < TOTAL_BEACONS; j++) {
                if (c->cacheline[i].beacon[j].h.magic != BEACON_MAGIC) {
                    if (logf != NULL)
                        (*logf)(SKY_LOG_LEVEL_DEBUG, "Cache validation failed: Bad beacon info");
                    return false;
                }
                if (c->cacheline[i].beacon[j].h.type > SKY_BEACON_MAX) {
                    if (logf != NULL)
                        (*logf)(SKY_LOG_LEVEL_DEBUG, "Cache validation failed: Bad beacon type");
                    return false;
                }
            }
        }
    } else
        return false;
    return true;
}

#if SKY_DEBUG
/*! \brief basename return pointer to the basename of path or path
 *
 *  @param path pathname of file
 *
 *  @return pointer to basename or whole path
 */
static const char *basename(const char *path)
{
    const char *p = strrchr(path, '/');

    if (p == NULL)
        return path;
    else
        return p + 1;
}

/*! \brief formatted logging to user provided function
 *
 *  @param ctx workspace buffer
 *  @param level the log level of this msg
 *  @param fmt the msg
 *  @param ... variable arguments
 *
 *  @return 0 for success
 */
<<<<<<< HEAD
int logfmt(const char *function, Sky_ctx_t *ctx, Sky_log_level_t level, char *fmt, ...)
=======
int logfmt(const char *file, const char *function, Sky_ctx_t *ctx,
    Sky_log_level_t level, char *fmt, ...)
>>>>>>> 3cfb1c02
{
#if SKY_DEBUG
    va_list ap;
    char buf[100];
    int ret, n;
    if (level > ctx->min_level || function == NULL)
        return -1;
    memset(buf, '\0', sizeof(buf));
    n = strlen(strncpy(buf, basename(file), 20));
    buf[n++] = ':';
    n += strlen(strncpy(buf + n, function, 20));
    buf[n++] = '(';
    buf[n++] = ')';
    buf[n++] = ' ';
    va_start(ap, fmt);
    ret = vsnprintf(buf + n, sizeof(buf) - n, fmt, ap);
    (*ctx->logf)(level, buf);
    va_end(ap);
    return ret;
#else
    return 0;
#endif
}
#endif

/*! \brief dump the beacons in the workspace
 *
 *  @param ctx workspace pointer
 *
 *  @returns 0 for success or negative number for error
 */
void dump_workspace(Sky_ctx_t *ctx)
{
    int i;

    LOGFMT(ctx, SKY_LOG_LEVEL_DEBUG, "WorkSpace: Got %d beacons, WiFi %d, connected %d", ctx->len,
        ctx->ap_len, ctx->connected)
    for (i = 0; i < ctx->len; i++) {
        switch (ctx->beacon[i].h.type) {
        case SKY_BEACON_AP:
            LOGFMT(ctx, SKY_LOG_LEVEL_DEBUG,
                "Beacon % 2d: Age: %d Type: WiFi, MAC %02X:%02X:%02X:%02X:%02X:%02X rssi: %d", i,
                ctx->beacon[i].ap.age, ctx->beacon[i].ap.mac[0], ctx->beacon[i].ap.mac[1],
                ctx->beacon[i].ap.mac[2], ctx->beacon[i].ap.mac[3], ctx->beacon[i].ap.mac[4],
                ctx->beacon[i].ap.mac[5], ctx->beacon[i].ap.rssi)
            break;
        case SKY_BEACON_GSM:
            LOGFMT(ctx, SKY_LOG_LEVEL_DEBUG,
                "Beacon % 2d: Age: %d Type: GSM, lac: %d, ui: %d, mcc: %d, mnc: %d, rssi: %d", i,
                ctx->beacon[i].gsm.age, ctx->beacon[i].gsm.lac, ctx->beacon[i].gsm.ci,
                ctx->beacon[i].gsm.mcc, ctx->beacon[i].gsm.mnc, ctx->beacon[i].gsm.rssi)
            break;
        case SKY_BEACON_NBIOT:
            LOGFMT(ctx, SKY_LOG_LEVEL_DEBUG,
                "Beacon % 2d: Age: %d Type: nb IoT, mcc: %d, mnc: %d, e_cellid: %d, tac: %d, rssi: %d",
                i, ctx->beacon[i].nbiot.age, ctx->beacon[i].nbiot.mcc, ctx->beacon[i].nbiot.mnc,
                ctx->beacon[i].nbiot.e_cellid, ctx->beacon[i].nbiot.tac, ctx->beacon[i].nbiot.rssi)
            break;
        }
    }
}

/*! \brief dump the beacons in the cache
 *
 *  @param ctx workspace pointer
 *
 *  @returns 0 for success or negative number for error
 */
void dump_cache(Sky_ctx_t *ctx)
{
    int i, j;
    Sky_cacheline_t *c;
    Beacon_t *b;

    for (i = 0; i < CACHE_SIZE; i++) {
        LOGFMT(ctx, SKY_LOG_LEVEL_DEBUG, "cache: %d of %d", i, CACHE_SIZE)
        c = &ctx->cache->cacheline[i];
        for (j = 0; j < c->len; j++) {
            b = &c->beacon[j];
            switch (b->h.type) {
            case SKY_BEACON_AP:
                LOGFMT(ctx, SKY_LOG_LEVEL_DEBUG,
<<<<<<< HEAD
                    "cache % 2d: Type: WiFi, MAC %02X:%02X:%02X:%02X:%02X:%02X rssi: %d, %.2f,%.2f,%d",
                    i, b->ap.mac[0], b->ap.mac[1], b->ap.mac[2], b->ap.mac[3], b->ap.mac[4],
                    b->ap.mac[5], b->ap.rssi, c->loc.lat, c->loc.lon, c->loc.hpe)
                break;
            case SKY_BEACON_GSM:
                LOGFMT(ctx, SKY_LOG_LEVEL_DEBUG,
                    "cache % 2d: Type: GSM, lac: %d, ui: %d, mcc: %d, mnc: %d, rssi: %d: %d, %.2f,%.2f,%d",
                    i, b->gsm.lac, b->gsm.ci, b->gsm.mcc, b->gsm.mnc, b->gsm.rssi, c->loc.lat,
                    c->loc.lon, c->loc.hpe)
                break;
            case SKY_BEACON_NBIOT:
                LOGFMT(ctx, SKY_LOG_LEVEL_DEBUG,
                    "cache % 2d: Type: NB-IoT, mcc: %d, mnc: %d, e_cellid: %d, tac: %d, rssi: %d: %d, %.2f,%.2f,%d",
                    i, b->nbiot.mcc, b->nbiot.mnc, b->nbiot.e_cellid, b->nbiot.tac, b->nbiot.rssi,
                    c->loc.lat, c->loc.lon, c->loc.hpe)
=======
                    "cache % 2d: Type: WiFi, MAC %02X:%02X:%02X:%02X:%02X:%02X rssi: %d, GPS:%d.%06d,%d.%06d,%d",
                    i, b->ap.mac[0], b->ap.mac[1], b->ap.mac[2], b->ap.mac[3],
                    b->ap.mac[4], b->ap.mac[5], b->ap.rssi, (int)c->loc.lat,
                    (int)fabs(round(1000000 * (c->loc.lat - (int)c->loc.lat))),
                    (int)c->loc.lon,
                    (int)fabs(round(1000000 * (c->loc.lon - (int)c->loc.lon))),
                    c->loc.hpe)
                break;
            case SKY_BEACON_GSM:
                LOGFMT(ctx, SKY_LOG_LEVEL_DEBUG,
                    "cache % 2d: Type: GSM, lac: %d, ui: %d, mcc: %d, mnc: %d, rssi: %d: GPS:%d.%06d,%d.%06d,%d",
                    i, b->gsm.lac, b->gsm.ci, b->gsm.mcc, b->gsm.mnc,
                    b->gsm.rssi, (int)c->loc.lat,
                    (int)fabs(round(1000000 * (c->loc.lat - (int)c->loc.lat))),
                    (int)c->loc.lon,
                    (int)fabs(round(1000000 * (c->loc.lon - (int)c->loc.lon))),
                    c->loc.hpe)
                break;
            case SKY_BEACON_NBIOT:
                LOGFMT(ctx, SKY_LOG_LEVEL_DEBUG,
                    "cache % 2d: Type: NB-IoT, mcc: %d, mnc: %d, e_cellid: %d, tac: %d, rssi: %d: GPS:%d.%06d,%d.%06d,%d",
                    i, b->nbiot.mcc, b->nbiot.mnc, b->nbiot.e_cellid,
                    b->nbiot.tac, b->nbiot.rssi, (int)c->loc.lat,
                    (int)fabs(round(1000000 * (c->loc.lat - (int)c->loc.lat))),
                    (int)c->loc.lon,
                    (int)fabs(round(1000000 * (c->loc.lon - (int)c->loc.lon))),
                    c->loc.hpe)
>>>>>>> 3cfb1c02
                break;
            }
        }
    }
}

/*! \brief field extraction for dynamic use of Nanopb (ctx partner_id)
 *
 *  @param ctx workspace buffer
 *
 *  @return partner_id
 */
uint32_t get_ctx_partner_id(Sky_ctx_t *ctx)
{
    return ctx->cache->sky_partner_id;
}

/*! \brief field extraction for dynamic use of Nanopb (ctx sky_aes_key)
 *
 *  @param ctx workspace buffer
 *
 *  @return sky_aes_key
 */
uint8_t *get_ctx_aes_key(Sky_ctx_t *ctx)
{
    return ctx->cache->sky_aes_key;
}

/*! \brief field extraction for dynamic use of Nanopb (ctx sky_aes_key_id)
 *
 *  @param ctx workspace buffer
 *
 *  @return sky_aes_key_id
 */
uint32_t get_ctx_aes_key_id(Sky_ctx_t *ctx)
{
    return ctx->cache->sky_aes_key_id;
}

/*! \brief field extraction for dynamic use of Nanopb (ctx sky_device_id)
 *
 *  @param ctx workspace buffer
 *
 *  @return sky_device_id
 */
uint8_t *get_ctx_device_id(Sky_ctx_t *ctx)
{
    return ctx->cache->sky_device_id;
}

/*! \brief field extraction for dynamic use of Nanopb (ctx sky_id_len)
 *
 *  @param ctx workspace buffer
 *
 *  @return sky_id_len
 */
uint32_t get_ctx_id_length(Sky_ctx_t *ctx)
{
    return ctx->cache->sky_id_len;
}

/*! \brief field extraction for dynamic use of Nanopb (ctx logf)
 *
 *  @param ctx workspace buffer
 *
 *  @return logf
 */
Sky_loggerfn_t get_ctx_logf(Sky_ctx_t *ctx)
{
    return ctx->logf;
}

/*! \brief field extraction for dynamic use of Nanopb (ctx sky_id_len)
 *
 *  @param ctx workspace buffer
 *
 *  @return sky_id_len
 */
Sky_randfn_t get_ctx_rand_bytes(Sky_ctx_t *ctx)
{
    return ctx->rand_bytes;
}

/*! \brief field extraction for dynamic use of Nanopb (count beacons)
 *
 *  @param ctx workspace buffer
 *  @param t type of beacon to count
 *
 *  @return number of beacons of the specified type
 */
int32_t get_num_beacons(Sky_ctx_t *ctx, Sky_beacon_type_t t)
{
    int i, b = 0;

    if (ctx == NULL || t > SKY_BEACON_MAX) {
        // LOGFMT(ctx, SKY_LOG_LEVEL_ERROR, "Bad param")
        return 0;
    }
    if (t == SKY_BEACON_AP) {
        return ctx->ap_len;
    } else {
        for (i = ctx->ap_len, b = 0; i < ctx->len; i++) {
            if (ctx->beacon[i].h.type == t)
                b++;
            if (b && ctx->beacon[i].h.type != t)
                break; /* End of beacons of this type */
        }
    }
    return b;
}

/*! \brief field extraction for dynamic use of Nanopb (base of beacon type)
 *
 *  @param ctx workspace buffer
 *  @param t type of beacon to find
 *
 *  @return first beacon of the specified type
 */
int get_base_beacons(Sky_ctx_t *ctx, Sky_beacon_type_t t)
{
    int i = 0;

    if (ctx == NULL || t > SKY_BEACON_MAX) {
        // LOGFMT(ctx, SKY_LOG_LEVEL_ERROR, "Bad param")
        return 0;
    }
    if (t == SKY_BEACON_AP) {
        if (ctx->beacon[0].h.type == t)
            return i;
    } else {
        for (i = ctx->ap_len; i < ctx->len; i++) {
            if (ctx->beacon[i].h.type == t)
                return i;
        }
    }
    return -1;
}

/*! \brief field extraction for dynamic use of Nanopb (num AP)
 *
 *  @param ctx workspace buffer
 *
 *  @return number of AP beacons
 */
int32_t get_num_aps(Sky_ctx_t *ctx)
{
    if (ctx == NULL) {
        // LOGFMT(ctx, SKY_LOG_LEVEL_ERROR, "Bad param")
        return 0;
    }
    return ctx->ap_len;
}

/*! \brief field extraction for dynamic use of Nanopb (AP/MAC)
 *
 *  @param ctx workspace buffer
 *  @param idx index into beacons
 *
 *  @return beacon mac info
 */
uint8_t *get_ap_mac(Sky_ctx_t *ctx, uint32_t idx)
{
    if (ctx == NULL || idx > ctx->ap_len) {
        // LOGFMT(ctx, SKY_LOG_LEVEL_ERROR, "Bad param")
        return 0;
    }
    return ctx->beacon[idx].ap.mac;
}

/*! \brief field extraction for dynamic use of Nanopb (AP/freq)
 *
 *  @param ctx workspace buffer
 *  @param idx index into beacons
 *
 *  @return beacon channel info
 */
int64_t get_ap_freq(Sky_ctx_t *ctx, uint32_t idx)
{
    if (ctx == NULL || idx > ctx->ap_len) {
        // LOGFMT(ctx, SKY_LOG_LEVEL_ERROR, "Bad param")
        return 0;
    }
    return ctx->beacon[idx].ap.freq;
}

/*! \brief field extraction for dynamic use of Nanopb (AP/rssi)
 *
 *  @param ctx workspace buffer
 *  @param idx index into beacons
 *
 *  @return beacon rssi info
 */
int64_t get_ap_rssi(Sky_ctx_t *ctx, uint32_t idx)
{
    if (ctx == NULL || idx > ctx->ap_len) {
        // LOGFMT(ctx, SKY_LOG_LEVEL_ERROR, "Bad param")
        return 0;
    }
    return ctx->beacon[idx].ap.rssi;
}

/*! \brief field extraction for dynamic use of Nanopb (AP/is_connected)
 *
 *  @param ctx workspace buffer
 *  @param idx index into beacons
 *
 *  @return beacon is_connected info
 */
bool get_ap_is_connected(Sky_ctx_t *ctx, uint32_t idx)
{
    if (ctx == NULL || idx > ctx->ap_len) {
        // LOGFMT(ctx, SKY_LOG_LEVEL_ERROR, "Bad param")
        return 0;
    }
    return idx == ctx->connected;
}

/*! \brief field extraction for dynamic use of Nanopb (AP/timestamp)
 *
 *  @param ctx workspace buffer
 *  @param idx index into beacons
 *
 *  @return beacon timestamp info
 */
int64_t get_ap_age(Sky_ctx_t *ctx, uint32_t idx)
{
    if (ctx == NULL || idx > ctx->ap_len) {
        // LOGFMT(ctx, SKY_LOG_LEVEL_ERROR, "Bad param")
        return 0;
    }
    return ctx->beacon[idx].ap.age;
}

/*! \brief field extraction for dynamic use of Nanopb (num gsm)
 *
 *  @param ctx workspace buffer
 *
 *  @return number of gsm beacons
 */
int32_t get_num_gsm(Sky_ctx_t *ctx)
{
    if (ctx == NULL) {
        // LOGFMT(ctx, SKY_LOG_LEVEL_ERROR, "Bad param")
        return 0;
    }
    return get_num_beacons(ctx, SKY_BEACON_GSM);
}

/*! \brief field extraction for dynamic use of Nanopb (gsm/ci)
 *
 *  @param ctx workspace buffer
 *  @param idx index into beacons
 *
 *  @return beacon ci info
 */
int64_t get_gsm_ci(Sky_ctx_t *ctx, uint32_t idx)
{
    if (ctx == NULL || idx > (ctx->len - get_num_gsm(ctx))) {
        // LOGFMT(ctx, SKY_LOG_LEVEL_ERROR, "Bad param")
        return 0;
    }
    return ctx->beacon[get_base_beacons(ctx, SKY_BEACON_GSM) + idx].gsm.ci;
}

/*! \brief field extraction for dynamic use of Nanopb (gsm/mcc)
 *
 *  @param ctx workspace buffer
 *  @param idx index into beacons
 *
 *  @return beacon mcc info
 */
int64_t get_gsm_mcc(Sky_ctx_t *ctx, uint32_t idx)
{
    if (ctx == NULL || idx > (ctx->len - get_num_gsm(ctx))) {
        // LOGFMT(ctx, SKY_LOG_LEVEL_ERROR, "Bad param")
        return 0;
    }
    return ctx->beacon[get_base_beacons(ctx, SKY_BEACON_GSM) + idx].gsm.mcc;
}

/*! \brief field extraction for dynamic use of Nanopb (gsm/mnc)
 *
 *  @param ctx workspace buffer
 *  @param idx index into beacons
 *
 *  @return beacon mnc info
 */
int64_t get_gsm_mnc(Sky_ctx_t *ctx, uint32_t idx)
{
    if (ctx == NULL || idx > (ctx->len - get_num_gsm(ctx))) {
        // LOGFMT(ctx, SKY_LOG_LEVEL_ERROR, "Bad param")
        return 0;
    }
    return ctx->beacon[get_base_beacons(ctx, SKY_BEACON_GSM) + idx].gsm.mnc;
}

/*! \brief field extraction for dynamic use of Nanopb (gsm/lac)
 *
 *  @param ctx workspace buffer
 *  @param idx index into beacons
 *
 *  @return beacon lac info
 */
int64_t get_gsm_lac(Sky_ctx_t *ctx, uint32_t idx)
{
    if (ctx == NULL || idx > (ctx->len - get_num_gsm(ctx))) {
        // LOGFMT(ctx, SKY_LOG_LEVEL_ERROR, "Bad param")
        return 0;
    }
    return ctx->beacon[get_base_beacons(ctx, SKY_BEACON_GSM) + idx].gsm.lac;
}

/*! \brief field extraction for dynamic use of Nanopb (gsm/rssi)
 *
 *  @param ctx workspace buffer
 *  @param idx index into beacons
 *
 *  @return beacon rssi info
 */
int64_t get_gsm_rssi(Sky_ctx_t *ctx, uint32_t idx)
{
    if (ctx == NULL || idx > (ctx->len - get_num_gsm(ctx))) {
        // LOGFMT(ctx, SKY_LOG_LEVEL_ERROR, "Bad param")
        return 0;
    }
    return ctx->beacon[get_base_beacons(ctx, SKY_BEACON_GSM) + idx].gsm.rssi;
}

/*! \brief field extraction for dynamic use of Nanopb (gsm/is_connected)
 *
 *  @param ctx workspace buffer
 *  @param idx index into beacons
 *
 *  @return beacon is_connected info
 */
bool get_gsm_is_connected(Sky_ctx_t *ctx, uint32_t idx)
{
    if (ctx == NULL || idx > (ctx->len - get_num_gsm(ctx))) {
        // LOGFMT(ctx, SKY_LOG_LEVEL_ERROR, "Bad param")
        return 0;
    }
    return ctx->connected == get_base_beacons(ctx, SKY_BEACON_GSM) + idx;
}

/*! \brief field extraction for dynamic use of Nanopb (gsm/timestamp)
 *
 *  @param ctx workspace buffer
 *  @param idx index into beacons
 *
 *  @return beacon timestamp info
 */
int64_t get_gsm_age(Sky_ctx_t *ctx, uint32_t idx)
{
    if (ctx == NULL || idx > (ctx->len - get_num_gsm(ctx))) {
        // LOGFMT(ctx, SKY_LOG_LEVEL_ERROR, "Bad param")
        return 0;
    }
    return ctx->beacon[get_base_beacons(ctx, SKY_BEACON_GSM) + idx].gsm.age;
}

/*! \brief field extraction for dynamic use of Nanopb (num nbiot)
 *
 *  @param ctx workspace buffer
 *
 *  @return number of nbiot beacons
 */
int32_t get_num_nbiot(Sky_ctx_t *ctx)
{
    if (ctx == NULL) {
        // LOGFMT(ctx, SKY_LOG_LEVEL_ERROR, "Bad param")
        return 0;
    }
    return get_num_beacons(ctx, SKY_BEACON_NBIOT);
}

/*! \brief field extraction for dynamic use of Nanopb (nbiot/mcc)
 *
 *  @param ctx workspace buffer
 *  @param idx index into beacons
 *
 *  @return beacon mcc info
 */
int64_t get_nbiot_mcc(Sky_ctx_t *ctx, uint32_t idx)
{
    if (ctx == NULL || idx > (ctx->len - get_num_nbiot(ctx))) {
        // LOGFMT(ctx, SKY_LOG_LEVEL_ERROR, "Bad param")
        return 0;
    }
    return ctx->beacon[get_base_beacons(ctx, SKY_BEACON_NBIOT) + idx].nbiot.mcc;
}

/*! \brief field extraction for dynamic use of Nanopb (nbiot/mnc)
 *
 *  @param ctx workspace buffer
 *  @param idx index into beacons
 *
 *  @return beacon mnc info
 */
int64_t get_nbiot_mnc(Sky_ctx_t *ctx, uint32_t idx)
{
    if (ctx == NULL || idx > (ctx->len - get_num_nbiot(ctx))) {
        // LOGFMT(ctx, SKY_LOG_LEVEL_ERROR, "Bad param")
        return 0;
    }
    return ctx->beacon[get_base_beacons(ctx, SKY_BEACON_NBIOT) + idx].nbiot.mnc;
}

/*! \brief field extraction for dynamic use of Nanopb (nbiot/e_cellid)
 *
 *  @param ctx workspace buffer
 *  @param idx index into beacons
 *
 *  @return beacon e cellid info
 */
int64_t get_nbiot_ecellid(Sky_ctx_t *ctx, uint32_t idx)
{
    if (ctx == NULL || idx > (ctx->len - get_num_nbiot(ctx))) {
        // LOGFMT(ctx, SKY_LOG_LEVEL_ERROR, "Bad param")
        return 0;
    }
    return ctx->beacon[get_base_beacons(ctx, SKY_BEACON_NBIOT) + idx].nbiot.e_cellid;
}

/*! \brief field extraction for dynamic use of Nanopb (nbiot/tac)
 *
 *  @param ctx workspace buffer
 *  @param idx index into beacons
 *
 *  @return beacon tac info
 */
int64_t get_nbiot_tac(Sky_ctx_t *ctx, uint32_t idx)
{
    if (ctx == NULL || idx > (ctx->len - get_num_nbiot(ctx))) {
        // LOGFMT(ctx, SKY_LOG_LEVEL_ERROR, "Bad param")
        return 0;
    }
    return ctx->beacon[get_base_beacons(ctx, SKY_BEACON_NBIOT) + idx].nbiot.tac;
}

/*! \brief field extraction for dynamic use of Nanopb (nbiot/rssi)
 *
 *  @param ctx workspace buffer
 *  @param idx index into beacons
 *
 *  @return beacon rssi info
 */
int64_t get_nbiot_rssi(Sky_ctx_t *ctx, uint32_t idx)
{
    if (ctx == NULL || idx > (ctx->len - get_num_nbiot(ctx))) {
        // LOGFMT(ctx, SKY_LOG_LEVEL_ERROR, "Bad param")
        return 0;
    }
    return ctx->beacon[get_base_beacons(ctx, SKY_BEACON_NBIOT) + idx].nbiot.rssi;
}

/*! \brief field extraction for dynamic use of Nanopb (nbiot/is_connected)
 *
 *  @param ctx workspace buffer
 *  @param idx index into beacons
 *
 *  @return beacon is_connected info
 */
bool get_nbiot_is_connected(Sky_ctx_t *ctx, uint32_t idx)
{
    if (ctx == NULL || idx > (ctx->len - get_num_nbiot(ctx))) {
        // LOGFMT(ctx, SKY_LOG_LEVEL_ERROR, "Bad param")
        return 0;
    }
    return ctx->connected == get_base_beacons(ctx, SKY_BEACON_NBIOT) + idx;
}

/*! \brief field extraction for dynamic use of Nanopb (nbiot/timestamp)
 *
 *  @param ctx workspace buffer
 *  @param idx index into beacons
 *
 *  @return beacon timestamp info
 */
int64_t get_nbiot_age(Sky_ctx_t *ctx, uint32_t idx)
{
    if (ctx == NULL || idx > (ctx->len - get_num_nbiot(ctx))) {
        // LOGFMT(ctx, SKY_LOG_LEVEL_ERROR, "Bad param")
        return 0;
    }
    return ctx->beacon[get_base_beacons(ctx, SKY_BEACON_NBIOT) + idx].nbiot.age;
}

/*! \brief field extraction for dynamic use of Nanopb (num lte)
 *
 *  @param ctx workspace buffer
 *
 *  @return number of lte beacons
 */
int32_t get_num_lte(Sky_ctx_t *ctx)
{
    if (ctx == NULL) {
        // LOGFMT(ctx, SKY_LOG_LEVEL_ERROR, "Bad param")
        return 0;
    }
    return get_num_beacons(ctx, SKY_BEACON_LTE);
}

/*! \brief field extraction for dynamic use of Nanopb (lte/mcc)
 *
 *  @param ctx workspace buffer
 *  @param idx index into beacons
 *
 *  @return beacon mcc info
 */
int64_t get_lte_mcc(Sky_ctx_t *ctx, uint32_t idx)
{
    if (ctx == NULL || idx > (ctx->len - get_num_lte(ctx))) {
        // LOGFMT(ctx, SKY_LOG_LEVEL_ERROR, "Bad param")
        return 0;
    }
    return ctx->beacon[get_base_beacons(ctx, SKY_BEACON_LTE) + idx].lte.mcc;
}

/*! \brief field extraction for dynamic use of Nanopb (lte/mnc)
 *
 *  @param ctx workspace buffer
 *  @param idx index into beacons
 *
 *  @return beacon mnc info
 */
int64_t get_lte_mnc(Sky_ctx_t *ctx, uint32_t idx)
{
    if (ctx == NULL || idx > (ctx->len - get_num_lte(ctx))) {
        // LOGFMT(ctx, SKY_LOG_LEVEL_ERROR, "Bad param")
        return 0;
    }
    return ctx->beacon[get_base_beacons(ctx, SKY_BEACON_LTE) + idx].lte.mnc;
}

/*! \brief field extraction for dynamic use of Nanopb (lte/e_cellid)
 *
 *  @param ctx workspace buffer
 *  @param idx index into beacons
 *
 *  @return beacon e cellid info
 */
int64_t get_lte_e_cellid(Sky_ctx_t *ctx, uint32_t idx)
{
    if (ctx == NULL || idx > (ctx->len - get_num_lte(ctx))) {
        // LOGFMT(ctx, SKY_LOG_LEVEL_ERROR, "Bad param")
        return 0;
    }
    return ctx->beacon[get_base_beacons(ctx, SKY_BEACON_LTE) + idx].lte.e_cellid;
}

/*! \brief field extraction for dynamic use of Nanopb (lte/tac)
 *
 *  @param ctx workspace buffer
 *  @param idx index into beacons
 *
 *  @return beacon tac info
 */
int64_t get_lte_tac(Sky_ctx_t *ctx, uint32_t idx)
{
    if (ctx == NULL || idx > (ctx->len - get_num_lte(ctx))) {
        // LOGFMT(ctx, SKY_LOG_LEVEL_ERROR, "Bad param")
        return 0;
    }
    return ctx->beacon[get_base_beacons(ctx, SKY_BEACON_LTE) + idx].lte.tac;
}

/*! \brief field extraction for dynamic use of Nanopb (lte/rssi)
 *
 *  @param ctx workspace buffer
 *  @param idx index into beacons
 *
 *  @return beacon rssi info
 */
int64_t get_lte_rssi(Sky_ctx_t *ctx, uint32_t idx)
{
    if (ctx == NULL || idx > (ctx->len - get_num_lte(ctx))) {
        // LOGFMT(ctx, SKY_LOG_LEVEL_ERROR, "Bad param")
        return 0;
    }
    return ctx->beacon[get_base_beacons(ctx, SKY_BEACON_LTE) + idx].lte.rssi;
}

/*! \brief field extraction for dynamic use of Nanopb (lte/is_connected)
 *
 *  @param ctx workspace buffer
 *  @param idx index into beacons
 *
 *  @return beacon is_connected info
 */
bool get_lte_is_connected(Sky_ctx_t *ctx, uint32_t idx)
{
    if (ctx == NULL || idx > (ctx->len - get_num_lte(ctx))) {
        // LOGFMT(ctx, SKY_LOG_LEVEL_ERROR, "Bad param")
        return 0;
    }
    return ctx->connected == get_base_beacons(ctx, SKY_BEACON_LTE) + idx;
}

/*! \brief field extraction for dynamic use of Nanopb (lte/timestamp)
 *
 *  @param ctx workspace buffer
 *  @param idx index into beacons
 *
 *  @return beacon timestamp info
 */
int64_t get_lte_age(Sky_ctx_t *ctx, uint32_t idx)
{
    if (ctx == NULL || idx > (ctx->len - get_num_lte(ctx))) {
        // LOGFMT(ctx, SKY_LOG_LEVEL_ERROR, "bad param")
        return 0;
    }
    return ctx->beacon[get_base_beacons(ctx, SKY_BEACON_LTE) + idx].lte.age;
}

/*! \brief generate random byte sequence
 *
 *  @param rand_buf pointer to buffer where rand bytes are put
 *  @param bufsize length of rand bytes
 *
 *  @returns 0 for failure, length of rand sequence for success
 */
int sky_rand_fn(uint8_t *rand_buf, uint32_t bufsize)
{
    int i;

    if (!rand_buf)
        return 0;

    for (i = 0; i < bufsize; i++)
        rand_buf[i] = rand() % 256;
    return bufsize;
}<|MERGE_RESOLUTION|>--- conflicted
+++ resolved
@@ -136,12 +136,9 @@
  *
  *  @return 0 for success
  */
-<<<<<<< HEAD
-int logfmt(const char *function, Sky_ctx_t *ctx, Sky_log_level_t level, char *fmt, ...)
-=======
+
 int logfmt(const char *file, const char *function, Sky_ctx_t *ctx,
     Sky_log_level_t level, char *fmt, ...)
->>>>>>> 3cfb1c02
 {
 #if SKY_DEBUG
     va_list ap;
@@ -224,23 +221,6 @@
             switch (b->h.type) {
             case SKY_BEACON_AP:
                 LOGFMT(ctx, SKY_LOG_LEVEL_DEBUG,
-<<<<<<< HEAD
-                    "cache % 2d: Type: WiFi, MAC %02X:%02X:%02X:%02X:%02X:%02X rssi: %d, %.2f,%.2f,%d",
-                    i, b->ap.mac[0], b->ap.mac[1], b->ap.mac[2], b->ap.mac[3], b->ap.mac[4],
-                    b->ap.mac[5], b->ap.rssi, c->loc.lat, c->loc.lon, c->loc.hpe)
-                break;
-            case SKY_BEACON_GSM:
-                LOGFMT(ctx, SKY_LOG_LEVEL_DEBUG,
-                    "cache % 2d: Type: GSM, lac: %d, ui: %d, mcc: %d, mnc: %d, rssi: %d: %d, %.2f,%.2f,%d",
-                    i, b->gsm.lac, b->gsm.ci, b->gsm.mcc, b->gsm.mnc, b->gsm.rssi, c->loc.lat,
-                    c->loc.lon, c->loc.hpe)
-                break;
-            case SKY_BEACON_NBIOT:
-                LOGFMT(ctx, SKY_LOG_LEVEL_DEBUG,
-                    "cache % 2d: Type: NB-IoT, mcc: %d, mnc: %d, e_cellid: %d, tac: %d, rssi: %d: %d, %.2f,%.2f,%d",
-                    i, b->nbiot.mcc, b->nbiot.mnc, b->nbiot.e_cellid, b->nbiot.tac, b->nbiot.rssi,
-                    c->loc.lat, c->loc.lon, c->loc.hpe)
-=======
                     "cache % 2d: Type: WiFi, MAC %02X:%02X:%02X:%02X:%02X:%02X rssi: %d, GPS:%d.%06d,%d.%06d,%d",
                     i, b->ap.mac[0], b->ap.mac[1], b->ap.mac[2], b->ap.mac[3],
                     b->ap.mac[4], b->ap.mac[5], b->ap.rssi, (int)c->loc.lat,
@@ -268,7 +248,6 @@
                     (int)c->loc.lon,
                     (int)fabs(round(1000000 * (c->loc.lon - (int)c->loc.lon))),
                     c->loc.hpe)
->>>>>>> 3cfb1c02
                 break;
             }
         }
