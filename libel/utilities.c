/*! \file libel/utilities.c
 *  \brief utilities - Skyhook Embedded Library
 *
 * Copyright (c) 2019 Skyhook, Inc.
 *
 * Permission is hereby granted, free of charge, to any person obtaining a copy
 * of this software and associated documentation files (the "Software"), to
 * deal in the Software without restriction, including without limitation the
 * rights to use, copy, modify, merge, publish, distribute, sublicense, and/or
 * sell copies of the Software, and to permit persons to whom the Software is
 * furnished to do so, subject to the following conditions:
 *
 * The above copyright notice and this permission notice shall be included in
 * all copies or substantial portions of the Software.
 *
 * THE SOFTWARE IS PROVIDED "AS IS", WITHOUT WARRANTY OF ANY KIND, EXPRESS OR
 * IMPLIED, INCLUDING BUT NOT LIMITED TO THE WARRANTIES OF MERCHANTABILITY,
 * FITNESS FOR A PARTICULAR PURPOSE AND NONINFRINGEMENT. IN NO EVENT SHALL THE
 * AUTHORS OR COPYRIGHT HOLDERS BE LIABLE FOR ANY CLAIM, DAMAGES OR OTHER
 * LIABILITY, WHETHER IN AN ACTION OF CONTRACT, TORT OR OTHERWISE, ARISING
 * FROM, OUT OF OR IN CONNECTION WITH THE SOFTWARE OR THE USE OR OTHER DEALINGS
 * IN THE SOFTWARE.
 *
 */
#include <stdbool.h>
#include <string.h>
#include <time.h>
#include <math.h>
#include <stdio.h>
#include <stdarg.h>
#include <stdlib.h>
#include "proto.h"
#include "libel.h"
#include "proto.h"

#define MIN(a, b) ((a < b) ? a : b)

/*! \brief set sky_errno and return Sky_status
 *
 *  @param sky_errno sky_errno is the error code
 *  @param code the sky_errno_t code to return
 *
 *  @return Sky_status_t SKY_SUCCESS (if code is SKY_ERROR_NONE) or SKY_ERROR
 */
Sky_status_t set_error_status(Sky_errno_t *sky_errno, Sky_errno_t code)
{
    if (sky_errno != NULL)
        *sky_errno = code;
    return (code == SKY_ERROR_NONE) ? SKY_SUCCESS : SKY_ERROR;
}

/*! \brief validate a beacon
 *
 *  @param b the beacon to be validated
 *  @param rctx request rctx buffer
 *
 *  No check is made to insist that NMRs have appropriate UNKNOWN values
 *
 *  @return true if beacon is valid, else false
 */
bool validate_beacon(Beacon_t *b, Sky_rctx_t *rctx)
{
    if (b == NULL || b->h.magic != BEACON_MAGIC)
        return false;
    switch (b->h.type) {
    case SKY_BEACON_AP:
        if (b->h.rssi > -10 || b->h.rssi < -127)
            b->h.rssi = -1;
        if (b->ap.freq < 2400 || b->ap.freq > 6000)
            b->ap.freq = 0; /* 0's not sent to server */
        return validate_mac(b->ap.mac, rctx);
    case SKY_BEACON_LTE:
        if (b->h.rssi > -40 || b->h.rssi < -140)
            b->h.rssi = -1;
        /* If at least one of the primary IDs is unvalued, then *all* primary IDs must
         * be unvalued (meaning user is attempting to add a neighbor cell). Partial
         * specification of primary IDs is considered an error.
         */
        if ((b->cell.id1 == SKY_UNKNOWN_ID1 || b->cell.id2 == SKY_UNKNOWN_ID2 ||
                b->cell.id4 == SKY_UNKNOWN_ID4) &&
            !(b->cell.id1 == SKY_UNKNOWN_ID1 && b->cell.id2 == SKY_UNKNOWN_ID2 &&
                b->cell.id4 == SKY_UNKNOWN_ID4))
            return false;

        /* range check parameters */
        if ((b->cell.id1 != SKY_UNKNOWN_ID1 &&
                (b->cell.id1 < 200 || b->cell.id1 > 799)) || /* mcc */
            (b->cell.id2 != SKY_UNKNOWN_ID2 && b->cell.id2 > 999) || /* mnc */
            (b->cell.id3 != SKY_UNKNOWN_ID3 &&
                (b->cell.id3 < 1 || b->cell.id3 > 65535)) || /* tac */
            (b->cell.id4 != SKY_UNKNOWN_ID4 &&
                (b->cell.id4 < 0 || b->cell.id4 > 268435455)) || /* e_cellid */
            (b->cell.id5 != SKY_UNKNOWN_ID5 && b->cell.id5 > 503) || /* pci */
            (b->cell.freq != SKY_UNKNOWN_ID6 && b->cell.freq > 262143) || /* earfcn */
            (b->cell.ta != SKY_UNKNOWN_TA && (b->cell.ta < 0 || b->cell.ta > 7690))) /* ta */
            return false;
        break;
    case SKY_BEACON_NBIOT:
        if (b->h.rssi > -44 || b->h.rssi < -156)
            b->h.rssi = -1;
        if ((b->cell.id1 == SKY_UNKNOWN_ID1 || b->cell.id2 == SKY_UNKNOWN_ID2 ||
                b->cell.id4 == SKY_UNKNOWN_ID4) &&
            !(b->cell.id1 == SKY_UNKNOWN_ID1 && b->cell.id2 == SKY_UNKNOWN_ID2 &&
                b->cell.id4 == SKY_UNKNOWN_ID4))
            return false;
        /* range check parameters */
        if ((b->cell.id1 != SKY_UNKNOWN_ID1 &&
                (b->cell.id1 < 200 || b->cell.id1 > 799)) || /* mcc */
            (b->cell.id2 != SKY_UNKNOWN_ID2 && b->cell.id2 > 999) || /* mnc */
            (b->cell.id3 != SKY_UNKNOWN_ID3 &&
                (b->cell.id3 < 1 || b->cell.id3 > 65535)) || /* tac */
            (b->cell.id4 != SKY_UNKNOWN_ID4 &&
                (b->cell.id4 < 0 || b->cell.id4 > 268435455)) || /* e_cellid */
            (b->cell.id5 != SKY_UNKNOWN_ID5 && (b->cell.id5 < 0 || b->cell.id5 > 503)) || /* ncid */
            (b->cell.freq != SKY_UNKNOWN_ID6 &&
                (b->cell.freq < 0 || b->cell.freq > 262143))) /* earfcn */
            return false;
        break;
    case SKY_BEACON_GSM:
        if (b->h.rssi > -32 || b->h.rssi < -128)
            b->h.rssi = -1;
        if (b->cell.id1 == SKY_UNKNOWN_ID1 || b->cell.id2 == SKY_UNKNOWN_ID2 ||
            b->cell.id3 == SKY_UNKNOWN_ID3 || b->cell.id4 == SKY_UNKNOWN_ID4)
            return false;
        /* range check parameters */
        if (b->cell.id1 < 200 || b->cell.id1 > 799 || /* mcc */
            b->cell.id2 > 999 || /* mnc */
            (b->cell.ta != SKY_UNKNOWN_TA && (b->cell.ta < 0 || b->cell.ta > 63))) /* ta */
            return false;
        break;
    case SKY_BEACON_UMTS:
        if (b->h.rssi > -20 || b->h.rssi < -120)
            b->h.rssi = -1;
        if ((b->cell.id1 == SKY_UNKNOWN_ID1 || b->cell.id2 == SKY_UNKNOWN_ID2 ||
                b->cell.id4 == SKY_UNKNOWN_ID4) &&
            !(b->cell.id1 == SKY_UNKNOWN_ID1 && b->cell.id2 == SKY_UNKNOWN_ID2 &&
                b->cell.id4 == SKY_UNKNOWN_ID4))
            return false;
        /* range check parameters */
        if ((b->cell.id1 != SKY_UNKNOWN_ID1 &&
                (b->cell.id1 < 200 || b->cell.id1 > 799)) || /* mcc */
            (b->cell.id2 != SKY_UNKNOWN_ID2 && b->cell.id2 > 999) || /* mnc */
            (b->cell.id4 != SKY_UNKNOWN_ID4 &&
                (b->cell.id4 < 0 || b->cell.id4 > 268435455)) || /* e_cellid */
            (b->cell.id5 != SKY_UNKNOWN_ID5 && b->cell.id5 > 511) || /* psc */
            (b->cell.freq != SKY_UNKNOWN_ID6 &&
                (b->cell.freq < 412 || b->cell.freq > 262143))) /* earfcn */
            return false;
        break;
    case SKY_BEACON_CDMA:
        if (b->h.rssi > -49 || b->h.rssi < -140)
            b->h.rssi = -1;
        if (b->cell.id2 == SKY_UNKNOWN_ID2 || b->cell.id3 == SKY_UNKNOWN_ID3 ||
            b->cell.id4 == SKY_UNKNOWN_ID4)
            return false;
        /* range check parameters */
        if (b->cell.id2 > 32767 || /* sid */
            b->cell.id3 < 0 || b->cell.id3 > 65535 || /* nid */
            b->cell.id4 < 0 || b->cell.id4 > 65535) /* bsid */
            return false;
        break;
    case SKY_BEACON_NR:
        if (b->h.rssi > -40 || b->h.rssi < -140)
            b->h.rssi = -1;
        if ((b->cell.id1 == SKY_UNKNOWN_ID1 || b->cell.id2 == SKY_UNKNOWN_ID2 ||
                b->cell.id4 == SKY_UNKNOWN_ID4) &&
            !(b->cell.id1 == SKY_UNKNOWN_ID1 && b->cell.id2 == SKY_UNKNOWN_ID2 &&
                b->cell.id4 == SKY_UNKNOWN_ID4))
            return false;
        /* range check parameters */
        if ((b->cell.id1 != SKY_UNKNOWN_ID1 &&
                (b->cell.id1 < 200 || b->cell.id1 > 799)) || /* mcc */
            (b->cell.id2 != SKY_UNKNOWN_ID2 && b->cell.id2 > 999) || /* mnc */
            (b->cell.id4 != SKY_UNKNOWN_ID4 &&
                (b->cell.id4 < 0 || b->cell.id4 > 68719476735)) || /* nci */
            (b->cell.id5 != SKY_UNKNOWN_ID5 && (b->cell.id5 < 0 || b->cell.id5 > 107)) || /* pci */
            (b->cell.freq != SKY_UNKNOWN_ID6 &&
                (b->cell.freq < 0 || b->cell.freq > 3279165)) || /* nrarfcn */
            (b->cell.ta != SKY_UNKNOWN_TA && (b->cell.ta < 0 || b->cell.ta > 3846)))
            return false;
        break;
    default:
        return false;
    }
    if (is_cell_nmr(b)) {
        b->h.connected = false;
        b->cell.ta = SKY_UNKNOWN_TA;
    }
    return true;
}

/*! \brief validate the request rctx buffer
 *
 *  @param rctx request rctx buffer
 *
 *  @return true if request rctx is valid, else false
 */
bool validate_request_ctx(Sky_rctx_t *rctx)
{
    int i;

    if (rctx == NULL) {
        // Can't use LOGFMT if rctx is bad
        return false;
    }
    if (NUM_BEACONS(rctx) > TOTAL_BEACONS + 1) {
        LOGFMT(rctx, SKY_LOG_LEVEL_ERROR, "Too many beacons");
        return false;
    }
    if (NUM_APS(rctx) > MAX_AP_BEACONS + 1) {
        LOGFMT(rctx, SKY_LOG_LEVEL_ERROR, "Too many AP beacons");
        return false;
    }
    if (rctx->header.magic == SKY_MAGIC &&
        rctx->header.crc32 == sky_crc32(&rctx->header.magic, (uint8_t *)&rctx->header.crc32 -
                                                                 (uint8_t *)&rctx->header.magic)) {
        for (i = 0; i < TOTAL_BEACONS; i++) {
            if (i < NUM_BEACONS(rctx)) {
                if (!validate_beacon(&rctx->beacon[i], rctx)) {
                    LOGFMT(rctx, SKY_LOG_LEVEL_ERROR, "Bad beacon #%d of %d", i, TOTAL_BEACONS);
                    return false;
                }
            } else {
                if (rctx->beacon[i].h.magic != BEACON_MAGIC ||
                    rctx->beacon[i].h.type > SKY_BEACON_MAX) {
                    LOGFMT(
                        rctx, SKY_LOG_LEVEL_ERROR, "Bad empty beacon #%d of %d", i, TOTAL_BEACONS);
                    return false;
                }
            }
        }
    } else {
        LOGFMT(rctx, SKY_LOG_LEVEL_ERROR, "CRC check failed");
        return false;
    }
    return true;
}

/*! \brief validate the session context buffer - Cant use LOGFMT here
 *
 *  @param c pointer to csession context buffer
 *
 *  @return true if session context is valid, else false
 */
bool validate_session_ctx(Sky_sctx_t *sctx, Sky_loggerfn_t logf)
{
    if (sctx == NULL) {
#if SKY_LOGGING
        if (logf != NULL)
            (*logf)(SKY_LOG_LEVEL_ERROR, "Session ctx validation failed: NULL pointer");
#endif
        return false;
    }

    if (sctx->header.magic != SKY_MAGIC) {
#if SKY_LOGGING
        if (logf != NULL)
            (*logf)(SKY_LOG_LEVEL_ERROR, "Session ctx validation failed: bad magic in header");
#endif
        return false;
    }
    if (sctx->header.crc32 == sky_crc32(&sctx->header.magic, (uint8_t *)&sctx->header.crc32 -
                                                                 (uint8_t *)&sctx->header.magic)) {
#if CACHE_SIZE
        if (sctx->header.size != sizeof(Sky_sctx_t)) {
#if SKY_LOGGING
            if (logf != NULL)
                (*logf)(SKY_LOG_LEVEL_ERROR,
                    "Session ctx validation failed: restored session does not match CACHE_SIZE");
#endif
            return false;
        }

        for (int i = 0; i < sctx->num_cachelines; i++) {
            int j;

            if (sctx->cacheline[i].num_beacons > TOTAL_BEACONS) {
#if SKY_LOGGING
                if (logf != NULL)
                    (*logf)(SKY_LOG_LEVEL_ERROR,
                        "Session ctx validation failed: too many beacons for TOTAL_BEACONS");
#endif
                return false;
            }

            for (j = 0; j < TOTAL_BEACONS; j++) {
                if (sctx->cacheline[i].beacon[j].h.magic != BEACON_MAGIC) {
#if SKY_LOGGING
                    if (logf != NULL)
                        (*logf)(
                            SKY_LOG_LEVEL_ERROR, "Session ctx validation failed: Bad beacon info");
#endif
                    return false;
                }
                if (sctx->cacheline[i].beacon[j].h.type > SKY_BEACON_MAX) {
#if SKY_LOGGING
                    if (logf != NULL)
                        (*logf)(
                            SKY_LOG_LEVEL_ERROR, "Session ctx validation failed: Bad beacon type");
#endif
                    return false;
                }
            }
        }
#endif
    } else {
#if SKY_LOGGING
        if (logf != NULL)
            (*logf)(SKY_LOG_LEVEL_ERROR, "Session ctx validation failed: crc mismatch!");
#else
        (void)logf;
#endif
        return false;
    }
    return true;
}

/*! \brief validate mac address
 *
 *  @param mac pointer to mac address
 *  @param rctx pointer to context
 *
 *  @return true if mac address not all zeros or ones
 */
bool validate_mac(const uint8_t mac[6], Sky_rctx_t *rctx)
{
    if (mac[0] == 0 || mac[0] == 0xff) {
        if (mac[0] == mac[1] && mac[0] == mac[2] && mac[0] == mac[3] && mac[0] == mac[4] &&
            mac[0] == mac[5]) {
            LOGFMT(rctx, SKY_LOG_LEVEL_ERROR, "Invalid mac address");
            return false;
        }
    }

#if SKY_LOGGING == false
    (void)rctx;
#endif
    return true;
}

/*! \brief return true if library is configured for tbr authentication
 *
 *  @param rctx request rctx buffer
 *
 *  @return is tbr enabled
 */
bool is_tbr_enabled(Sky_rctx_t *rctx)
{
    return (rctx->session->sku[0] != '\0');
}

#if SKY_LOGGING
/*! \brief basename return pointer to the basename of path or path
 *
 *  @param path pathname of file
 *
 *  @return pointer to basename or whole path
 */
const char *sky_basename(const char *path)
{
    const char *p = strrchr(path, '/');

    if (p == NULL)
        return path;
    else
        return p + 1;
}

/*! \brief formatted logging to user provided function
 *
 *  @param rctx request rctx buffer
 *  @param level the log level of this msg
 *  @param fmt the msg
 *  @param ... variable arguments
 *
 *  @return 0 for success
 */

int logfmt(
    const char *file, const char *function, Sky_rctx_t *rctx, Sky_log_level_t level, char *fmt, ...)
{
    va_list ap;
    char buf[SKY_LOG_LENGTH];
    int ret, n;
    if (rctx == NULL || rctx->session == NULL || rctx->session->logf == NULL ||
        level > rctx->session->min_level || function == NULL)
        return -1;
    memset(buf, '\0', sizeof(buf));
    // Print log-line prefix ("<source file>:<function name>")
    n = snprintf(buf, sizeof(buf), "%.18s:%.20s() ", sky_basename(file), function);

    va_start(ap, fmt);
    ret = vsnprintf(buf + n, sizeof(buf) - n, fmt, ap);
    (*rctx->session->logf)(level, buf);
    va_end(ap);
    return ret;
}
#endif

/*! \brief dump maximum number of bytes of the given buffer in hex on one line
 *
 *  @param file the file name where LOG_BUFFER was invoked
 *  @param function the function name where LOG_BUFFER was invoked
 *  @param rctx request rctx buffer
 *  @param level the log level of this msg
 *  @param buffer where to start dumping the next line
 *  @param bufsize remaining size of the buffer in bytes
 *  @param buf_offset byte index of progress through the current buffer
 *
 *  @returns number of bytes dumped, or negitive number on error
 */
int dump_hex16(const char *file, const char *function, Sky_rctx_t *rctx, Sky_log_level_t level,
    void *buffer, uint32_t bufsize, uint32_t buf_offset)
{
    uint32_t pb = 0;
#if SKY_LOGGING
    char buf[SKY_LOG_LENGTH];
    uint8_t *b = (uint8_t *)buffer;
    int n, N;
    if (rctx == NULL || rctx->session->logf == NULL || level > rctx->session->min_level ||
        function == NULL || buffer == NULL || bufsize == 0)
        return -1;
    memset(buf, '\0', sizeof(buf));
    // Print log-line prefix ("<source file>:<function name> <buf offset>:")
    n = snprintf(buf, sizeof(buf), "%.20s:%.20s() %07X:", sky_basename(file), function, buf_offset);

    // Calculate number of characters required to print 16 bytes
    N = n + (16 * 3); /* 16 bytes per line, 3 bytes per byte (' XX') */
    // if width of log line (SKY_LOG_LENGTH) too short 16 bytes, just print those that fit
    for (; n < MIN(SKY_LOG_LENGTH - 4, N);) {
        if (pb < bufsize)
            n += sprintf(&buf[n], " %02X", b[pb++]);
        else
            break;
    }
    (*rctx->session->logf)(level, buf);
#else
    (void)file;
    (void)function;
    (void)rctx;
    (void)level;
    (void)buffer;
    (void)bufsize;
    (void)buf_offset;
#endif
    return (int)pb;
}

/*! \brief dump all bytes of the given buffer in hex
 *
 *  @param file the file name where LOG_BUFFER was invoked
 *  @param function the function name where LOG_BUFFER was invoked
 *  @param rctx request rctx pointer
 *  @param buf pointer to the buffer
 *  @param bufsize size of the buffer in bytes
 *
 *  @returns number of bytes dumped
 */
int log_buffer(const char *file, const char *function, Sky_rctx_t *rctx, Sky_log_level_t level,
    void *buffer, uint32_t bufsize)
{
    uint32_t buf_offset = 0;
#if SKY_LOGGING
    int i;
    uint32_t n = bufsize;
    uint8_t *p = buffer;
    /* try to print 16 bytes per line till all dumped */
    while ((i = dump_hex16(
                file, function, rctx, level, (void *)(p + (bufsize - n)), n, buf_offset)) > 0) {
        n -= i;
        buf_offset += i;
    }
#else
    (void)file;
    (void)function;
    (void)rctx;
    (void)level;
    (void)buffer;
    (void)bufsize;
#endif
    return (int)buf_offset;
}

/*! \brief dump Virtual APs in group (children not parent)
 *
 *  @param rctx request rctx pointer
 *  @param b parent of Virtual Group AP
 *  @param file the file name where LOG_BUFFER was invoked
 *  @param function the function name where LOG_BUFFER was invoked
 *
 *  @returns void
 */
void dump_vap(Sky_rctx_t *rctx, char *prefix, Beacon_t *b, const char *file, const char *func)
{
#if SKY_LOGGING
    int j, n, value;
    Vap_t *vap = b->ap.vg;
    uint8_t mac[MAC_SIZE];

    if (!b->ap.vg_len)
        return;

    for (j = 0; j < b->ap.vg_len; j++) {
        memcpy(mac, b->ap.mac, MAC_SIZE);
        n = vap[j + 2].data.nibble_idx;
        value = vap[j + 2].data.value;
        if (n & 1)
            mac[n / 2] = ((mac[n / 2] & 0xF0) | value);
        else
            mac[n / 2] = ((mac[n / 2] & 0x0F) | (value << 4));

        logfmt(file, func, rctx, SKY_LOG_LEVEL_DEBUG,
            "%s %s %3s %02X:%02X:%02X:%02X:%02X:%02X %-4dMHz rssi:%d age:%d", prefix,
            (b->ap.vg_prop[j].in_cache) ? (b->ap.vg_prop[j].used ? "Used  " : "Cached") : "      ",
            j < b->ap.vg_len - 1 ? "\\ /" : "\\_/", mac[0], mac[1], mac[2], mac[3], mac[4], mac[5],
            b->ap.freq, b->h.rssi, b->h.age);
    }
#else
    (void)rctx;
    (void)prefix;
    (void)b;
    (void)file;
    (void)func;
#endif
}

/*! \brief dump AP including any VAP
 *
 *  @param rctx request rctx pointer
 *  @param str comment
 *  @param b pointer to Beacon_t structure
 *  @param file the file name where LOG_BUFFER was invoked
 *  @param function the function name where LOG_BUFFER was invoked
 *
 *  @returns void
 */
void dump_ap(Sky_rctx_t *rctx, char *prefix, Beacon_t *b, const char *file, const char *func)
{
#if SKY_LOGGING
    if (!b || b->h.type != SKY_BEACON_AP) {
        logfmt(file, func, rctx, SKY_LOG_LEVEL_DEBUG, "%s can't dump non-AP beacon");
        return;
    }

    if (prefix == NULL)
        prefix = "AP:";

    logfmt(file, func, rctx, SKY_LOG_LEVEL_DEBUG,
        "%s %s MAC %02X:%02X:%02X:%02X:%02X:%02X %-4dMHz rssi:%d age:%d pri:%d.%d", prefix,
        (b->ap.property.in_cache) ? (b->ap.property.used ? "Used  " : "Cached") : "      ",
        b->ap.mac[0], b->ap.mac[1], b->ap.mac[2], b->ap.mac[3], b->ap.mac[4], b->ap.mac[5],
        b->ap.freq, b->h.rssi, b->h.age, (int)b->h.priority,
<<<<<<< HEAD
        (int)((b->h.priority - truncf(b->h.priority)) * 10.0));
=======
        (int)((b->h.priority - (int)b->h.priority) * 10.0));
>>>>>>> c73b02f1
    dump_vap(rctx, prefix, b, file, func);
#else
    (void)rctx;
    (void)prefix;
    (void)b;
    (void)file;
    (void)func;
#endif
}

/*! \brief dump a beacon
 *
 *  @param rctx request rctx pointer
 *  @param b the beacon to dump
 *  @param file the file name where LOG_BUFFER was invoked
 *  @param function the function name where LOG_BUFFER was invoked
 *
 *  @returns 0 for success or negative number for error
 */
void dump_beacon(Sky_rctx_t *rctx, char *str, Beacon_t *b, const char *file, const char *func)
{
#if SKY_LOGGING
    char prefixstr[50] = { '\0' };
    int idx_b;
#if CACHE_SIZE
    int idx_c;
#endif

    /* Test whether beacon is in cache or request rctx */
    if (b >= rctx->beacon && b < rctx->beacon + TOTAL_BEACONS + 1) {
        idx_b = (int)(b - rctx->beacon);
        snprintf(prefixstr, sizeof(prefixstr), "%s     %-2d%s %7s", str, idx_b,
            b->h.connected ? "*" : " ", sky_pbeacon(b));
#if CACHE_SIZE
    } else if (rctx->session && b >= rctx->session->cacheline[0].beacon &&
               b < rctx->session->cacheline[CACHE_SIZE - 1].beacon +
                       rctx->session->cacheline[CACHE_SIZE - 1].num_beacons) {
        idx_b = (int)(b - rctx->session->cacheline[0].beacon);
        idx_c = idx_b / TOTAL_BEACONS;
        idx_b %= TOTAL_BEACONS;
        snprintf(prefixstr, sizeof(prefixstr), "%s %2d:%-2d%s %7s", str, idx_c, idx_b,
            b->h.connected ? "*" : " ", sky_pbeacon(b));
#endif
    } else {
        snprintf(prefixstr, sizeof(prefixstr), "%s     ? %s %7s", str, b->h.connected ? "*" : " ",
            sky_pbeacon(b));
    }

    switch (b->h.type) {
    case SKY_BEACON_AP:
        strcat(prefixstr, "    ");
        dump_ap(rctx, prefixstr, b, file, func);
        break;
    case SKY_BEACON_GSM:
    case SKY_BEACON_UMTS:
    case SKY_BEACON_LTE:
    case SKY_BEACON_CDMA:
    case SKY_BEACON_NBIOT:
    case SKY_BEACON_NR:
        /* if primary key is UNKNOWN, must be NMR */
        strcat(prefixstr, "    ");
        if (b->cell.id2 == SKY_UNKNOWN_ID2) {
            logfmt(file, func, rctx, SKY_LOG_LEVEL_DEBUG, "%9s %d %dMHz rssi:%d age:%d", prefixstr,
                b->cell.id5, b->cell.freq, b->h.rssi, b->h.age);
        } else {
            logfmt(file, func, rctx, SKY_LOG_LEVEL_DEBUG,
                "%9s %u,%u,%u,%llu,%d %dMHz rssi:%d ta:%d age:%d", prefixstr, b->cell.id1,
                b->cell.id2, b->cell.id3, b->cell.id4, b->cell.id5, b->cell.freq, b->h.rssi,
                b->cell.ta, b->h.age);
        }
        break;
    default:
        logfmt(file, func, rctx, SKY_LOG_LEVEL_DEBUG, "Beacon %s: Type: Unknown", prefixstr);
        break;
    }
#else
    (void)rctx;
    (void)str;
    (void)b;
    (void)file;
    (void)func;
#endif
}

/*! \brief dump gnss info, if present
 *
 *  @param rctx workspace pointer
 *  @param file the file name where LOG_BUFFER was invoked
 *  @param function the function name where LOG_BUFFER was invoked
 *  @param gnss gnss pointer
 *  @returns void
 */
void dump_gnss(Sky_rctx_t *rctx, const char *file, const char *func, Gnss_t *gnss)
{
#if SKY_LOGGING
    if (rctx != NULL && gnss != NULL && !isnan(gnss->lat))
        logfmt(file, func, rctx, SKY_LOG_LEVEL_DEBUG, "gnss: %d.%6d, %d.%6d", (int)gnss->lat,
            (int)(fabs(round(1000000.0 * (gnss->lat - (int)gnss->lat)))), (int)gnss->lon,
            (int)(fabs(round(1000000.0 * (gnss->lon - (int)gnss->lon)))));
#else
    (void)rctx;
    (void)file;
    (void)func;
    (void)gnss;
#endif
}

/*! \brief dump the beacons in the request rctx
 *
 *  @param rctx request rctx pointer
 *
 *  @returns 0 for success or negative number for error
 */
void dump_request_ctx(Sky_rctx_t *rctx, const char *file, const char *func)
{
#if SKY_LOGGING
    int i;

    logfmt(file, func, rctx, SKY_LOG_LEVEL_DEBUG,
        "Dump Request Context: Got %d beacons, WiFi %d%s%s", NUM_BEACONS(rctx), NUM_APS(rctx),
        is_tbr_enabled(rctx) ? ", TBR" : "", rctx->hit ? ", Cache Hit" : "");
    dump_gnss(rctx, file, func, &rctx->gnss);

    for (i = 0; i < NUM_BEACONS(rctx); i++)
        dump_beacon(rctx, "req", &rctx->beacon[i], file, func);

    if (CONFIG(rctx->session, last_config_time) == CONFIG_UPDATE_DUE) {
        logfmt(file, func, rctx, SKY_LOG_LEVEL_DEBUG,
            "Config: Total:%d AP:%d VAP:%d(%d) Update:Pending",
            CONFIG(rctx->session, total_beacons), CONFIG(rctx->session, max_ap_beacons),
            CONFIG(rctx->session, max_vap_per_ap), CONFIG(rctx->session, max_vap_per_rq));
    } else {
        logfmt(file, func, rctx, SKY_LOG_LEVEL_DEBUG,
            "Config: Total:%d AP:%d VAP:%d(%d) Update:%d Sec", CONFIG(rctx->session, total_beacons),
            CONFIG(rctx->session, max_ap_beacons), CONFIG(rctx->session, max_vap_per_ap),
            CONFIG(rctx->session, max_vap_per_rq),
            rctx->header.time - CONFIG(rctx->session, last_config_time));
    }
    logfmt(file, func, rctx, SKY_LOG_LEVEL_DEBUG,
        "Config: Threshold:%d(Used) %d(All) %d(Age) %d(Beacon) %d(RSSI)",
        CONFIG(rctx->session, cache_match_used_threshold),
        CONFIG(rctx->session, cache_match_all_threshold),
        CONFIG(rctx->session, cache_age_threshold), CONFIG(rctx->session, cache_beacon_threshold),
        -CONFIG(rctx->session, cache_neg_rssi_threshold));
#else
    (void)rctx;
    (void)file;
    (void)func;
#endif
}

/*! \brief dump the beacons in the cache
 *
 *  @param rctx request rctx pointer
 *  @param file the file name where LOG_BUFFER was invoked
 *  @param function the function name where LOG_BUFFER was invoked
 *
 *  @returns 0 for success or negative number for error
 */
void dump_cache(Sky_rctx_t *rctx, const char *file, const char *func)
{
#if SKY_LOGGING
#if CACHE_SIZE
    int i, j;
    Sky_cacheline_t *cl;

    for (i = 0; i < rctx->session->num_cachelines; i++) {
        cl = &rctx->session->cacheline[i];
        if (cl->num_beacons == 0 || cl->time == CACHE_EMPTY) {
            logfmt(file, func, rctx, SKY_LOG_LEVEL_DEBUG,
                "cache: %d of %d - empty num_beacons:%d num_ap:%d time:%u", i,
                rctx->session->num_cachelines, cl->num_beacons, cl->num_ap, cl->time);
        } else {
            logfmt(file, func, rctx, SKY_LOG_LEVEL_DEBUG,
                "cache: %d of %d GPS:%d.%06d,%d.%06d,%d  %d beacons%s", i,
                rctx->session->num_cachelines, (int)cl->loc.lat,
                (int)fabs(round(1000000 * (cl->loc.lat - (int)cl->loc.lat))), (int)cl->loc.lon,
                (int)fabs(round(1000000 * (cl->loc.lon - (int)cl->loc.lon))), cl->loc.hpe,
                cl->num_beacons, (rctx->hit && rctx->get_from == i) ? ", <--Cache Hit" : "");
            dump_gnss(rctx, file, func, &cl->gnss);
            for (j = 0; j < cl->num_beacons; j++) {
                dump_beacon(rctx, "cache", &cl->beacon[j], file, func);
            }
        }
    }
#else
    (void)rctx;
    logfmt(file, func, rctx, SKY_LOG_LEVEL_DEBUG, "cache: Disabled");
#endif /* CACHE_SIZE */
#else /* SKY_DEBUG */
    (void)rctx;
    (void)file;
    (void)func;
#endif
}

/*! \brief set dynamic config parameter defaults
 *
 *  @param cache buffer
 *
 *  @return void
 */
void config_defaults(Sky_sctx_t *sctx)
{
    if (CONFIG(sctx, total_beacons) == 0)
        CONFIG(sctx, total_beacons) = TOTAL_BEACONS;
    if (CONFIG(sctx, max_ap_beacons) == 0)
        CONFIG(sctx, max_ap_beacons) = MAX_AP_BEACONS;
    if (CONFIG(sctx, cache_match_used_threshold) == 0)
        CONFIG(sctx, cache_match_used_threshold) = CACHE_MATCH_THRESHOLD_USED;
    if (CONFIG(sctx, cache_match_all_threshold) == 0)
        CONFIG(sctx, cache_match_all_threshold) = CACHE_MATCH_THRESHOLD_ALL;
    if (CONFIG(sctx, cache_age_threshold) == 0)
        CONFIG(sctx, cache_age_threshold) = CACHE_AGE_THRESHOLD;
    if (CONFIG(sctx, cache_beacon_threshold) == 0)
        CONFIG(sctx, cache_beacon_threshold) = CACHE_BEACON_THRESHOLD;
    if (CONFIG(sctx, cache_neg_rssi_threshold) == 0)
        CONFIG(sctx, cache_neg_rssi_threshold) = CACHE_RSSI_THRESHOLD;
    if (CONFIG(sctx, max_vap_per_ap) == 0)
        CONFIG(sctx, max_vap_per_ap) = MAX_VAP_PER_AP;
    if (CONFIG(sctx, max_vap_per_rq) == 0)
        CONFIG(sctx, max_vap_per_rq) = MAX_VAP_PER_RQ;
    /* Add new config parameters here */
}

/*! \brief field extraction for dynamic use of Nanopb (rctx partner_id)
 *
 *  @param rctx request rctx buffer
 *
 *  @return partner_id
 */
uint32_t get_ctx_partner_id(Sky_rctx_t *rctx)
{
    return rctx->session->partner_id;
}

/*! \brief field extraction for dynamic use of Nanopb (rctx aes_key)
 *
 *  @param rctx request rctx buffer
 *
 *  @return aes_key
 */
uint8_t *get_ctx_aes_key(Sky_rctx_t *rctx)
{
    return rctx->session->aes_key;
}

/*! \brief field extraction for dynamic use of Nanopb (rctx device_id)
 *
 *  @param rctx request rctx buffer
 *
 *  @return device_id
 */
uint8_t *get_ctx_device_id(Sky_rctx_t *rctx)
{
    return rctx->session->device_id;
}

/*! \brief field extraction for dynamic use of Nanopb (rctx id_len)
 *
 *  @param rctx request rctx buffer
 *
 *  @return id_len
 */
uint32_t get_ctx_id_length(Sky_rctx_t *rctx)
{
    return rctx->session->id_len;
}

/*! \brief field extraction for dynamic use of Nanopb (rctx device_id)
 *
 *  @param rctx request rctx buffer
 *
 *  @return device_id
 */
uint8_t *get_ctx_ul_app_data(Sky_rctx_t *rctx)
{
    return rctx->session->ul_app_data;
}

/*! \brief field extraction for dynamic use of Nanopb (rctx id_len)
 *
 *  @param rctx request rctx buffer
 *
 *  @return id_len
 */
uint32_t get_ctx_ul_app_data_length(Sky_rctx_t *rctx)
{
    return rctx->session->ul_app_data_len;
}

/*! \brief field extraction for dynamic use of Nanopb (rctx sku)
 *
 *  @param rctx request rctx buffer
 *
 *  @return token_id
 */
uint32_t get_ctx_token_id(Sky_rctx_t *rctx)
{
    return rctx->session->token_id;
}

/*! \brief field extraction for dynamic use of Nanopb (rctx sku)
 *
 *  @param rctx request rctx buffer
 *
 *  @return sku
 */
char *get_ctx_sku(Sky_rctx_t *rctx)
{
    return rctx->session->sku;
}

/*! \brief field extraction for dynamic use of Nanopb (rctx cc)
 *
 *  @param rctx request rctx buffer
 *
 *  @return cc
 */
uint32_t get_ctx_cc(Sky_rctx_t *rctx)
{
    return rctx->session->cc;
}

/*! \brief field extraction for dynamic use of Nanopb (rctx logf)
 *
 *  @param rctx request rctx buffer
 *
 *  @return logf
 */
Sky_loggerfn_t get_ctx_logf(Sky_rctx_t *rctx)
{
    return rctx->session->logf;
}

/*! \brief field extraction for dynamic use of Nanopb (rctx id_len)
 *
 *  @param rctx request rctx buffer
 *
 *  @return id_len
 */
Sky_randfn_t get_ctx_rand_bytes(Sky_rctx_t *rctx)
{
    return rctx->session->rand_bytes;
}

/*! \brief field extraction for dynamic use of Nanopb (count beacons)
 *
 *  @param rctx request rctx buffer
 *  @param t type of beacon to count
 *
 *  @return number of beacons of the specified type
 */
int32_t get_num_beacons(Sky_rctx_t *rctx, Sky_beacon_type_t t)
{
    int i, b;

    if (rctx == NULL || t > SKY_BEACON_MAX) {
        // LOGFMT(rctx, SKY_LOG_LEVEL_ERROR, "Bad param");
        return 0;
    }
    if (t == SKY_BEACON_AP) {
        return NUM_APS(rctx);
    } else {
        for (i = NUM_APS(rctx), b = 0; i < NUM_BEACONS(rctx); i++) {
            if (rctx->beacon[i].h.type == t)
                b++;
            if (b && rctx->beacon[i].h.type != t)
                break; /* End of beacons of this type */
        }
    }
    return b;
}

/*! \brief Return the total number of scanned cells (serving, neighbor, or otherwise)
 *
 *  @param rctx request rctx buffer
 *
 *  @return number of cells
 */
int32_t get_num_cells(Sky_rctx_t *rctx)
{
    int i, b;

    if (rctx == NULL) {
        // LOGFMT(rctx, SKY_LOG_LEVEL_ERROR, "Bad param")
        return 0;
    }

    for (i = NUM_APS(rctx), b = 0; i < NUM_BEACONS(rctx); i++) {
        if (is_cell_type(&rctx->beacon[i]))
            b++;
    }

    return b;
}

/*! \brief field extraction for dynamic use of Nanopb (base of beacon type)
 *
 *  @param rctx request rctx buffer
 *  @param t type of beacon to find
 *
 *  @return first beacon of the specified type
 */
int get_base_beacons(Sky_rctx_t *rctx, Sky_beacon_type_t t)
{
    int i = 0;

    if (rctx == NULL || t > SKY_BEACON_MAX) {
        // LOGFMT(rctx, SKY_LOG_LEVEL_ERROR, "Bad param");
        return 0;
    }
    if (t == SKY_BEACON_AP) {
        if (rctx->beacon[0].h.type == t)
            return i;
    } else {
        for (i = NUM_APS(rctx); i < NUM_BEACONS(rctx); i++) {
            if (rctx->beacon[i].h.type == t)
                return i;
        }
    }
    return -1;
}

/*! \brief field extraction for dynamic use of Nanopb (num AP)
 *
 *  @param rctx request rctx buffer
 *
 *  @return number of AP beacons
 */
int32_t get_num_aps(Sky_rctx_t *rctx)
{
    if (rctx == NULL) {
        // LOGFMT(rctx, SKY_LOG_LEVEL_ERROR, "Bad param");
        return 0;
    }
    return NUM_APS(rctx);
}

/*! \brief field extraction for dynamic use of Nanopb (AP/MAC)
 *
 *  @param rctx request rctx buffer
 *  @param idx index into beacons
 *
 *  @return beacon mac info
 */
uint8_t *get_ap_mac(Sky_rctx_t *rctx, uint32_t idx)
{
    if (rctx == NULL || idx > NUM_APS(rctx)) {
        // LOGFMT(rctx, SKY_LOG_LEVEL_ERROR, "Bad param");
        return 0;
    }
    return rctx->beacon[idx].ap.mac;
}

/*! \brief field extraction for dynamic use of Nanopb (AP/freq)
 *
 *  @param rctx request rctx buffer
 *  @param idx index into beacons
 *
 *  @return beacon channel info
 */
int64_t get_ap_freq(Sky_rctx_t *rctx, uint32_t idx)
{
    if (rctx == NULL || idx > NUM_APS(rctx)) {
        // LOGFMT(rctx, SKY_LOG_LEVEL_ERROR, "Bad param");
        return 0;
    }
    return rctx->beacon[idx].ap.freq;
}

/*! \brief field extraction for dynamic use of Nanopb (AP/rssi)
 *
 *  @param rctx request rctx buffer
 *  @param idx index into beacons
 *
 *  @return beacon rssi info
 */
int64_t get_ap_rssi(Sky_rctx_t *rctx, uint32_t idx)
{
    if (rctx == NULL || idx > NUM_APS(rctx)) {
        // LOGFMT(rctx, SKY_LOG_LEVEL_ERROR, "Bad param");
        return 0;
    }
    return rctx->beacon[idx].h.rssi;
}

/*! \brief field extraction for dynamic use of Nanopb (AP/is_connected)
 *
 *  @param rctx request rctx buffer
 *  @param idx index into beacons
 *
 *  @return beacon is_connected info
 */
bool get_ap_is_connected(Sky_rctx_t *rctx, uint32_t idx)
{
    if (rctx == NULL || idx > NUM_APS(rctx)) {
        // LOGFMT(rctx, SKY_LOG_LEVEL_ERROR, "Bad param");
        return false;
    }
    return rctx->beacon[idx].h.connected;
}

/*! \brief field extraction for dynamic use of Nanopb (AP/timestamp)
 *
 *  @param rctx request rctx buffer
 *  @param idx index into beacons
 *
 *  @return beacon timestamp info
 */
int64_t get_ap_age(Sky_rctx_t *rctx, uint32_t idx)
{
    if (rctx == NULL || idx > NUM_APS(rctx)) {
        // LOGFMT(rctx, SKY_LOG_LEVEL_ERROR, "Bad param");
        return 0;
    }
    return rctx->beacon[idx].h.age;
}

/*! \brief Get a cell
 *
 *  @param rctx request rctx buffer
 *  @param idx index into cells
 *
 *  @return Pointer to cell
 */
Beacon_t *get_cell(Sky_rctx_t *rctx, uint32_t idx)
{
    if (rctx == NULL) {
        // LOGFMT(rctx, SKY_LOG_LEVEL_ERROR, "bad param");
        return 0;
    }

    return &rctx->beacon[NUM_APS(rctx) + idx];
}

/*! \brief Get cell type
 *
 *  @param cell Pointer to beacon (cell)
 *
 *  @return cell type
 */
int16_t get_cell_type(Beacon_t *cell)
{
    if (!cell || !is_cell_type(cell))
        return SKY_BEACON_MAX;
    else
        return (int16_t)cell->h.type;
}

/*! \brief Get cell id1
 *
 *  @param cell Pointer to beacon (cell)
 *
 *  @return cell id1, -1 if not available
 */
int64_t get_cell_id1(Beacon_t *cell)
{
    uint16_t type = get_cell_type(cell);

    switch (type) {
    case SKY_BEACON_CDMA:
        return SKY_UNKNOWN_ID1; // ID1 irrelevant for CDMA.

    case SKY_BEACON_GSM:
    case SKY_BEACON_LTE:
    case SKY_BEACON_NBIOT:
    case SKY_BEACON_UMTS:
    case SKY_BEACON_NR:
        return cell->cell.id1;
    default:
        break;
    }

    return 0;
}

/*! \brief Get cell id2
 *
 *  @param cell Pointer to beacon (cell)
 *
 *  @return cell id2, -1 if not available
 */
int64_t get_cell_id2(Beacon_t *cell)
{
    if (!cell)
        return -1;
    return cell->cell.id2;
}

/*! \brief Get cell id3
 *
 *  @param cell Pointer to beacon (cell)
 *
 *  @return cell id3, -1 if not available
 */
int64_t get_cell_id3(Beacon_t *cell)
{
    if (!cell)
        return -1;
    return cell->cell.id3;
}

/*! \brief Get cell id4
 *
 *  @param cell Pointer to beacon (cell)
 *
 *  @return cell id4, -1 if not available
 */
int64_t get_cell_id4(Beacon_t *cell)
{
    if (!cell)
        return -1;
    return cell->cell.id4;
}

/*! \brief Get cell id5
 *
 *  @param cell Pointer to beacon (cell)
 *
 *  @return cell id5, -1 if not available
 */
int64_t get_cell_id5(Beacon_t *cell)
{
    uint16_t type = get_cell_type(cell);

    switch (type) {
    case SKY_BEACON_CDMA:
    case SKY_BEACON_GSM:
        return SKY_UNKNOWN_ID5; // Reporting ID5 value not supported for GSM

    case SKY_BEACON_LTE:
    case SKY_BEACON_NBIOT:
    case SKY_BEACON_UMTS:
    case SKY_BEACON_NR:
        return cell->cell.id5;
    default:
        break;
    }

    return 0;
}

/*! \brief Get cell id6
 *
 *  @param cell Pointer to beacon (cell)
 *
 *  @return cell id6, -1 if not available
 */
int64_t get_cell_id6(Beacon_t *cell)
{
    uint16_t type = get_cell_type(cell);

    switch (type) {
    case SKY_BEACON_CDMA:
    case SKY_BEACON_GSM:
        return SKY_UNKNOWN_ID6; // Reporting ID6 value not supported for GSM

    case SKY_BEACON_LTE:
    case SKY_BEACON_NBIOT:
    case SKY_BEACON_UMTS:
    case SKY_BEACON_NR:
        return cell->cell.freq;
    default:
        break;
    }

    return 0;
}

/*! \brief Get cell connected flag
 *
 *  @param cell Pointer to beacon (cell)
 *
 *  @return cell connected flag
 */
bool get_cell_connected_flag(Sky_rctx_t *rctx, Beacon_t *cell)
{
    if (!rctx || !cell)
        return -1;
    return cell->h.connected;
}

/*! \brief Return cell RSSI value
 *
 *  @param cell Pointer to beacon (cell)
 *
 *  @return beacon rssi
 */
int64_t get_cell_rssi(Beacon_t *cell)
{
    if (!cell)
        return -1;
    return cell->h.rssi;
}

/*! \brief Return cell age value
 *
 *  @param cell Pointer to beacon (cell)
 *
 *  @return beacon age
 */
int64_t get_cell_age(Beacon_t *cell)
{
    if (!cell)
        return -1;
    return cell->h.age;
}

/*! \brief Return cell ta value
 *
 *  @param cell Pointer to beacon (cell)
 *
 *  @return beacon ta
 */
int64_t get_cell_ta(Beacon_t *cell)
{
    uint16_t type = get_cell_type(cell);

    if (!cell)
        return -1;
    switch (type) {
    case SKY_BEACON_GSM:
    case SKY_BEACON_LTE:
    case SKY_BEACON_NR:
        return cell->cell.ta;
    case SKY_BEACON_CDMA:
    case SKY_BEACON_NBIOT:
    case SKY_BEACON_UMTS:
    default:
        return SKY_UNKNOWN_TA;
    }
}

/*! \brief field extraction for dynamic use of Nanopb (num gnss)
 *
 *  @param rctx request rctx buffer
 *
 *  @return number of gnss
 */
int32_t get_num_gnss(Sky_rctx_t *rctx)
{
    return has_gnss(rctx) ? 1 : 0;
}

/*! \brief field extraction for dynamic use of Nanopb (gnss/lat)
 *
 *  @param rctx request rctx buffer
 *  @param idx index (unused)
 *
 *  @return gnss lat info
 */
float get_gnss_lat(Sky_rctx_t *rctx, uint32_t idx)
{
    (void)idx; /* suppress warning of unused parameter */
    return has_gnss(rctx) ? rctx->gnss.lat : NAN;
}

/*! \brief field extraction for dynamic use of Nanopb (gnss/lon)
 *
 *  @param rctx request rctx buffer
 *  @param idx index (unused)
 *
 *  @return gnss lon info
 */
float get_gnss_lon(Sky_rctx_t *rctx, uint32_t idx)
{
    (void)idx; /* suppress warning of unused parameter */
    return has_gnss(rctx) ? rctx->gnss.lon : NAN;
}

/*! \brief field extraction for dynamic use of Nanopb (gnss/hpe)
 *
 *  @param rctx request rctx buffer
 *  @param idx index (unused)
 *
 *  @return gnss hpe info
 */
int64_t get_gnss_hpe(Sky_rctx_t *rctx, uint32_t idx)
{
    (void)idx; /* suppress warning of unused parameter */
    return has_gnss(rctx) ? rctx->gnss.hpe : 0;
}

/*! \brief field extraction for dynamic use of Nanopb (gnss/alt)
 *
 *  @param rctx request rctx buffer
 *  @param idx index (unused)
 *
 *  @return gnss alt info
 */
float get_gnss_alt(Sky_rctx_t *rctx, uint32_t idx)
{
    (void)idx; /* suppress warning of unused parameter */
    return has_gnss(rctx) ? rctx->gnss.alt : NAN;
}

/*! \brief field extraction for dynamic use of Nanopb (gnss/vpe)
 *
 *  @param rctx request rctx buffer
 *  @param idx index (unused)
 *
 *  @return gnss vpe info
 */
int64_t get_gnss_vpe(Sky_rctx_t *rctx, uint32_t idx)
{
    (void)idx; /* suppress warning of unused parameter */
    return has_gnss(rctx) ? rctx->gnss.vpe : 0;
}

/*! \brief field extraction for dynamic use of Nanopb (gnss/speed)
 *
 *  @param rctx request rctx buffer
 *  @param idx index (unused)
 *
 *  @return gnss gnss speed info
 */
float get_gnss_speed(Sky_rctx_t *rctx, uint32_t idx)
{
    (void)idx; /* suppress warning of unused parameter */
    return has_gnss(rctx) ? rctx->gnss.speed : NAN;
}

/*! \brief field extraction for dynamic use of Nanopb (gnss/bearing)
 *
 *  @param rctx request rctx buffer
 *  @param idx index (unused)
 *
 *  @return gnss bearing info
 */
int64_t get_gnss_bearing(Sky_rctx_t *rctx, uint32_t idx)
{
    (void)idx; /* suppress warning of unused parameter */
    return has_gnss(rctx) ? rctx->gnss.bearing : 0;
}

/*! \brief field extraction for dynamic use of Nanopb (gnss/nsat)
 *
 *  @param rctx request rctx buffer
 *  @param idx index (unused)
 *
 *  @return gnss nsat info
 */
int64_t get_gnss_nsat(Sky_rctx_t *rctx, uint32_t idx)
{
    (void)idx; /* suppress warning of unused parameter */
    return has_gnss(rctx) ? rctx->gnss.nsat : 0;
}

/*! \brief field extraction for dynamic use of Nanopb (gnss/timestamp)
 *
 *  @param rctx request rctx buffer
 *  @param idx index into beacons
 *
 *  @return gnss timestamp info
 */
int64_t get_gnss_age(Sky_rctx_t *rctx, uint32_t idx)
{
    (void)idx; /* suppress warning of unused parameter */
    return has_gnss(rctx) ? rctx->gnss.age : 0;
}

/*! \brief field extraction for dynamic use of Nanopb (num vaps)
 *
 *  @param rctx request rctx buffer
 *
 *  @return number of Virtual AP groups
 */
int32_t get_num_vaps(Sky_rctx_t *rctx)
{
    int j, nv = 0;
#if SKY_LOGGING
    int total_vap = 0;
#endif
    Beacon_t *w;

    if (rctx == NULL) {
        // LOGFMT(rctx, SKY_LOG_LEVEL_ERROR, "Bad param");
        return 0;
    }
    for (j = 0; j < NUM_APS(rctx); j++) {
        w = &rctx->beacon[j];
        nv += (w->ap.vg[VAP_LENGTH].len ? 1 : 0);
#if SKY_LOGGING
        total_vap += w->ap.vg[VAP_LENGTH].len;
#endif
    }

    LOGFMT(rctx, SKY_LOG_LEVEL_DEBUG, "Groups: %d, vaps: %d", nv, total_vap);
    return nv;
}

/*! \brief field extraction for dynamic use of Nanopb (vap_data)
 *
 *  @param rctx request rctx buffer
 *  @param idx index into Virtual Groups
 *
 *  @return vaps data i.e num_beacons, AP, patch1, patch2...
 */
uint8_t *get_vap_data(Sky_rctx_t *rctx, uint32_t idx)
{
    uint32_t j, nvg = 0;
    Beacon_t *w;

    if (rctx == NULL) {
        // LOGFMT(rctx, SKY_LOG_LEVEL_ERROR, "Bad param");
        return 0;
    }
    /* Walk through APs counting vap, when the idx is the current Virtual Group */
    /* return the Virtual AP data */
    for (j = 0; j < NUM_APS(rctx); j++) {
        w = &rctx->beacon[j];
        // LOGFMT(rctx, SKY_LOG_LEVEL_DEBUG, "AP: %d Group #: %d num_beacons: %d nvg: %d", j, idx, w->ap.vg_len, nvg);
        if (w->ap.vg[VAP_LENGTH].len && nvg == idx) {
            // LOGFMT(rctx, SKY_LOG_LEVEL_DEBUG, "Group: %d AP: %d idx: %d num_beacons: %d ap: %d", idx, j, idx,
            //     w->ap.vg[VAP_LENGTH].num_beacons, w->ap.vg[VAP_PARENT].ap);
            // dump_hex16(__FILE__, __FUNCTION__, rctx, SKY_LOG_LEVEL_DEBUG, w->ap.vg + 1,
            //     w->ap.vg[VAP_LENGTH].num_beacons, 0);
            return (uint8_t *)w->ap.vg;
        } else {
            nvg += (w->ap.vg[VAP_LENGTH].len ? 1 : 0);
        }
    }
    return 0;
}

/*! \brief trim VAP children to meet max_vap_per_rq config
 *
 *  this routine alters the vap patch data, reducing where necessary
 *  the number of children in a virtual group so that as many groups
 *  as possible are retained, but the max_vap_per_rq is not exceeded
 *
 *  @param rctx request rctx buffer
 *
 *  @return void
 */
void select_vap(Sky_rctx_t *rctx)
{
    uint32_t j, nvap = 0, no_more = false;
    Beacon_t *w;
    uint8_t cap_vap[MAX_AP_BEACONS] = {
        0
    }; /* fill request with as many virtual groups as possible */

    if (rctx == NULL) {
        // LOGFMT(rctx, SKY_LOG_LEVEL_ERROR, "Bad param");
        return;
    }
    for (; !no_more && nvap < CONFIG(rctx->session, max_vap_per_rq);) {
        /* Walk through APs counting vap, when max_vap_per_rq is reached */
        /* then walk through again, truncating the compressed bytes */
        no_more = true;
        for (j = 0; j < NUM_APS(rctx); j++) {
            w = &rctx->beacon[j];
            if (w->ap.vg_len > cap_vap[j]) {
                cap_vap[j]++;
                nvap++;
                if (nvap == CONFIG(rctx->session, max_vap_per_rq))
                    break;
                if (w->ap.vg_len > cap_vap[j])
                    no_more = false;
            }
        }
    }
    /* Complete the virtual group patch bytes with index of parent and update length */
    for (j = 0; j < NUM_APS(rctx); j++) {
        w = &rctx->beacon[j];
        w->ap.vg[VAP_PARENT].ap = j;
#if VERBOSE_DEBUG
        LOGFMT(rctx, SKY_LOG_LEVEL_DEBUG, "AP: %d num_beacons: %d -> %d", w->ap.vg[VAP_PARENT].ap,
            w->ap.vg[VAP_LENGTH].len, cap_vap[j] ? cap_vap[j] + VAP_PARENT : 0);
#endif
        w->ap.vg[VAP_LENGTH].len = cap_vap[j] ? cap_vap[j] + VAP_PARENT : 0;
        dump_hex16(__FILE__, __FUNCTION__, rctx, SKY_LOG_LEVEL_DEBUG, w->ap.vg + 1,
            w->ap.vg[VAP_LENGTH].len, 0);
    }
}

/*! \brief generate random byte sequence
 *
 *  @param rand_buf pointer to buffer where rand bytes are put
 *  @param bufsize length of rand bytes
 *
 *  @returns 0 for failure, length of rand sequence for success
 */
int sky_rand_fn(uint8_t *rand_buf, uint32_t bufsize)
{
    uint32_t i;

    if (!rand_buf)
        return 0;

    for (i = 0; i < bufsize; i++)
        rand_buf[i] = rand() % 256;
    return (int)bufsize;
}

#ifdef UNITTESTS

BEGIN_TESTS(test_utilities)

GROUP("get_cell_type");

TEST("should return SKY_BEACON_MAX for non-cell", rctx, {
    Beacon_t b;
    b.h.type = SKY_BEACON_AP;
    ASSERT(SKY_BEACON_MAX == get_cell_type(&b));
});

TEST("should return SKY_BEACON_MAX with bad args", rctx,
    { ASSERT(SKY_BEACON_MAX == get_cell_type(NULL)); });

END_TESTS();

#endif<|MERGE_RESOLUTION|>--- conflicted
+++ resolved
@@ -550,11 +550,7 @@
         (b->ap.property.in_cache) ? (b->ap.property.used ? "Used  " : "Cached") : "      ",
         b->ap.mac[0], b->ap.mac[1], b->ap.mac[2], b->ap.mac[3], b->ap.mac[4], b->ap.mac[5],
         b->ap.freq, b->h.rssi, b->h.age, (int)b->h.priority,
-<<<<<<< HEAD
-        (int)((b->h.priority - truncf(b->h.priority)) * 10.0));
-=======
         (int)((b->h.priority - (int)b->h.priority) * 10.0));
->>>>>>> c73b02f1
     dump_vap(rctx, prefix, b, file, func);
 #else
     (void)rctx;
