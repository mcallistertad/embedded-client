--- conflicted
+++ resolved
@@ -44,20 +44,14 @@
 
 #define SECONDS_IN_HOUR (60 * 60)
 
-<<<<<<< HEAD
-=======
 /* Definitions for use when adding cell beacons with unknown parameters */
->>>>>>> 977eabdd
 #define SKY_UNKNOWN_ID1 ((uint16_t)0xFFFF)
 #define SKY_UNKNOWN_ID2 ((uint16_t)0xFFFF)
 #define SKY_UNKNOWN_ID3 ((int32_t)-1)
 #define SKY_UNKNOWN_ID4 ((int64_t)-1)
 #define SKY_UNKNOWN_ID5 ((int16_t)-1)
 #define SKY_UNKNOWN_ID6 ((int32_t)-1)
-<<<<<<< HEAD
 #define SKY_UNKNOWN_TA ((int32_t)-1)
-=======
->>>>>>> 977eabdd
 
 /*! \brief API return value
  */
@@ -131,12 +125,12 @@
     SKY_ERROR_SERVER_ERROR, // Operation failed because server reported an error
     SKY_ERROR_NO_PLUGIN, // Operation failed because required plugin was not found
     SKY_ERROR_INTERNAL, // Operation failed due to unexpected behavior
-    SKY_ERROR_AUTH, // Operation failed due to lack of authentication
-    SKY_RETRY_AUTH, // Retry operation now to complete authentication
-    SKY_RETRY_AUTH_8H, // Retry operation in 8hr to query authentication,
-    SKY_RETRY_AUTH_16H, // Retry operation in 16hr to query authentication,
-    SKY_RETRY_AUTH_1D, // Retry operation in 1 day to query authentication,
-    SKY_RETRY_AUTH_30D, // Retry operation in 30 days to query authentication,
+    SKY_SERVICE_DENIED, // Operation failed due to lack of authentication
+    SKY_AUTH_RETRY, // Retry operation now to complete authentication
+    SKY_AUTH_RETRY_8H, // Retry operation in 8hr to query authentication,
+    SKY_AUTH_RETRY_16H, // Retry operation in 16hr to query authentication,
+    SKY_AUTH_RETRY_1D, // Retry operation in 1 day to query authentication,
+    SKY_AUTH_RETRY_30D, // Retry operation in 30 days to query authentication,
     SKY_ERROR_MAX,
 } Sky_errno_t;
 
@@ -191,24 +185,15 @@
     time_t timestamp, int16_t rssi, int32_t freq, bool is_connected);
 
 Sky_status_t sky_add_cell_lte_beacon(Sky_ctx_t *ctx, Sky_errno_t *sky_errno, int32_t tac,
-<<<<<<< HEAD
     int64_t e_cellid, uint16_t mcc, uint16_t mnc, int16_t pci, int32_t earfcn, int32_t ta,
     time_t timestamp, int16_t rsrp, bool is_connected);
-=======
-    int64_t e_cellid, uint16_t mcc, uint16_t mnc, int16_t pci, int32_t earfcn, time_t timestamp,
-    int16_t rsrp, bool is_connected);
->>>>>>> 977eabdd
 
 Sky_status_t sky_add_cell_lte_neighbor_beacon(Sky_ctx_t *ctx, Sky_errno_t *sky_errno, int16_t pci,
     int32_t earfcn, time_t timestamp, int16_t rsrp);
 
 Sky_status_t sky_add_cell_gsm_beacon(Sky_ctx_t *ctx, Sky_errno_t *sky_errno, int32_t lac,
-<<<<<<< HEAD
     int64_t ci, uint16_t mcc, uint16_t mnc, int32_t ta, time_t timestamp, int16_t rssi,
     bool is_connected);
-=======
-    int64_t ci, uint16_t mcc, uint16_t mnc, time_t timestamp, int16_t rssi, bool is_connected);
->>>>>>> 977eabdd
 
 Sky_status_t sky_add_cell_umts_beacon(Sky_ctx_t *ctx, Sky_errno_t *sky_errno, int32_t lac,
     int64_t ucid, uint16_t mcc, uint16_t mnc, int16_t psc, int16_t uarfcn, time_t timestamp,
@@ -228,13 +213,8 @@
     int16_t ncid, int32_t earfcn, time_t timestamp, int16_t nrsrp);
 
 Sky_status_t sky_add_cell_nr_beacon(Sky_ctx_t *ctx, Sky_errno_t *sky_errno, uint16_t mcc,
-<<<<<<< HEAD
     uint16_t mnc, int64_t nci, int32_t tac, int16_t pci, int32_t nrarfcn, int32_t ta,
     time_t timestamp, int16_t csi_rsrp, bool is_connected);
-=======
-    uint16_t mnc, int64_t nci, int32_t tac, int16_t pci, int32_t nrarfcn, time_t timestamp,
-    int16_t csi_rsrp, bool is_connected);
->>>>>>> 977eabdd
 
 Sky_status_t sky_add_cell_nr_neighbor_beacon(Sky_ctx_t *ctx, Sky_errno_t *sky_errno, int16_t pci,
     int32_t nrarfcn, time_t timestamp, int16_t csi_rsrp);
