--- conflicted
+++ resolved
@@ -132,9 +132,6 @@
  */
 typedef time_t (*Sky_timefn_t)(time_t *t);
 
-<<<<<<< HEAD
-#ifdef SKY_LIBEL
-=======
 #ifndef SKY_LIBEL
 #include "aes.h"
 #include "crc32.h"
@@ -142,7 +139,6 @@
 #define MAC_SIZE 6
 #else
 #include "aes.h"
->>>>>>> 0636f713
 #include "config.h"
 #include "beacons.h"
 #include "workspace.h"
