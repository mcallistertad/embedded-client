--- conflicted
+++ resolved
@@ -610,10 +610,9 @@
     memset(loc, 0, sizeof(*loc));
     loc->location_status = (Sky_loc_status_t)header.status;
     LOGFMT(ctx, SKY_LOG_LEVEL_DEBUG, "TBR state %s, Response %s",
-        (ctx->auth_state == STATE_TBR_UNREGISTERED) ?
-            "STATE_TBR_UNREGISTERED" :
-            (ctx->auth_state == STATE_TBR_REGISTERED) ? "STATE_TBR_REGISTERED" :
-                                                        "STATE_TBR_DISABLED",
+        (ctx->auth_state == STATE_TBR_UNREGISTERED) ? "STATE_TBR_UNREGISTERED" :
+        (ctx->auth_state == STATE_TBR_REGISTERED)   ? "STATE_TBR_REGISTERED" :
+                                                      "STATE_TBR_DISABLED",
         sky_pserver_status(loc->location_status));
 
     /* if response contains a body */
@@ -649,13 +648,8 @@
                 (*ctx->session->sky_logf)(
                     SKY_LOG_LEVEL_DEBUG, "New config overrides received from server");
         }
-<<<<<<< HEAD
-        if (CONFIG(ctx->session, last_config_time) == 0)
-            CONFIG(ctx->session, last_config_time) = (*ctx->session->sky_time)(NULL);
-=======
-        if (CONFIG(ctx->state, last_config_time) == TIME_UNAVAILABLE)
-            CONFIG(ctx->state, last_config_time) = ctx->state->header.time;
->>>>>>> 5cbcc7aa
+        if (CONFIG(ctx->session, last_config_time) == TIME_UNAVAILABLE)
+            CONFIG(ctx->session, last_config_time) = ctx->session->header.time;
     }
     ret = 0;
     switch (ctx->auth_state) {
