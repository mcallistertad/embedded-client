--- conflicted
+++ resolved
@@ -649,13 +649,8 @@
                 (*ctx->session->sky_logf)(
                     SKY_LOG_LEVEL_DEBUG, "New config overrides received from server");
         }
-<<<<<<< HEAD
-        if (CONFIG(ctx->session, last_config_time) == TIME_UNAVAILABLE)
+        if (CONFIG(ctx->session, last_config_time) == CONFIG_UPDATE_DUE)
             CONFIG(ctx->session, last_config_time) = ctx->session->header.time;
-=======
-        if (CONFIG(ctx->state, last_config_time) == CONFIG_UPDATE_DUE)
-            CONFIG(ctx->state, last_config_time) = ctx->state->header.time;
->>>>>>> 201b7bbe
     }
     ret = 0;
     switch (ctx->auth_state) {
@@ -692,7 +687,7 @@
             loc->location_status = SKY_LOCATION_STATUS_BAD_PARTNER_ID_ERROR;
         } else {
             /* Legacy or tbr location request */
-            loc->time = ctx->state->header.time;
+            loc->time = ctx->session->header.time;
             loc->lat = rs.lat;
             loc->lon = rs.lon;
             loc->hpe = (uint16_t)rs.hpe;
