--- conflicted
+++ resolved
@@ -35,11 +35,7 @@
  * than just including the Git version string (since it will need to be updated
  * manually for every release) but cheaper bandwidth-wise.
  */
-<<<<<<< HEAD
-#define SW_VERSION 21
-=======
 #define SW_VERSION 22
->>>>>>> fdef5599
 
 /* Interval in seconds between requests for config params */
 #define CONFIG_REQUEST_INTERVAL (24 * SECONDS_IN_HOUR) /* 24 hours */
