--- conflicted
+++ resolved
@@ -324,18 +324,11 @@
     ctx->rand_bytes = sky_rand_bytes;
     ctx->gettime = sky_time;
     ctx->plugin = sky_plugins;
-<<<<<<< HEAD
     ctx->debounce = sky_debounce;
     ctx->auth_state = !is_tbr_enabled(ctx) ?
                           STATE_TBR_DISABLED :
                           ctx->cache->sky_token_id == TBR_TOKEN_UNKNOWN ? STATE_TBR_UNREGISTERED :
                                                                           STATE_TBR_REGISTERED;
-=======
-    ctx->auth_state =
-        !is_tbr_enabled(ctx) ?
-            STATE_TBR_DISABLED :
-            cache.sky_token_id == TBR_TOKEN_UNKNOWN ? STATE_TBR_UNREGISTERD : STATE_TBR_GOT_TOKEN;
->>>>>>> ea0def73
     ctx->gps.lat = NAN; /* empty */
     for (i = 0; i < TOTAL_BEACONS; i++) {
         ctx->beacon[i].h.magic = BEACON_MAGIC;
@@ -1161,16 +1154,11 @@
             break;
         case SKY_LOCATION_STATUS_AUTH_RETRY:
             LOGFMT(ctx, SKY_LOG_LEVEL_ERROR, "Authentication required, retry.");
-<<<<<<< HEAD
-            if (ctx->auth_state ==
-                STATE_TBR_UNREGISTERED) { /* Location request failed auth, retry */
-=======
             /* note the time of this server response in the state */
             c->header.time = (uint32_t)(*sky_time)(NULL);
             c->header.crc32 = sky_crc32(
                 &c->header.magic, (uint8_t *)&c->header.crc32 - (uint8_t *)&c->header.magic);
-            if (ctx->auth_state == STATE_TBR_GOT_TOKEN) { /* Location request failed auth, retry */
->>>>>>> ea0def73
+            if (ctx->auth_state == STATE_TBR_REGISTERED) { /* Location request failed auth, retry */
                 ctx->cache->backoff = SKY_ERROR_NONE;
                 return set_error_status(sky_errno, SKY_ERROR_AUTH_RETRY);
             } else if (ctx->cache->backoff ==
