/*! \file libel/libel.c
 *  \brief sky entry points - Skyhook Embedded Library
 *
 * Copyright (c) 2020 Skyhook, Inc.
 *
 * Permission is hereby granted, free of charge, to any person obtaining a copy
 * of this software and associated documentation files (the "Software"), to
 * deal in the Software without restriction, including without limitation the
 * rights to use, copy, modify, merge, publish, distribute, sublicense, and/or
 * sell copies of the Software, and to permit persons to whom the Software is
 * furnished to do so, subject to the following conditions:
 *
 * The above copyright notice and this permission notice shall be included in
 * all copies or substantial portions of the Software.
 *
 * THE SOFTWARE IS PROVIDED "AS IS", WITHOUT WARRANTY OF ANY KIND, EXPRESS OR
 * IMPLIED, INCLUDING BUT NOT LIMITED TO THE WARRANTIES OF MERCHANTABILITY,
 * FITNESS FOR A PARTICULAR PURPOSE AND NONINFRINGEMENT. IN NO EVENT SHALL THE
 * AUTHORS OR COPYRIGHT HOLDERS BE LIABLE FOR ANY CLAIM, DAMAGES OR OTHER
 * LIABILITY, WHETHER IN AN ACTION OF CONTRACT, TORT OR OTHERWISE, ARISING
 * FROM, OUT OF OR IN CONNECTION WITH THE SOFTWARE OR THE USE OR OTHER DEALINGS
 * IN THE SOFTWARE.
 *
 */
#include <stdbool.h>
#include <string.h>
#include <stdlib.h>
#include <stdio.h>
#include <time.h>
#include <math.h>
#define SKY_LIBEL
#include "libel.h"
#include "proto.h"

/* A monotonically increasing version number intended to track the client
 * software version, and which is sent to the server in each request. Clumsier
 * than just including the Git version string (since it will need to be updated
 * manually for every release) but cheaper bandwidth-wise.
 */
#define SW_VERSION 16

/* Interval in seconds between requests for config params */
#define CONFIG_REQUEST_INTERVAL (24 * SECONDS_IN_HOUR) /* 24 hours */

/* The following definition is intended to be changed only for QA purposes */
#define BACKOFF_UNITS_PER_HR 3600 // time in seconds

/* Local functions */
static bool validate_device_id(const uint8_t *device_id, uint32_t id_len);
static bool validate_partner_id(uint32_t partner_id);
static bool validate_aes_key(uint8_t aes_key[AES_SIZE]);
static size_t strnlen_(char *s, size_t maxlen);

<<<<<<< HEAD
=======
/*! \brief Copy state buffer from src to dest
 *
 *  Note: dynamic parameters are updated after copying from src
 *  to internal state buffer. If src state is too large for
 *  current configuration (in config.h), src state is ignored.
 *
 *  @param sky_errno Pointer to error code
 *  @param src Pointer to the src state buffer
 *  @param dest Pointer to the dest state buffer
 *
 *  @return sky_status_t SKY_SUCCESS or SKY_ERROR
 */
static Sky_status_t copy_state(Sky_errno_t *sky_errno, Sky_state_t *dest, Sky_state_t *src)
{
    bool update = false;

    if (src != NULL) {
        if (src->header.size < sizeof(Sky_state_t)) {
            /* if src state is smaller than current configuration, pad uninitialized
             * buffer with zeros */
            memset((uint8_t *)dest + src->header.size, 0, dest->header.size - src->header.size);
            update = true;
        } else if (src->header.size > sizeof(Sky_state_t))
            return set_error_status(sky_errno, SKY_ERROR_BAD_STATE);
        memmove(dest, src, src->header.size);
        config_defaults(dest);
        if (update)
            dest->config.last_config_time = CONFIG_UPDATE_DUE; /* force an update */
        return set_error_status(sky_errno, SKY_ERROR_NONE);
    }
    return set_error_status(sky_errno, SKY_ERROR_BAD_STATE);
}

>>>>>>> 201b7bbe
/*! \brief Initialize Skyhook library and verify access to resources
 *
 *  @param sky_errno if sky_open returns failure, sky_errno is set to the error code
 *  @param device_id Device unique ID (example mac address of the device)
 *  @param id_len length if the Device ID, typically 6, Max 16 bytes
 *  @param partner_id Skyhook assigned credentials
 *  @param aes_key Skyhook assigned encryption key
 *  @param sku unique name of device family, must be non-empty to enable TBR Auth
 *  @param cc County code where device is being registered, 0 if unknown
 *  @param session_buf pointer to a session buffer
 *  @param min_level logging function is called for msg with equal or greater level
 *  @param logf pointer to logging function
 *  @param rand_bytes pointer to random function
 *  @param gettime pointer to time function
 *  @param debounce true if cached beacons should be added to request rather than newly scanned
 *
 *  @return sky_status_t SKY_SUCCESS or SKY_ERROR
 *
 *  If session buffer is being restored from a previous session, cache is restored.
 *  If session buffer is an empty buffer, a new session is started with empty cache.
 *  sky_open will return an error if the library is already open and (sky_close has not been called).
 *  Device ID length will be truncated to 16 if larger, without causing an error.
 */
Sky_status_t sky_open(Sky_errno_t *sky_errno, uint8_t *device_id, uint32_t id_len,
    uint32_t partner_id, uint8_t aes_key[AES_KEYLEN], char *sku, uint32_t cc, void *session_buf,
    Sky_log_level_t min_level, Sky_loggerfn_t logf, Sky_randfn_t rand_bytes, Sky_timefn_t gettime,
    bool debounce)
{
    Sky_session_t *session;
    int sku_len;
#if SKY_DEBUG
    char buf[SKY_LOG_LENGTH];
#endif

    if (logf != NULL && SKY_LOG_LEVEL_DEBUG <= min_level)
        (*logf)(SKY_LOG_LEVEL_DEBUG, "Skyhook Embedded Library (Version: " VERSION ")");

    if (session_buf == NULL)
        if (logf != NULL && SKY_LOG_LEVEL_ERROR <= min_level) {
            (*logf)(SKY_LOG_LEVEL_ERROR, "Must provide session buffer!");
            return set_error_status(sky_errno, SKY_ERROR_BAD_PARAMETERS);
        }
    session = (Sky_session_t *)session_buf;

    if (session->header.magic != 0 && !validate_session_ctx(session, logf)) {
        if (logf != NULL && SKY_LOG_LEVEL_WARNING <= min_level)
            (*logf)(SKY_LOG_LEVEL_WARNING, "Invalid session buffer was ignored!");
        session->header.magic = 0;
    } else {
        if (session->sky_open_flag) {
            return set_error_status(sky_errno, SKY_ERROR_ALREADY_OPEN);
        }
    }

    /* Only consider up to 16 bytes. Ignore any extra */
    id_len = (id_len > MAX_DEVICE_ID) ? MAX_DEVICE_ID : id_len;
    sku = !sku ? "" : sku;
    sku_len = (int)strnlen_(sku, MAX_SKU_LEN);

    rand_bytes = (rand_bytes == NULL) ? sky_rand_fn : rand_bytes;
    if (gettime == NULL) {
        if (logf != NULL && SKY_LOG_LEVEL_ERROR <= min_level)
            (*logf)(SKY_LOG_LEVEL_ERROR, "Must provide gettime callback function!");
        return set_error_status(sky_errno, SKY_ERROR_BAD_PARAMETERS);
    }

    /* Initialize the session context if needed */
    if (session->header.magic == 0) {
        memset(session, 0, sizeof(*session));
        session->header.magic = SKY_MAGIC;
        session->header.size = sizeof(*session);
        session->header.time = (*gettime)(NULL);
        session->header.crc32 = sky_crc32(&session->header.magic,
            (uint8_t *)&session->header.crc32 - (uint8_t *)&session->header.magic);
#if CACHE_SIZE
        session->len = CACHE_SIZE;
        for (int i = 0; i < CACHE_SIZE; i++) {
            for (int j = 0; j < TOTAL_BEACONS; j++) {
                session->cacheline[i].beacon[j].h.magic = BEACON_MAGIC;
                session->cacheline[i].beacon[j].h.type = SKY_BEACON_MAX;
            }
        }
#endif
#if SKY_DEBUG
    } else {
        if (logf != NULL && SKY_LOG_LEVEL_DEBUG <= min_level) {
            snprintf(buf, sizeof(buf), "%s:%s() State buffer with CRC 0x%08X, size %d restored",
                sky_basename(__FILE__), __FUNCTION__, sky_crc32(session, session->header.size),
                session->header.size);
            (*logf)(SKY_LOG_LEVEL_DEBUG, buf);
        }
#endif
    }
    config_defaults(session);

    /* Sanity check */
    if (!validate_device_id(device_id, id_len) || !validate_partner_id(partner_id) ||
        !validate_aes_key(aes_key))
        return set_error_status(sky_errno, SKY_ERROR_BAD_PARAMETERS);

    session->sky_id_len = id_len;
    memcpy(session->sky_device_id, device_id, id_len);
    session->sky_partner_id = partner_id;
    memcpy(session->sky_aes_key, aes_key, sizeof(session->sky_aes_key));
    if (sku_len) {
        strncpy(session->sky_sku, sku, MAX_SKU_LEN); /* Only pass up to maximum characters of sku */
        session->sky_sku[MAX_SKU_LEN] = '\0'; /* Guarantee sku is null terminated */
        session->sky_cc = cc;
    }
    session->sky_min_level = min_level;
    session->sky_logf = logf;
    session->sky_rand_bytes = rand_bytes;
    session->sky_time = gettime;
    session->sky_debounce = debounce;
    session->sky_plugins = NULL; /* re-register plugins */

    if (sky_register_plugins((Sky_plugin_table_t **)&session->sky_plugins) != SKY_SUCCESS)
        return set_error_status(sky_errno, SKY_ERROR_NO_PLUGIN);

    session->sky_open_flag = true;

    return set_error_status(sky_errno, SKY_ERROR_NONE);
}

/*! \brief Determines the size of the non-volatile memory state buffer
 *
 *  @param session Pointer to state buffer or NULL
 *
 *  @return Size of state buffer or 0 to indicate that the buffer was invalid
 */
int32_t sky_sizeof_session_ctx(void *session)
{
    Sky_session_t *s = session;

    /* if no session pointer provided, return size required,
     * else return the size of the session buffer
     */
    if (s == NULL)
        return sizeof(Sky_session_t);

    /* Cache space required
     *
     * header - Magic number, size of space, checksum
     * body - number of entries
     */
    if (s->header.magic != SKY_MAGIC ||
        s->header.crc32 != sky_crc32(&s->header.magic,
                               (uint8_t *)&s->header.crc32 - (uint8_t *)&s->header.magic)) {
        return 0;
    }
    return (s->header.size == sizeof(Sky_session_t)) ? s->header.size : 0;
}

/*! \brief Determines the size of the request ctx required to build request
 *
 *  @return Size of state buffer or 0 to indicate that the buffer was invalid
 */
int32_t sky_sizeof_request_ctx(void)
{
    /* Total space required
     *
     * header - Magic number, size of space, checksum
     * body - number of beacons, beacon data, gnss, request buffer
     */
    return sizeof(Sky_ctx_t);
}

/*! \brief Validate backoff period
 *
 *  @param ctx Pointer to request ctx provided by user
 *  @param now current time
 *
 *  @return false if backoff period has not passed
 */
static bool backoff_violation(Sky_ctx_t *ctx, time_t now)
{
    (void)ctx;
    /* Enforce backoff period, check that enough time has passed since last request was received */
    if (ctx->session->backoff != SKY_ERROR_NONE) { /* Retry backoff in progress */
        LOGFMT(ctx, SKY_LOG_LEVEL_DEBUG, "Backoff: %s, %d seconds so far",
            sky_perror(ctx->session->backoff), (int)(now - ctx->session->header.time));
        switch (ctx->session->backoff) {
        case SKY_AUTH_RETRY_8H:
            if (now - ctx->session->header.time < (8 * BACKOFF_UNITS_PER_HR))
                return true;
            break;
        case SKY_AUTH_RETRY_16H:
            if (now - ctx->session->header.time < (16 * BACKOFF_UNITS_PER_HR))
                return true;
            break;
        case SKY_AUTH_RETRY_1D:
            if (now - ctx->session->header.time < (24 * BACKOFF_UNITS_PER_HR))
                return true;
            break;
        case SKY_AUTH_RETRY_30D:
            if (now - ctx->session->header.time < (30 * 24 * BACKOFF_UNITS_PER_HR))
                return true;
            break;
        case SKY_AUTH_NEEDS_TIME:
            /* Waiting for time to be available */
            if (now == TIME_UNAVAILABLE)
                return true;
            break;
        default:
            break;
        }
    }
    return false;
}

/*! \brief Initializes the request ctx provided ready to build a request
 *
 *  @param request_ctx Pointer to request ctx provided by user
 *  @param session_buf Pointer to session ctx provided by user
 *  @param bufsize Request ctx buffer size (from sky_sizeof_request_ctx)
 *  @param sky_errno Pointer to error code
 *
 *  @return Pointer to the initialized request context buffer or NULL
 */
Sky_ctx_t *sky_new_request(void *request_ctx, uint32_t bufsize, void *session_buf,
    uint8_t *ul_app_data, uint32_t ul_app_data_len, Sky_errno_t *sky_errno)
{
    int i;
    Sky_session_t *s = (Sky_session_t *)session_buf;
    Sky_ctx_t *ctx = (Sky_ctx_t *)request_ctx;
    time_t now;

    if (bufsize != (uint32_t)sky_sizeof_request_ctx() || request_ctx == NULL || s == NULL) {
        if (sky_errno != NULL)
            *sky_errno = SKY_ERROR_BAD_PARAMETERS;
        return NULL;
    }
    if (!s->sky_open_flag) {
        if (sky_errno != NULL)
            *sky_errno = SKY_ERROR_NEVER_OPEN;
        return NULL;
    }
    if ((now = (*s->sky_time)(NULL)) < TIMESTAMP_2019_03_01) {
        LOGFMT(ctx, SKY_LOG_LEVEL_ERROR, "Don't have good time of day!");
        now = TIME_UNAVAILABLE; /* note that time was bad when request was started */
    }

    memset(ctx, 0, bufsize);
    /* update header in request ctx */
    ctx->header.magic = SKY_MAGIC;
    ctx->header.size = bufsize;
    ctx->header.time = now;
    ctx->header.crc32 = sky_crc32(
        &ctx->header.magic, (uint8_t *)&ctx->header.crc32 - (uint8_t *)&ctx->header.magic);

    ctx->session = s;
    ctx->auth_state =
        !is_tbr_enabled(ctx) ?
            STATE_TBR_DISABLED :
            s->sky_token_id == TBR_TOKEN_UNKNOWN ? STATE_TBR_UNREGISTERED : STATE_TBR_REGISTERED;
    ctx->gps.lat = NAN; /* empty */
    for (i = 0; i < TOTAL_BEACONS; i++) {
        ctx->beacon[i].h.magic = BEACON_MAGIC;
        ctx->beacon[i].h.type = SKY_BEACON_MAX;
    }

    if (backoff_violation(ctx, now)) {
        if (sky_errno != NULL)
            *sky_errno = SKY_ERROR_SERVICE_DENIED;
        return NULL;
    }

#if CACHE_SIZE
    LOGFMT(ctx, SKY_LOG_LEVEL_DEBUG, "%d cachelines configured", s->len);
    for (i = 0; i < CACHE_SIZE; i++) {
        if (s->cacheline[i].ap_len > CONFIG(s, max_ap_beacons) ||
            s->cacheline[i].len > CONFIG(s, total_beacons)) {
            s->cacheline[i].time = TIME_UNAVAILABLE;
            LOGFMT(ctx, SKY_LOG_LEVEL_DEBUG,
                "cache %d of %d cleared due to new Dynamic Parameters. Total beacons %d vs %d, AP %d vs %d",
                i, CACHE_SIZE, CONFIG(s, total_beacons), s->cacheline[i].len,
                CONFIG(s, max_ap_beacons), s->cacheline[i].ap_len);
        }
<<<<<<< HEAD
        if (s->cacheline[i].time &&
            (now - s->cacheline[i].time) > s->config.cache_age_threshold * SECONDS_IN_HOUR) {
            s->cacheline[i].time = TIME_UNAVAILABLE;
=======
        if (ctx->state->cacheline[i].time != CACHE_EMPTY && now == TIME_UNAVAILABLE) {
            ctx->state->cacheline[i].time = CACHE_EMPTY;
            LOGFMT(ctx, SKY_LOG_LEVEL_DEBUG, "cache %d of %d cleared due to time being unavailable",
                i, CACHE_SIZE);
        } else if (ctx->state->cacheline[i].time != CACHE_EMPTY &&
                   (now - ctx->state->cacheline[i].time) >
                       ctx->state->config.cache_age_threshold * SECONDS_IN_HOUR) {
            ctx->state->cacheline[i].time = CACHE_EMPTY;
>>>>>>> 201b7bbe
            LOGFMT(ctx, SKY_LOG_LEVEL_DEBUG, "cache %d of %d cleared due to age (%d)", i,
                CACHE_SIZE, now - s->cacheline[i].time);
        }
    }
#endif
    s->sky_ul_app_data_len = ul_app_data_len;
    memcpy(s->sky_ul_app_data, ul_app_data, ul_app_data_len);
    LOGFMT(ctx, SKY_LOG_LEVEL_DEBUG, "Partner_id: %d, Sku: %s", s->sky_partner_id, s->sky_sku);
    dump_hex16(__FILE__, "Device_id", ctx, SKY_LOG_LEVEL_DEBUG, s->sky_device_id, s->sky_id_len, 0);
    DUMP_REQUEST_CTX(ctx);
    return ctx;
}

/*! \brief  Adds the wifi ap information to the request context
 *
 *  @param ctx Skyhook request context
 *  @param sky_errno skyErrno is set to the error code
 *  @param mac pointer to mac address of the Wi-Fi beacon
 *  @param timestamp time in seconds (from 1970 epoch) indicating when the scan was performed, (time_t)-1 if unknown
 *  @param rssi Received Signal Strength Intensity, -10 through -127, -1 if unknown
 *  @param frequency center frequency of channel in MHz, 2400 through 6000, -1 if unknown
 *  @param is_connected this beacon is currently connected, false if unknown
 *
 *  @return SKY_SUCCESS or SKY_ERROR and sets sky_errno with error code
 */
Sky_status_t sky_add_ap_beacon(Sky_ctx_t *ctx, Sky_errno_t *sky_errno, uint8_t mac[6],
    time_t timestamp, int16_t rssi, int32_t frequency, bool is_connected)
{
    Beacon_t b;

    LOGFMT(ctx, SKY_LOG_LEVEL_DEBUG, "%02X:%02X:%02X:%02X:%02X:%02X, %d MHz, rssi %d, %sage %d",
        mac[0], mac[1], mac[2], mac[3], mac[4], mac[5], frequency, rssi,
        is_connected ? "serve " : "",
        (int)timestamp == -1 ? -1 : (int)(ctx->header.time - timestamp));

    if (!ctx->session->sky_open_flag)
        return set_error_status(sky_errno, SKY_ERROR_NEVER_OPEN);

    if (!validate_request_ctx(ctx))
        return set_error_status(sky_errno, SKY_ERROR_BAD_REQUEST_CTX);

    /* Create AP beacon */
    memset(&b, 0, sizeof(b));
    b.h.magic = BEACON_MAGIC;
    b.h.type = SKY_BEACON_AP;
    b.h.connected = (int8_t)is_connected;
    if (rssi > -10 || rssi < -127)
        rssi = -1;
    b.h.rssi = rssi;
    memcpy(b.ap.mac, mac, MAC_SIZE);
    /* Validate scan was before sky_new_request and since Mar 1st 2019 */
    if (timestamp != TIME_UNAVAILABLE && timestamp < TIMESTAMP_2019_03_01)
        return set_error_status(sky_errno, SKY_ERROR_BAD_TIME);
    else if (ctx->header.time == TIME_UNAVAILABLE || timestamp == TIME_UNAVAILABLE)
        b.h.age = 0;
    else if (ctx->header.time >= timestamp)
        b.h.age = ctx->header.time - timestamp;
    else
        return set_error_status(sky_errno, SKY_ERROR_BAD_TIME);
    if (frequency < 2400 || frequency > 6000)
        frequency = 0; /* 0's not sent to server */
    b.ap.freq = frequency;
    b.ap.property.in_cache = false;
    b.ap.property.used = false;

    return add_beacon(ctx, sky_errno, &b);
}

/*! \brief Add an lte cell beacon to request context
 *
 *  @param ctx Skyhook request context
 *  @param sky_errno skyErrno is set to the error code
 *  @param tac lte tracking area code identifier (1-65535), SKY_UNKNOWN_ID3 if unknown
 *  @param e_cellid lte beacon identifier 28bit (0-268435455)
 *  @param mcc mobile country code (200-799)
 *  @param mnc mobile network code (0-999)
 *  @param pci mobile pci (0-503), SKY_UNKNOWN_ID5 if unknown
 *  @param earfcn channel (0-45589, SKY_UNKNOWN_ID6 if unknown)
 *  @param ta  timing-advance (0-7690), SKY_UNKNOWN_TA if unknown
 *  @param timestamp time in seconds (from 1970 epoch) indicating when the scan was performed, (time_t)-1 if unknown
 *  @param rsrp Received Signal Receive Power, range -140 to -40dbm, -1 if unknown
 *  @param is_connected this beacon is currently connected, false if unknown
 *
 *  @return SKY_SUCCESS or SKY_ERROR and sets sky_errno with error code
 */
Sky_status_t sky_add_cell_lte_beacon(Sky_ctx_t *ctx, Sky_errno_t *sky_errno, int32_t tac,
    int64_t e_cellid, uint16_t mcc, uint16_t mnc, int16_t pci, int32_t earfcn, int32_t ta,
    time_t timestamp, int16_t rsrp, bool is_connected)
{
    Beacon_t b;

    if (mcc != SKY_UNKNOWN_ID1 || mnc != SKY_UNKNOWN_ID2 || e_cellid != SKY_UNKNOWN_ID4)
        LOGFMT(ctx, SKY_LOG_LEVEL_DEBUG, "%u, %u, %d, %lld, %d, %d MHz, ta %d, rsrp %d, %sage %d",
            mcc, mnc, tac, e_cellid, pci, earfcn, ta, rsrp, is_connected ? "serve, " : "",
            (int)(ctx->header.time - timestamp));

    /* If at least one of the primary IDs is unvalued, then *all* primary IDs must
     * be unvalued (meaning user is attempting to add a neighbor cell). Partial
     * specification of primary IDs is considered an error.
     */
    if ((mcc == SKY_UNKNOWN_ID1 || mnc == SKY_UNKNOWN_ID2 || e_cellid == SKY_UNKNOWN_ID4) &&
        !(mcc == SKY_UNKNOWN_ID1 && mnc == SKY_UNKNOWN_ID2 && e_cellid == SKY_UNKNOWN_ID4))
        return set_error_status(sky_errno, SKY_ERROR_BAD_PARAMETERS);

    /* range check parameters */
    if ((mcc != SKY_UNKNOWN_ID1 && (mcc < 200 || mcc > 799)) ||
        (mnc != SKY_UNKNOWN_ID2 && mnc > 999) ||
        (tac != SKY_UNKNOWN_ID3 && (tac < 1 || tac > 65535)) ||
        (e_cellid != SKY_UNKNOWN_ID4 && (e_cellid < 0 || e_cellid > 268435455)) ||
        (pci != SKY_UNKNOWN_ID5 && pci > 503) || (earfcn != SKY_UNKNOWN_ID6 && earfcn > 262143) ||
        (ta != SKY_UNKNOWN_TA && (ta < 0 || ta > 7690)))
        return set_error_status(sky_errno, SKY_ERROR_BAD_PARAMETERS);

    if (!ctx->session->sky_open_flag)
        return set_error_status(sky_errno, SKY_ERROR_NEVER_OPEN);

    if (!validate_request_ctx(ctx))
        return set_error_status(sky_errno, SKY_ERROR_BAD_REQUEST_CTX);

    /* Create LTE beacon */
    memset(&b, 0, sizeof(b));
    b.h.magic = BEACON_MAGIC;
    b.h.type = SKY_BEACON_LTE;
    b.h.connected = (int8_t)is_connected;
    if (rsrp > -40 || rsrp < -140)
        rsrp = -1;
    b.h.rssi = rsrp;
    /* If beacon has meaningful timestamp */
    /* If time is not available, pass all beacons with age 0 */
    /* Validate scan was before sky_new_request and since Mar 1st 2019 */
    if (ctx->header.time == TIME_UNAVAILABLE || timestamp == TIME_UNAVAILABLE)
        b.h.age = 0;
    else if (ctx->header.time > timestamp && timestamp > TIMESTAMP_2019_03_01)
        b.h.age = ctx->header.time - timestamp;
    else
        return set_error_status(sky_errno, SKY_ERROR_BAD_TIME);
    b.cell.id1 = mcc;
    b.cell.id2 = mnc;
    b.cell.id3 = tac;
    b.cell.id4 = e_cellid;
    b.cell.id5 = pci;
    b.cell.freq = earfcn;
    if (!is_cell_nmr(&b))
        b.cell.ta = ta;
    else
        b.cell.ta = SKY_UNKNOWN_TA;

    return add_beacon(ctx, sky_errno, &b);
}

/*! \brief Add an lte cell neighbor beacon to request context
 *
 *  @param ctx Skyhook request context
 *  @param sky_errno skyErrno is set to the error code
 *  @param pci mobile pci (0-503, SKY_UNKNOWN_ID5 if unknown)
 *  @param earfcn channel (0-45589, SKY_UNKNOWN_ID6 if unknown)
 *  @param timestamp time in seconds (from 1970 epoch) indicating when the scan was performed, (time_t)-1 if unknown
 *  @param rsrp Received Signal Receive Power, range -140 to -40dbm, -1 if unknown
 *
 *  @return SKY_SUCCESS or SKY_ERROR and sets sky_errno with error code
 */
Sky_status_t sky_add_cell_lte_neighbor_beacon(Sky_ctx_t *ctx, Sky_errno_t *sky_errno, int16_t pci,
    int32_t earfcn, time_t timestamp, int16_t rsrp)
{
    LOGFMT(ctx, SKY_LOG_LEVEL_DEBUG, "%d, %d MHz, rsrp %d, age %d", pci, earfcn, rsrp,
        (int)timestamp == -1 ? -1 : (int)(ctx->header.time - timestamp));
    return sky_add_cell_lte_beacon(ctx, sky_errno, SKY_UNKNOWN_ID3, SKY_UNKNOWN_ID4,
        SKY_UNKNOWN_ID1, SKY_UNKNOWN_ID2, pci, earfcn, SKY_UNKNOWN_TA, timestamp, rsrp, false);
}

/*! \brief Adds a gsm cell beacon to the request context
 *
 *  @param ctx Skyhook request context
 *  @param sky_errno skyErrno is set to the error code
 *  @param lac gsm location area code identifier (1-65535)
 *  @param ci gsm cell identifier (0-65535)
 *  @param mcc mobile country code (200-799)
 *  @param mnc mobile network code  (0-999)
 *  @param ta timing-advance (0-63), SKY_UNKNOWN_TA if unknown
 *  @param timestamp time in seconds (from 1970 epoch) indicating when the scan was performed, (time_t)-1 if unknown
 *  @param rssi Received Signal Strength Intensity, range -128 to -32dbm, -1 if unknown
 *  @param is_connected this beacon is currently connected, false if unknown
 *
 *  @return SKY_SUCCESS or SKY_ERROR and sets sky_errno with error code
 */
Sky_status_t sky_add_cell_gsm_beacon(Sky_ctx_t *ctx, Sky_errno_t *sky_errno, int32_t lac,
    int64_t ci, uint16_t mcc, uint16_t mnc, int32_t ta, time_t timestamp, int16_t rssi,
    bool is_connected)
{
    Beacon_t b;

    LOGFMT(ctx, SKY_LOG_LEVEL_DEBUG, "%u, %u, %d, %lld, ta %d, rssi %d, %sage %d", lac, ci, mcc,
        mnc, ta, rssi, is_connected ? "serve, " : "", (int)(ctx->header.time - timestamp));

    /* If at least one of the primary IDs is unvalued, then *all* primary IDs must
     * be unvalued (meaning user is attempting to add a neighbor cell). Partial
     * specification of primary IDs is considered an error.
     */
    if (mcc == SKY_UNKNOWN_ID1 || mnc == SKY_UNKNOWN_ID2 || lac == SKY_UNKNOWN_ID3 ||
        ci == SKY_UNKNOWN_ID4)
        return set_error_status(sky_errno, SKY_ERROR_BAD_PARAMETERS);

    /* range check parameters */
    if (mcc < 200 || mcc > 799 || mnc > 999 || lac == 0 ||
        (ta != SKY_UNKNOWN_TA && (ta < 0 || ta > 63)))
        return set_error_status(sky_errno, SKY_ERROR_BAD_PARAMETERS);

    if (!ctx->session->sky_open_flag)
        return set_error_status(sky_errno, SKY_ERROR_NEVER_OPEN);

    if (!validate_request_ctx(ctx))
        return set_error_status(sky_errno, SKY_ERROR_BAD_REQUEST_CTX);

    /* Create GSM beacon */
    memset(&b, 0, sizeof(b));
    b.h.magic = BEACON_MAGIC;
    b.h.type = SKY_BEACON_GSM;
    b.h.connected = (int8_t)is_connected;
    if (rssi > -32 || rssi < -128)
        rssi = -1;
    b.h.rssi = rssi;
    /* If beacon has meaningful timestamp */
    /* Validate scan was before sky_new_request and since Mar 1st 2019 */
    if (ctx->header.time == TIME_UNAVAILABLE || timestamp == TIME_UNAVAILABLE)
        b.h.age = 0;
    else if (ctx->header.time > timestamp && timestamp > TIMESTAMP_2019_03_01)
        b.h.age = ctx->header.time - timestamp;
    else
        return set_error_status(sky_errno, SKY_ERROR_BAD_TIME);
    b.cell.id1 = mcc;
    b.cell.id2 = mnc;
    b.cell.id3 = lac;
    b.cell.id4 = ci;
    b.cell.ta = ta;

    return add_beacon(ctx, sky_errno, &b);
}

/*! \brief Adds a umts cell beacon to the request context
 *
 *  @param ctx Skyhook request context
 *  @param sky_errno skyErrno is set to the error code
 *  @param lac umts location area code identifier (1-65535), SKY_UNKNOWN_ID3 if unknown
 *  @param ucid umts cell identifier 28bit (0-268435455)
 *  @param mcc mobile country code (200-799)
 *  @param mnc mobile network code  (0-999)
 *  @param psc primary scrambling code (0-511, SKY_UNKNOWN_ID5 if unknown)
 *  @param uarfcn channel (412-10833, SKY_UNKNOWN_ID6 if unknown)
 *  @param timestamp time in seconds (from 1970 epoch) indicating when the scan was performed, (time_t)-1 if unknown
 *  @param rscp Received Signal Code Power, range -120dbm to -20dbm, -1 if unknown
 *  @param is_connected this beacon is currently connected, false if unknown
 *
 *  @return SKY_SUCCESS or SKY_ERROR and sets sky_errno with error code
 */
Sky_status_t sky_add_cell_umts_beacon(Sky_ctx_t *ctx, Sky_errno_t *sky_errno, int32_t lac,
    int64_t ucid, uint16_t mcc, uint16_t mnc, int16_t psc, int16_t uarfcn, time_t timestamp,
    int16_t rscp, bool is_connected)
{
    Beacon_t b;

    if (mcc != SKY_UNKNOWN_ID1 || mnc != SKY_UNKNOWN_ID2 || ucid != SKY_UNKNOWN_ID4)
        LOGFMT(ctx, SKY_LOG_LEVEL_DEBUG, "%u, %u, %d, %lld, %d, %d MHz, rscp %d, %sage %d", mcc,
            mnc, lac, ucid, psc, uarfcn, rscp, is_connected ? "serve, " : "",
            (int)timestamp == -1 ? -1 : (int)(ctx->header.time - timestamp));

    /* If at least one of the primary IDs is unvalued, then *all* primary IDs must
     * be unvalued (meaning user is attempting to add a neighbor cell). Partial
     * specification of primary IDs is considered an error.
     */
    if ((mcc == SKY_UNKNOWN_ID1 || mnc == SKY_UNKNOWN_ID2 || ucid == SKY_UNKNOWN_ID4) &&
        !(mcc == SKY_UNKNOWN_ID1 && mnc == SKY_UNKNOWN_ID2 && ucid == SKY_UNKNOWN_ID4))
        return set_error_status(sky_errno, SKY_ERROR_BAD_PARAMETERS);

    /* range check parameters */
    if ((mcc != SKY_UNKNOWN_ID1 && (mcc < 200 || mcc > 799)) ||
        (mnc != SKY_UNKNOWN_ID2 && (mnc > 999)) ||
        (ucid != SKY_UNKNOWN_ID4 && (ucid < 0 || ucid > 268435455)) ||
        (psc != SKY_UNKNOWN_ID5 && (psc < 0 || psc > 511)) ||
        (uarfcn != SKY_UNKNOWN_ID6 && (uarfcn < 412 || uarfcn > 10838)))
        return set_error_status(sky_errno, SKY_ERROR_BAD_PARAMETERS);

    if (!ctx->session->sky_open_flag)
        return set_error_status(sky_errno, SKY_ERROR_NEVER_OPEN);

    if (!validate_request_ctx(ctx))
        return set_error_status(sky_errno, SKY_ERROR_BAD_REQUEST_CTX);

    /* Create UMTS beacon */
    memset(&b, 0, sizeof(b));
    b.h.magic = BEACON_MAGIC;
    b.h.type = SKY_BEACON_UMTS;
    b.h.connected = (int8_t)is_connected;
    if (rscp > -20 || rscp < -120)
        rscp = -1;
    b.h.rssi = rscp;
    /* If beacon has meaningful timestamp */
    /* Validate scan was before sky_new_request and since Mar 1st 2019 */
    if (ctx->header.time == TIME_UNAVAILABLE || timestamp == TIME_UNAVAILABLE)
        b.h.age = 0;
    else if (ctx->header.time > timestamp && timestamp > TIMESTAMP_2019_03_01)
        b.h.age = ctx->header.time - timestamp;
    else
        return set_error_status(sky_errno, SKY_ERROR_BAD_TIME);
    b.cell.id1 = mcc;
    b.cell.id2 = mnc;
    b.cell.id3 = lac;
    b.cell.id4 = ucid;
    b.cell.id5 = psc;

    return add_beacon(ctx, sky_errno, &b);
}

/*! \brief Adds a umts cell neighbor beacon to the request context
 *
 *  @param ctx Skyhook request context
 *  @param sky_errno skyErrno is set to the error code
 *  @param psc primary scrambling code (0-511, SKY_UNKNOWN_ID5 if unknown)
 *  @param uarfcn channel (412-10833, SKY_UNKNOWN_ID6 if unknown)
 *  @param timestamp time in seconds (from 1970 epoch) indicating when the scan was performed, (time_t)-1 if unknown
 *  @param rscp Received Signal Code Power, range -120dbm to -20dbm, -1 if unknown
 *
 *  @return SKY_SUCCESS or SKY_ERROR and sets sky_errno with error code
 */
Sky_status_t sky_add_cell_umts_neighbor_beacon(Sky_ctx_t *ctx, Sky_errno_t *sky_errno, int16_t psc,
    int16_t uarfcn, time_t timestamp, int16_t rscp)
{
    LOGFMT(ctx, SKY_LOG_LEVEL_DEBUG, "%d, %d MHz, rscp %d, age %d", psc, uarfcn, rscp,
        (int)timestamp == -1 ? -1 : (int)(ctx->header.time - timestamp));
    return sky_add_cell_umts_beacon(ctx, sky_errno, SKY_UNKNOWN_ID3, SKY_UNKNOWN_ID4,
        SKY_UNKNOWN_ID1, SKY_UNKNOWN_ID2, psc, uarfcn, timestamp, rscp, false);
}

/*! \brief Adds a cdma cell beacon to the request context
 *
 *  @param ctx Skyhook request context
 *  @param sky_errno skyErrno is set to the error code
 *  @param sid cdma system identifier (0-32767)
 *  @param nid cdma network identifier(0-65535)
 *  @param bsid cdma base station identifier (0-65535)
 *  @param timestamp time in seconds (from 1970 epoch) indicating when the scan was performed, (time_t)-1 if unknown
 *  @param rssi Received Signal Strength Intensity
 *  @param is_connected this beacon is currently connected, false if unknown
 *
 *  @return SKY_SUCCESS or SKY_ERROR and sets sky_errno with error code
 */
Sky_status_t sky_add_cell_cdma_beacon(Sky_ctx_t *ctx, Sky_errno_t *sky_errno, uint32_t sid,
    int32_t nid, int64_t bsid, time_t timestamp, int16_t rssi, bool is_connected)
{
    Beacon_t b;

    LOGFMT(ctx, SKY_LOG_LEVEL_DEBUG, "%u, %d, %lld, rssi %d, %sage %d", sid, nid, bsid, rssi,
        is_connected ? "serve, " : "",
        (int)timestamp == -1 ? -1 : (int)(ctx->header.time - timestamp));

    /* Range check parameters */
    if (sid > 32767 || nid < 0 || nid > 65535 || bsid < 0 || bsid > 65535)
        return set_error_status(sky_errno, SKY_ERROR_BAD_PARAMETERS);

    if (!ctx->session->sky_open_flag)
        return set_error_status(sky_errno, SKY_ERROR_NEVER_OPEN);

    if (!validate_request_ctx(ctx))
        return set_error_status(sky_errno, SKY_ERROR_BAD_REQUEST_CTX);

    /* Create CDMA beacon */
    memset(&b, 0, sizeof(b));
    b.h.magic = BEACON_MAGIC;
    b.h.type = SKY_BEACON_CDMA;
    b.h.connected = (int8_t)is_connected;
    if (rssi > -49 || rssi < -140)
        rssi = -1;
    b.h.rssi = rssi;
    /* If beacon has meaningful timestamp */
    /* Validate scan was before sky_new_request and since Mar 1st 2019 */
    if (ctx->header.time == TIME_UNAVAILABLE || timestamp == TIME_UNAVAILABLE)
        b.h.age = 0;
    else if (ctx->header.time > timestamp && timestamp > TIMESTAMP_2019_03_01)
        b.h.age = ctx->header.time - timestamp;
    else
        return set_error_status(sky_errno, SKY_ERROR_BAD_TIME);
    b.cell.id2 = sid;
    b.cell.id3 = nid;
    b.cell.id4 = bsid;

    return add_beacon(ctx, sky_errno, &b);
}

/*! \brief Adds a nb_iot cell beacon to the request context
 *
 *  @param ctx Skyhook request context
 *  @param sky_errno skyErrno is set to the error code
 *  @param mcc mobile country code (200-799)
 *  @param mnc mobile network code  (0-999)
 *  @param e_cellid nbiot beacon identifier (0-268435455)
 *  @param tac nbiot tracking area code identifier (1-65535), SKY_UNKNOWN_ID3 if unknown
 *  @param ncid mobile cell ID (0-503), SKY_UNKNOWN_ID5 if unknown
 *  @param earfcn channel (0-45589), SKY_UNKNOWN_ID6 if unknown
 *  @param timestamp time in seconds (from 1970 epoch) indicating when the scan was performed, (time_t)-1 if unknown
 *  @param nrsrp Narrowband Reference Signal Received Power, range -156 to -44dbm, -1 if unknown
 *  @param is_connected this beacon is currently connected, false if unknown
 *
 *  @return SKY_SUCCESS or SKY_ERROR and sets sky_errno with error code
 */
Sky_status_t sky_add_cell_nb_iot_beacon(Sky_ctx_t *ctx, Sky_errno_t *sky_errno, uint16_t mcc,
    uint16_t mnc, int64_t e_cellid, int32_t tac, int16_t ncid, int32_t earfcn, time_t timestamp,
    int16_t nrsrp, bool is_connected)
{
    Beacon_t b;

    if (mcc != SKY_UNKNOWN_ID1 || mnc != SKY_UNKNOWN_ID2 || e_cellid != SKY_UNKNOWN_ID4)
        LOGFMT(ctx, SKY_LOG_LEVEL_DEBUG, "%u, %u, %d, %lld, %d, %d MHz, nrsrp %d, %sage %d", mcc,
            mnc, tac, e_cellid, ncid, earfcn, nrsrp, is_connected ? "serve, " : "",
            (int)timestamp == -1 ? -1 : (int)(ctx->header.time - timestamp));

    /* If at least one of the primary IDs is unvalued, then *all* primary IDs must
     * be unvalued (meaning user is attempting to add a neighbor cell). Partial
     * specification of primary IDs is considered an error.
     */
    if ((mcc == SKY_UNKNOWN_ID1 || mnc == SKY_UNKNOWN_ID2 || e_cellid == SKY_UNKNOWN_ID4) &&
        !(mcc == SKY_UNKNOWN_ID1 && mnc == SKY_UNKNOWN_ID2 && e_cellid == SKY_UNKNOWN_ID4))
        return set_error_status(sky_errno, SKY_ERROR_BAD_PARAMETERS);

    /* range check parameters */
    if ((mcc != SKY_UNKNOWN_ID1 && (mcc < 200 || mcc > 799)) ||
        (mnc != SKY_UNKNOWN_ID2 && mnc > 999) ||
        (tac != SKY_UNKNOWN_ID3 && (tac < 1 || tac > 65535)) ||
        (e_cellid != SKY_UNKNOWN_ID4 && (e_cellid < 0 || e_cellid > 268435455)) ||
        (ncid != SKY_UNKNOWN_ID5 && (ncid < 0 || ncid > 503)) ||
        (earfcn != SKY_UNKNOWN_ID6 && (earfcn < 0 || earfcn > 262143)))
        return set_error_status(sky_errno, SKY_ERROR_BAD_PARAMETERS);

    if (!ctx->session->sky_open_flag)
        return set_error_status(sky_errno, SKY_ERROR_NEVER_OPEN);

    if (!validate_request_ctx(ctx))
        return set_error_status(sky_errno, SKY_ERROR_BAD_REQUEST_CTX);

    /* Create NB IoT beacon */
    memset(&b, 0, sizeof(b));
    b.h.magic = BEACON_MAGIC;
    b.h.type = SKY_BEACON_NBIOT;
    b.h.connected = (int8_t)is_connected;
    if (nrsrp > -44 || nrsrp < -156)
        nrsrp = -1;
    b.h.rssi = nrsrp;
    /* If beacon has meaningful timestamp */
    /* Validate scan was before sky_new_request and since Mar 1st 2019 */
    if (ctx->header.time == TIME_UNAVAILABLE || timestamp == TIME_UNAVAILABLE)
        b.h.age = 0;
    else if (ctx->header.time > timestamp && timestamp > TIMESTAMP_2019_03_01)
        b.h.age = ctx->header.time - timestamp;
    else
        return set_error_status(sky_errno, SKY_ERROR_BAD_TIME);
    b.cell.id1 = mcc;
    b.cell.id2 = mnc;
    b.cell.id3 = tac;
    b.cell.id4 = e_cellid;
    b.cell.id5 = ncid;
    b.cell.freq = earfcn;

    return add_beacon(ctx, sky_errno, &b);
}

/*! \brief Adds a nb_iot cell neighbor beacon to the request context
 *
 *  @param ctx Skyhook request context
 *  @param sky_errno skyErrno is set to the error code
 *  @param ncid mobile cell ID (0-503, SKY_UNKNOWN_ID4 if unknown)
 *  @param earfcn channel (0-45589, SKY_UNKNOWN_ID6 if unknown)
 *  @param timestamp time in seconds (from 1970 epoch) indicating when the scan was performed, (time_t)-1 if unknown
 *  @param nrsrp Narrowband Reference Signal Received Power, range -156 to -44dbm, -1 if unknown
 *
 *  @return SKY_SUCCESS or SKY_ERROR and sets sky_errno with error code
 */
Sky_status_t sky_add_cell_nb_iot_neighbor_beacon(Sky_ctx_t *ctx, Sky_errno_t *sky_errno,
    int16_t ncid, int32_t earfcn, time_t timestamp, int16_t nrsrp)
{
    LOGFMT(ctx, SKY_LOG_LEVEL_DEBUG, "%d, %d MHz, nrsrp %d, age %d", ncid, earfcn, nrsrp,
        (int)timestamp == -1 ? -1 : (int)(ctx->header.time - timestamp));

    return sky_add_cell_nb_iot_beacon(ctx, sky_errno, SKY_UNKNOWN_ID1, SKY_UNKNOWN_ID2,
        SKY_UNKNOWN_ID4, SKY_UNKNOWN_ID3, ncid, earfcn, timestamp, nrsrp, false);
}

/*! \brief Adds a NR cell beacon to the request context
 *
 *  @param ctx          Skyhook request context
 *  @param sky_errno    sky_errno is set to the error code
 *  @param mcc          mobile country code (200-799)
 *  @param mnc          mobile network code (0-999)
 *  @param nci          nr cell identity (0-68719476735)
 *  @param tac          tracking area code identifier (1-65535), SKY_UNKNOWN_ID3 if unknown
 *  @param pci          physical cell ID (0-1007), SKY_UNKNOWN_ID5 if unknown
 *  @param nrarfcn      channel (0-3279165), SKY_UNKNOWN_ID6 if unknown
 *  @param ta           timing-advance (0-3846), SKY_UNKNOWN_TA if unknown
 *  @param timestamp    time in seconds (from 1970 epoch) indicating when the scan was performed, (time_t)-1 if unknown
 *  @param csi_rsrp     CSI Reference Signal Received Power, range -140 to -40dBm, -1 if unknown
 *  @param is_connected this beacon is currently connected, false if unknown
 *
 * Returns      SKY_SUCCESS or SKY_ERROR and sets sky_errno with error code
 */

Sky_status_t sky_add_cell_nr_beacon(Sky_ctx_t *ctx, Sky_errno_t *sky_errno, uint16_t mcc,
    uint16_t mnc, int64_t nci, int32_t tac, int16_t pci, int32_t nrarfcn, int32_t ta,
    time_t timestamp, int16_t csi_rsrp, bool is_connected)
{
    Beacon_t b;

    if (mcc != SKY_UNKNOWN_ID1 && mnc != SKY_UNKNOWN_ID2 && nci != SKY_UNKNOWN_ID4)
        LOGFMT(ctx, SKY_LOG_LEVEL_DEBUG, "%u, %u, %d: %lld, %d, %d MHz, ta %d, rsrp %d, %sage %d",
            mcc, mnc, tac, nci, pci, nrarfcn, ta, csi_rsrp, is_connected ? "serve, " : "",
            (int)timestamp == -1 ? -1 : (int)(ctx->header.time - timestamp));

    /* If at least one of the primary IDs is unvalued, then *all* primary IDs must
     * be unvalued (meaning user is attempting to add a neighbor cell). Partial
     * specification of primary IDs is considered an error.
     */
    if ((mcc == SKY_UNKNOWN_ID1 || mnc == SKY_UNKNOWN_ID2 || nci == SKY_UNKNOWN_ID4) &&
        !(mcc == SKY_UNKNOWN_ID1 && mnc == SKY_UNKNOWN_ID2 && nci == SKY_UNKNOWN_ID4))
        return set_error_status(sky_errno, SKY_ERROR_BAD_PARAMETERS);

    /* range check parameters */
    if ((mcc != SKY_UNKNOWN_ID1 && (mcc < 200 || mcc > 799)) ||
        (mnc != SKY_UNKNOWN_ID2 && mnc > 999) ||
        (nci != SKY_UNKNOWN_ID4 && (nci < 0 || nci > 68719476735)) ||
        (tac != SKY_UNKNOWN_ID3 && (tac < 1 || tac > 65535)) ||
        (pci != SKY_UNKNOWN_ID5 && (pci < 0 || pci > 1007)) ||
        (nrarfcn != SKY_UNKNOWN_ID6 && (nrarfcn < 0 || nrarfcn > 3279165)) ||
        (ta != SKY_UNKNOWN_TA && (ta < 0 || ta > 3846)))
        return set_error_status(sky_errno, SKY_ERROR_BAD_PARAMETERS);

    if (!ctx->session->sky_open_flag)
        return set_error_status(sky_errno, SKY_ERROR_NEVER_OPEN);

    if (!validate_request_ctx(ctx))
        return set_error_status(sky_errno, SKY_ERROR_BAD_REQUEST_CTX);

    /* Create NR beacon */
    memset(&b, 0, sizeof(b));
    b.h.magic = BEACON_MAGIC;
    b.h.type = SKY_BEACON_NR;
    b.h.connected = (int8_t)is_connected;
    /* If beacon has meaningful timestamp */
    /* Validate scan was before sky_new_request and since Mar 1st 2019 */
    if (ctx->header.time == TIME_UNAVAILABLE || timestamp == TIME_UNAVAILABLE)
        b.h.age = 0;
    else if (ctx->header.time > timestamp && timestamp > TIMESTAMP_2019_03_01)
        b.h.age = ctx->header.time - timestamp;
    else
        return set_error_status(sky_errno, SKY_ERROR_BAD_TIME);
    if (csi_rsrp > -40 || csi_rsrp < -140)
        csi_rsrp = -1;
    b.h.rssi = csi_rsrp;
    b.cell.id1 = mcc;
    b.cell.id2 = mnc;
    b.cell.id3 = tac;
    b.cell.id4 = nci;
    b.cell.id5 = pci;
    b.cell.freq = nrarfcn;
    if (!is_cell_nmr(&b))
        b.cell.ta = ta;
    else
        b.cell.ta = SKY_UNKNOWN_TA;

    return add_beacon(ctx, sky_errno, &b);
}

/*! \brief Adds a NR cell neighbor beacon to the request context
 *
 *  @param ctx Skyhook request context
 *  @param sky_errno skyErrno is set to the error code
 *  @param physical cell ID (0-1007), SKY_UNKNOWN_ID5 if unknown
 *  @param nrarfcn channel (0-3279165), SKY_UNKNOWN_ID6 if unknown
 *  @param timestamp time in seconds (from 1970 epoch) indicating when the scan was performed, (time_t)-1 if unknown
 *  @param nrsrp Narrowband Reference Signal Received Power, range -156 to -44dbm, -1 if unknown
 *
 *  @return SKY_SUCCESS or SKY_ERROR and sets sky_errno with error code
 */
Sky_status_t sky_add_cell_nr_neighbor_beacon(Sky_ctx_t *ctx, Sky_errno_t *sky_errno, int16_t pci,
    int32_t nrarfcn, time_t timestamp, int16_t csi_rsrp)
{
    LOGFMT(ctx, SKY_LOG_LEVEL_DEBUG, "%d, %d MHz, rsrp %d, age %d", pci, nrarfcn, csi_rsrp,
        (int)timestamp == -1 ? -1 : (int)(ctx->header.time - timestamp));
    return sky_add_cell_nr_beacon(ctx, sky_errno, SKY_UNKNOWN_ID1, SKY_UNKNOWN_ID2,
        (int64_t)SKY_UNKNOWN_ID4, SKY_UNKNOWN_ID3, pci, nrarfcn, SKY_UNKNOWN_TA, timestamp,
        csi_rsrp, false);
}

/*! \brief Adds the position of the device from GNSS to the request context
 *
 *  @param ctx Skyhook request context
 *  @param sky_errno skyErrno is set to the error code
 *  @param lat device latitude
 *  @param lon device longitude
 *  @param hpe pointer to horizontal Positioning Error in meters with 68% confidence, 0 if unknown
 *  @param altitude pointer to altitude above mean sea level, in meters, NaN if unknown
 *  @param vpe pointer to vertical Positioning Error in meters with 68% confidence, 0 if unknown
 *  @param speed pointer to speed in meters per second, Nan if unknown
 *  @param bearing pointer to bearing of device in degrees, counterclockwise from north
 *  @param timestamp time in seconds (from 1970 epoch) indicating when the scan was performed, (time_t)-1 if unknown
 *  @param nsat number of satelites used to determine the location, 0 if unknown
 *
 *  @return SKY_SUCCESS or SKY_ERROR and sets sky_errno with error code
 */
Sky_status_t sky_add_gnss(Sky_ctx_t *ctx, Sky_errno_t *sky_errno, float lat, float lon,
    uint16_t hpe, float altitude, uint16_t vpe, float speed, float bearing, uint16_t nsat,
    time_t timestamp)
{
    LOGFMT(ctx, SKY_LOG_LEVEL_DEBUG, "%d.%06d,%d.%06d, hpe %d, alt %d.%02d, vpe %d,", (int)lat,
        (int)fabs(round(1000000 * (lat - (int)lat))), (int)lon,
        (int)fabs(round(1000000 * (lon - (int)lon))), hpe, (int)altitude,
        (int)fabs(round(100 * (altitude - (int)altitude))), vpe);

    LOGFMT(ctx, SKY_LOG_LEVEL_DEBUG, "%d.%01dm/s, bearing %d.%01d, nsat %d, age %d", (int)speed,
        (int)fabs(round(10 * (speed - (int)speed))), (int)bearing,
        (int)fabs(round(1 * (bearing - (int)bearing))), nsat,
        (int)timestamp == -1 ? -1 : (int)(ctx->header.time - timestamp));

    /* location was determined before sky_new_request and since Mar 1st 2019 */
    if (ctx->header.time == TIME_UNAVAILABLE || timestamp == TIME_UNAVAILABLE)
        ctx->gps.age = 0;
    else if (ctx->header.time > timestamp && timestamp > TIMESTAMP_2019_03_01)
        ctx->gps.age = ctx->header.time - timestamp;
    else
        return set_error_status(sky_errno, SKY_ERROR_BAD_TIME);

    /* range check parameters */
    if (isnan(lat) || isnan(lon)) /* don't fail for empty gnss */
        return set_error_status(sky_errno, SKY_ERROR_NONE);

    if ((!isnan(altitude) && (altitude < -1200 || /* Lake Baikal meters above sea level */
                                 altitude > 8900)) || /* Everest meters above sea level */
        hpe < 0.0 ||
        hpe > 100000.0 || /* max range of cell tower */
        speed < 0.0 || speed > 343.0 || /* speed of sound in meters per second */
        nsat > 100) /* 100 is conservative max gnss sat count */
        return set_error_status(sky_errno, SKY_ERROR_BAD_PARAMETERS);

    if (!validate_request_ctx(ctx))
        return set_error_status(sky_errno, SKY_ERROR_BAD_REQUEST_CTX);

    ctx->gps.lat = lat;
    ctx->gps.lon = lon;
    ctx->gps.hpe = hpe;
    ctx->gps.alt = altitude;
    ctx->gps.vpe = vpe;
    ctx->gps.speed = speed;
    ctx->gps.bearing = bearing;
    ctx->gps.nsat = nsat;
    return set_error_status(sky_errno, SKY_ERROR_NONE);
}

/*! \brief Determines the required size of the network request buffer
 *
 *  Size is determined by doing a dry run of encoding the request
 *
 *  @param ctx Skyhook request context
 *  @param size parameter which will be set to the size value
 *  @param sky_errno skyErrno is set to the error code
 *
 *  @return SKY_SUCCESS or SKY_ERROR and sets sky_errno with error code
 */
Sky_status_t sky_sizeof_request_buf(Sky_ctx_t *ctx, uint32_t *size, Sky_errno_t *sky_errno)
{
    int rc, rq_config = false;
#if CACHE_SIZE
    Sky_cacheline_t *cl;
#endif

    if (!validate_request_ctx(ctx))
        return set_error_status(sky_errno, SKY_ERROR_BAD_REQUEST_CTX);

    if (size == NULL)
        return set_error_status(sky_errno, SKY_ERROR_BAD_PARAMETERS);

    /* determine whether request_client_conf should be true in request message */
<<<<<<< HEAD
    rq_config =
        ctx->session->config.last_config_time == TIME_UNAVAILABLE ||
        ctx->header.time == TIME_UNAVAILABLE ||
        (ctx->header.time - ctx->session->config.last_config_time) > CONFIG_REQUEST_INTERVAL;
    LOGFMT(ctx, SKY_LOG_LEVEL_DEBUG, "Request config: %s",
        rq_config && ctx->session->config.last_config_time != TIME_UNAVAILABLE ?
=======
    rq_config = ctx->state->config.last_config_time == CONFIG_UPDATE_DUE ||
                ctx->header.time == TIME_UNAVAILABLE ||
                (ctx->header.time - ctx->state->config.last_config_time) > CONFIG_REQUEST_INTERVAL;
    LOGFMT(ctx, SKY_LOG_LEVEL_DEBUG, "Request config: %s",
        rq_config && ctx->state->config.last_config_time != CONFIG_UPDATE_DUE ?
>>>>>>> 201b7bbe
            "Timeout" :
            rq_config ? "Forced" : "No");

    if (rq_config)
<<<<<<< HEAD
        ctx->session->config.last_config_time = TIME_UNAVAILABLE; /* request on next serialize */
=======
        ctx->state->config.last_config_time = CONFIG_UPDATE_DUE; /* request on next serialize */
>>>>>>> 201b7bbe

    /* Trim any excess vap from request ctx i.e. total number of vap
     * in request ctx cannot exceed max that a request can carry
     */
    select_vap(ctx);

    /* check cache against beacons for match
     * setting from_cache if a matching cacheline is found
     * */
#if CACHE_SIZE
    get_from_cache(ctx);
    if (IS_CACHE_HIT(ctx)) {
        cl = &ctx->session->cacheline[ctx->get_from];

        /* cache hit */
        /* count of consecutive cache hits since last cache miss */
        if (ctx->session->cache_hits < 127) {
            ctx->session->cache_hits++;
            if (ctx->session->sky_debounce) {
                /* overwrite beacons in request ctx with cached beacons */
                LOGFMT(ctx, SKY_LOG_LEVEL_DEBUG, "populate request ctx with cached beacons");
                NUM_BEACONS(ctx) = cl->len;
                NUM_APS(ctx) = cl->ap_len;
                for (int j = 0; j < NUM_BEACONS(ctx); j++)
                    ctx->beacon[j] = cl->beacon[j];
            }
        } else {
            ctx->get_from = -1; /* force cache miss after 127 consecutive cache hits */
            ctx->session->cache_hits = 0; /* report 0 for cache miss */
        }
    }
#else
    ctx->get_from = -1; /* cache miss */
    ctx->session->cache_hits = 0; /* report 0 for cache miss */
#endif

    /* encode request into the bit bucket, just to determine the length of the
     * encoded message */
    rc = serialize_request(ctx, NULL, 0, SW_VERSION, rq_config);

    if (rc > 0) {
        *size = (uint32_t)rc;
        LOGFMT(ctx, SKY_LOG_LEVEL_DEBUG, "sizeof request %d", rc);
        return set_error_status(sky_errno, SKY_ERROR_NONE);
    } else {
        LOGFMT(ctx, SKY_LOG_LEVEL_ERROR, "Failed to size request");
        return set_error_status(sky_errno, SKY_ERROR_ENCODE_ERROR);
    }
}

/*! \brief generate a Skyhook request from the request context
 *
 *  @param ctx Skyhook request context
 *  @param sky_errno skyErrno is set to the error code
 *  @param request_buf Request to send to Skyhook server
 *  @param bufsize Request size in bytes
 *  @param loc where to save device latitude, longitude etc from cache if known
 *  @param response_size the space required to hold the server response
 *
 *  @return SKY_FINALIZE_REQUEST, SKY_FINALIZE_LOCATION or
 *          SKY_FINALIZE_ERROR and sets sky_errno with error code
 */
Sky_finalize_t sky_finalize_request(Sky_ctx_t *ctx, Sky_errno_t *sky_errno, void *request_buf,
    uint32_t bufsize, Sky_location_t *loc, uint32_t *response_size)
{
    int rc;
    Sky_finalize_t ret = SKY_FINALIZE_ERROR;
#if CACHE_SIZE
    Sky_cacheline_t *cl;
#endif

    if (!validate_request_ctx(ctx)) {
        *sky_errno = SKY_ERROR_BAD_REQUEST_CTX;
        return ret;
    }

    if (backoff_violation(ctx, ctx->header.time)) {
        *sky_errno = SKY_ERROR_SERVICE_DENIED;
        return ret;
    }

    /* There must be at least one beacon */
    if (NUM_BEACONS(ctx) == 0 && !has_gps(ctx)) {
        *sky_errno = SKY_ERROR_NO_BEACONS;
        LOGFMT(ctx, SKY_LOG_LEVEL_ERROR, "Cannot process request with no beacons");
        return ret;
    }

        /* check cache match result */
#if CACHE_SIZE
    if (IS_CACHE_HIT(ctx)) {
        cl = &ctx->session->cacheline[ctx->get_from];
        if (loc != NULL) {
            *loc = cl->loc;
            /* no downlink data to report to user */
            loc->dl_app_data = NULL;
            loc->dl_app_data_len = 0;
        }
#if SKY_DEBUG
        time_t cached_time = loc->time;
        LOGFMT(ctx, SKY_LOG_LEVEL_DEBUG,
            "Location from cache: %d.%06d,%d.%06d hpe:%d source:%s age:%d Sec", (int)loc->lat,
            (int)fabs(round(1000000 * (loc->lat - (int)loc->lat))), (int)loc->lon,
            (int)fabs(round(1000000 * (loc->lon - (int)loc->lon))), loc->hpe, sky_psource(loc),
            (ctx->header.time - cached_time));
#endif
        ret = SKY_FINALIZE_LOCATION;
    } else
        ret = SKY_FINALIZE_REQUEST;
#else
    (void)loc; /* suppress warning of unused parameter */
    ret = SKY_FINALIZE_REQUEST;
#endif

    if (request_buf == NULL) {
        *sky_errno = SKY_ERROR_BAD_PARAMETERS;
        LOGFMT(ctx, SKY_LOG_LEVEL_ERROR, "Buffer pointer is bad");
        return SKY_FINALIZE_ERROR;
    }

    LOGFMT(ctx, SKY_LOG_LEVEL_DEBUG, "Processing request with %d beacons into %d byte buffer",
        NUM_BEACONS(ctx), bufsize);

#if SKY_DEBUG
<<<<<<< HEAD
    if (ctx->session->config.last_config_time == TIME_UNAVAILABLE)
=======
    if (ctx->state->config.last_config_time == CONFIG_UPDATE_DUE)
>>>>>>> 201b7bbe
        LOGFMT(ctx, SKY_LOG_LEVEL_DEBUG, "Requesting new dynamic configuration parameters");
    else
        LOGFMT(ctx, SKY_LOG_LEVEL_DEBUG, "Configuration parameter: %d",
            ctx->session->config.last_config_time);
#endif

    /* encode request */
    rc = serialize_request(ctx, request_buf, bufsize, SW_VERSION,
<<<<<<< HEAD
        ctx->session->config.last_config_time == TIME_UNAVAILABLE);
=======
        ctx->state->config.last_config_time == CONFIG_UPDATE_DUE);
>>>>>>> 201b7bbe

    if (rc > 0) {
        *response_size = get_maximum_response_size();

        *sky_errno = SKY_ERROR_NONE;

        LOGFMT(ctx, SKY_LOG_LEVEL_DEBUG, "Request buffer of %d bytes prepared %s", rc,
            (ctx->session->sky_debounce && ret == SKY_FINALIZE_LOCATION) ? "from cache(debounce)" :
                                                                           "from request ctx");
        LOG_BUFFER(ctx, SKY_LOG_LEVEL_DEBUG, request_buf, rc);
        return ret;
    } else {
        *sky_errno = SKY_ERROR_ENCODE_ERROR;

        LOGFMT(ctx, SKY_LOG_LEVEL_ERROR, "Failed to encode request");
        return SKY_FINALIZE_ERROR;
    }
}

/*! \brief decodes a Skyhook server response
 *
 *  @param ctx Skyhook request context
 *  @param sky_errno skyErrno is set to the error code
 *  @param response_buf buffer holding the skyhook server response
 *  @param bufsize Request size in bytes
 *  @param loc where to save device latitude, longitude etc from cache if known
 *
 *  @return SKY_SUCCESS or SKY_ERROR and sets sky_errno with error code
 */
Sky_status_t sky_decode_response(Sky_ctx_t *ctx, Sky_errno_t *sky_errno, void *response_buf,
    uint32_t bufsize, Sky_location_t *loc)
{
    Sky_session_t *s = ctx->session;
    time_t now = (*s->sky_time)(NULL);

    if (loc == NULL || response_buf == NULL || bufsize == 0) {
        LOGFMT(ctx, SKY_LOG_LEVEL_ERROR, "Bad parameters");
        return set_error_status(sky_errno, SKY_ERROR_BAD_PARAMETERS);
    }

    /* note the time of this server response in the state */
    s->header.time = now;
    s->header.crc32 =
        sky_crc32(&s->header.magic, (uint8_t *)&s->header.crc32 - (uint8_t *)&s->header.magic);

    /* decode response to get lat/lon */
    if (deserialize_response(ctx, response_buf, bufsize, loc) < 0) {
        LOGFMT(ctx, SKY_LOG_LEVEL_ERROR, "Response decode failure");
        return set_error_status(sky_errno, SKY_ERROR_DECODE_ERROR);
    } else {
        /* if this is a response from a cache miss, clear cache_hits count */
        if (IS_CACHE_MISS(ctx))
            ctx->session->cache_hits = 0;

        /* set error status based on server error code */
        switch (loc->location_status) {
        case SKY_LOCATION_STATUS_SUCCESS:
            /* Server reports success so clear backoff period tracking */
            s->backoff = SKY_ERROR_NONE;
            loc->time = (*ctx->session->sky_time)(NULL);

#if CACHE_SIZE > 0
            /* Add location and current beacons to Cache */
            if (sky_plugin_add_to_cache(ctx, sky_errno, loc) != SKY_SUCCESS)
                LOGFMT(ctx, SKY_LOG_LEVEL_WARNING, "failed to add to cache");
#endif
            LOGFMT(ctx, SKY_LOG_LEVEL_DEBUG,
                "Location from server %d.%06d,%d.%06d hpe:%d, Source:%s app-data:%d", (int)loc->lat,
                (int)fabs(round(1000000 * (loc->lat - (int)loc->lat))), (int)loc->lon,
                (int)fabs(round(1000000 * (loc->lon - (int)loc->lon))), loc->hpe, sky_psource(loc),
                loc->dl_app_data_len);

            return set_error_status(sky_errno, SKY_ERROR_NONE);
            break;
        case SKY_LOCATION_STATUS_AUTH_ERROR:
            LOGFMT(ctx, SKY_LOG_LEVEL_ERROR, "Authentication required, retry.");
            if (ctx->auth_state ==
                STATE_TBR_DISABLED) { /* Non-TBR Location request failed auth, error */
                return set_error_status(sky_errno, SKY_ERROR_AUTH);
            } else if (ctx->auth_state ==
                       STATE_TBR_REGISTERED) { /* Location request failed auth, retry */
                ctx->session->backoff = SKY_ERROR_NONE;
                return set_error_status(sky_errno, SKY_AUTH_RETRY);
            } else if (ctx->session->backoff ==
                       SKY_ERROR_NONE) /* Registration request failed auth, retry */
                return set_error_status(sky_errno, (ctx->session->backoff = SKY_AUTH_RETRY));
            else if (ctx->session->backoff ==
                     SKY_AUTH_RETRY) /* Registration request failed again, retry after 8hr */
                return set_error_status(sky_errno, (ctx->session->backoff = SKY_AUTH_RETRY_8H));
            else if (ctx->session->backoff ==
                     SKY_AUTH_RETRY_8H) /* Registration request failed again, retry after 16hr */
                return set_error_status(sky_errno, (ctx->session->backoff = SKY_AUTH_RETRY_16H));
            else if (ctx->session->backoff ==
                     SKY_AUTH_RETRY_16H) /* Registration request failed again, retry after 24hr */
                return set_error_status(sky_errno, (ctx->session->backoff = SKY_AUTH_RETRY_1D));
            else
                return set_error_status(sky_errno, (ctx->session->backoff = SKY_AUTH_RETRY_30D));
            break;
        case SKY_LOCATION_STATUS_BAD_PARTNER_ID_ERROR:
        case SKY_LOCATION_STATUS_DECODE_ERROR:
            return set_error_status(sky_errno, SKY_ERROR_AUTH);
            break;
        case SKY_LOCATION_STATUS_UNABLE_TO_LOCATE:
            return set_error_status(sky_errno, SKY_ERROR_LOCATION_UNKNOWN);
            break;
        default:
            return set_error_status(sky_errno, SKY_ERROR_SERVER_ERROR);
        }
    }
}

/*! \brief returns a string which describes the meaning of sky_errno codes
 *
 *  @param sky_errno Error code for which to provide descriptive string
 *
 *  @return pointer to string or NULL if the code is invalid
 */
char *sky_perror(Sky_errno_t sky_errno)
{
    register char *str = NULL;
    switch (sky_errno) {
    case SKY_ERROR_NONE:
        str = "No error";
        break;
    case SKY_ERROR_NEVER_OPEN:
        str = "Must open first";
        break;
    case SKY_ERROR_ALREADY_OPEN:
        str = "Must close before opening with new parameters";
        break;
    case SKY_ERROR_BAD_PARAMETERS:
        str = "Validation of parameters failed";
        break;
    case SKY_ERROR_BAD_REQUEST_CTX:
        str = "The request ctx buffer is corrupt";
        break;
    case SKY_ERROR_BAD_SESSION_CTX:
        str = "The state buffer is corrupt";
        break;
    case SKY_ERROR_ENCODE_ERROR:
        str = "The request could not be encoded";
        break;
    case SKY_ERROR_DECODE_ERROR:
        str = "The response could not be decoded";
        break;
    case SKY_ERROR_RESOURCE_UNAVAILABLE:
        str = "Can\'t allocate non-volatile storage";
        break;
    case SKY_ERROR_NO_BEACONS:
        str = "At least one beacon must be added";
        break;
    case SKY_ERROR_LOCATION_UNKNOWN:
        str = "Server failed to determine location";
        break;
    case SKY_ERROR_SERVER_ERROR:
        str = "Server responded with an error";
        break;
    case SKY_ERROR_NO_PLUGIN:
        str = "At least one plugin must be registered";
        break;
    case SKY_ERROR_INTERNAL:
        str = "An unexpected error occured";
        break;
    case SKY_ERROR_SERVICE_DENIED:
        str = "Service blocked due to repeated errors";
        break;
    case SKY_AUTH_RETRY:
        str = "Operation unauthorized, retry now";
        break;
    case SKY_AUTH_RETRY_8H:
        str = "Operation unauthorized, retry in 8 hours";
        break;
    case SKY_AUTH_RETRY_16H:
        str = "Operation unauthorized, retry in 16 hours";
        break;
    case SKY_AUTH_RETRY_1D:
        str = "Operation unauthorized, retry in 24 hours";
        break;
    case SKY_AUTH_RETRY_30D:
        str = "Operation unauthorized, retry in a month";
        break;
    case SKY_AUTH_NEEDS_TIME:
        str = "Operation needs good time of day";
        break;
    case SKY_ERROR_AUTH:
        str = "Operation failed due to authentication error";
        break;
    case SKY_ERROR_BAD_TIME:
        str = "Operation failed due to timestamp out of range";
        break;
    default:
        str = "Unknown error code";
        break;
    }
    return str;
}

/*! \brief returns a string which describes the meaning of Sky_loc_status_t codes
 *
 *  @param status Error code for which to provide descriptive string
 *
 *  @return pointer to string or NULL if the code is invalid
 */
char *sky_pserver_status(Sky_loc_status_t status)
{
    register char *str = NULL;
    switch (status) {
    case SKY_LOCATION_STATUS_SUCCESS:
        str = "Server success";
        break;
    case SKY_LOCATION_STATUS_UNSPECIFIED_ERROR:
        str = "Server reports unspecified error";
        break;
    case SKY_LOCATION_STATUS_BAD_PARTNER_ID_ERROR:
        str = "Server reports bad partner id error";
        break;
    case SKY_LOCATION_STATUS_DECODE_ERROR:
        str = "Server reports error decoding request body";
        break;
    case SKY_LOCATION_STATUS_API_SERVER_ERROR:
        str = "Server error determining location";
        break;
    case SKY_LOCATION_STATUS_AUTH_ERROR:
        str = "Server error authentication error";
        break;
    case SKY_LOCATION_STATUS_UNABLE_TO_LOCATE:
        str = "Server reports unable to determine location";
        break;
    default:
        str = "Unknown server status";
        break;
    }
    return str;
}

/*! \brief returns a string which describes the meaning of Sky_beacon_type_t
 *
 *  @param b beacon type
 *
 *  @return pointer to string or NULL if the code is invalid
 */
char *sky_pbeacon(Beacon_t *b)
{
    if (is_cell_type(b) && b->cell.id2 == SKY_UNKNOWN_ID2) {
        switch (b->h.type) {
        case SKY_BEACON_LTE:
            return "LTE-NMR";
        case SKY_BEACON_NBIOT:
            return "NB-IoT-NMR";
        case SKY_BEACON_UMTS:
            return "UMTS-NMR";
        case SKY_BEACON_NR:
            return "NR-NMR";
        default:
            return "\?\?\?-NMR";
        }
    } else {
        switch (b->h.type) {
        case SKY_BEACON_AP:
            return "Wi-Fi";
        case SKY_BEACON_BLE:
            return "BLE";
        case SKY_BEACON_CDMA:
            return "CDMA";
        case SKY_BEACON_GSM:
            return "GSM";
        case SKY_BEACON_LTE:
            return "LTE";
        case SKY_BEACON_NBIOT:
            return "NB-IoT";
        case SKY_BEACON_UMTS:
            return "UMTS";
        case SKY_BEACON_NR:
            return "NR";
        default:
            return "\?\?\?";
        }
    }
}

/*! \brief returns a string which describes the source of a location
 *
 *  @param l pointer to location structure
 *
 *  @return pointer to string or NULL if the code is invalid
 */
char *sky_psource(struct sky_location *l)
{
    if (l != NULL) {
        switch (l->location_source) {
        case SKY_LOCATION_SOURCE_CELL:
            return "Cell";
        case SKY_LOCATION_SOURCE_GNSS:
            return "GNSS";
        case SKY_LOCATION_SOURCE_HYBRID:
            return "Hybrid";
        case SKY_LOCATION_SOURCE_WIFI:
            return "Wi-Fi";
        default:
            return "\?\?\?";
        }
    }
    return NULL;
}

/*! \brief clean up library resourses
 *
 *  @param ctx Skyhook request context
 *  @param sky_errno skyErrno is set to the error code
 *
 *  @return SKY_SUCCESS or SKY_ERROR and sets sky_errno with error code
 */
Sky_status_t sky_close(void *session, Sky_errno_t *sky_errno)
{
    Sky_session_t *s = (Sky_session_t *)session;

    if (!s->sky_open_flag)
        return set_error_status(sky_errno, SKY_ERROR_NEVER_OPEN);
    s->sky_open_flag = false;

    return set_error_status(sky_errno, SKY_ERROR_NONE);
}

/*******************************************************************************
 * Static helper functions
 ******************************************************************************/

/*! \brief sanity check the device_id
 *
 *  @param device_id this is expected to be a binary mac address
 *  @param id_len length of device_id
 *
 *  @return true or false
 */
static bool validate_device_id(const uint8_t *device_id, uint32_t id_len)
{
    if (device_id == NULL || id_len > MAX_DEVICE_ID)
        return false;
    else
        return true;
}

/*! \brief sanity check the partner_id
 *
 *  @param partner_id this is expected to be in the range (1 - ???)
 *
 *  @return true or false
 */
static bool validate_partner_id(uint32_t partner_id)
{
    if (partner_id == 0)
        return false;
    else
        return true; /* TODO check upper bound? */
}

/*! \brief safely return bounded length of string
 *
 *  @param pointer to string
 *  @param maximum number of chars to scan
 *
 *  @return length of string (up to length provided)
 */
static size_t strnlen_(char *s, size_t maxlen)
{
    char *p = s;

    if ((p = memchr(s, '\0', maxlen)) != NULL) {
        return p - s;
    } else
        return maxlen;
}

/*! \brief sanity check the aes_key
 *
 *  @param aes_key this is expected to be a binary 16 byte value
 *
 *  @return true or false
 */
static bool validate_aes_key(uint8_t aes_key[AES_SIZE])
{
    if (aes_key == NULL)
        return false;
    else
        return true; /* TODO check for non-trivial values? e.g. zero */
}

#ifdef UNITTESTS

#include "libel.ut.c"

#endif<|MERGE_RESOLUTION|>--- conflicted
+++ resolved
@@ -51,42 +51,6 @@
 static bool validate_aes_key(uint8_t aes_key[AES_SIZE]);
 static size_t strnlen_(char *s, size_t maxlen);
 
-<<<<<<< HEAD
-=======
-/*! \brief Copy state buffer from src to dest
- *
- *  Note: dynamic parameters are updated after copying from src
- *  to internal state buffer. If src state is too large for
- *  current configuration (in config.h), src state is ignored.
- *
- *  @param sky_errno Pointer to error code
- *  @param src Pointer to the src state buffer
- *  @param dest Pointer to the dest state buffer
- *
- *  @return sky_status_t SKY_SUCCESS or SKY_ERROR
- */
-static Sky_status_t copy_state(Sky_errno_t *sky_errno, Sky_state_t *dest, Sky_state_t *src)
-{
-    bool update = false;
-
-    if (src != NULL) {
-        if (src->header.size < sizeof(Sky_state_t)) {
-            /* if src state is smaller than current configuration, pad uninitialized
-             * buffer with zeros */
-            memset((uint8_t *)dest + src->header.size, 0, dest->header.size - src->header.size);
-            update = true;
-        } else if (src->header.size > sizeof(Sky_state_t))
-            return set_error_status(sky_errno, SKY_ERROR_BAD_STATE);
-        memmove(dest, src, src->header.size);
-        config_defaults(dest);
-        if (update)
-            dest->config.last_config_time = CONFIG_UPDATE_DUE; /* force an update */
-        return set_error_status(sky_errno, SKY_ERROR_NONE);
-    }
-    return set_error_status(sky_errno, SKY_ERROR_BAD_STATE);
-}
-
->>>>>>> 201b7bbe
 /*! \brief Initialize Skyhook library and verify access to resources
  *
  *  @param sky_errno if sky_open returns failure, sky_errno is set to the error code
@@ -365,20 +329,14 @@
                 i, CACHE_SIZE, CONFIG(s, total_beacons), s->cacheline[i].len,
                 CONFIG(s, max_ap_beacons), s->cacheline[i].ap_len);
         }
-<<<<<<< HEAD
-        if (s->cacheline[i].time &&
-            (now - s->cacheline[i].time) > s->config.cache_age_threshold * SECONDS_IN_HOUR) {
-            s->cacheline[i].time = TIME_UNAVAILABLE;
-=======
-        if (ctx->state->cacheline[i].time != CACHE_EMPTY && now == TIME_UNAVAILABLE) {
-            ctx->state->cacheline[i].time = CACHE_EMPTY;
+        if (s->cacheline[i].time != CACHE_EMPTY && now == TIME_UNAVAILABLE) {
+            s->cacheline[i].time = CACHE_EMPTY;
             LOGFMT(ctx, SKY_LOG_LEVEL_DEBUG, "cache %d of %d cleared due to time being unavailable",
                 i, CACHE_SIZE);
-        } else if (ctx->state->cacheline[i].time != CACHE_EMPTY &&
-                   (now - ctx->state->cacheline[i].time) >
-                       ctx->state->config.cache_age_threshold * SECONDS_IN_HOUR) {
-            ctx->state->cacheline[i].time = CACHE_EMPTY;
->>>>>>> 201b7bbe
+        } else if (s->cacheline[i].time != CACHE_EMPTY &&
+                   (now - s->cacheline[i].time) >
+                       CONFIG(s, cache_age_threshold) * SECONDS_IN_HOUR) {
+            s->cacheline[i].time = CACHE_EMPTY;
             LOGFMT(ctx, SKY_LOG_LEVEL_DEBUG, "cache %d of %d cleared due to age (%d)", i,
                 CACHE_SIZE, now - s->cacheline[i].time);
         }
@@ -1044,6 +1002,7 @@
 Sky_status_t sky_sizeof_request_buf(Sky_ctx_t *ctx, uint32_t *size, Sky_errno_t *sky_errno)
 {
     int rc, rq_config = false;
+    Sky_session_t *s = ctx->session;
 #if CACHE_SIZE
     Sky_cacheline_t *cl;
 #endif
@@ -1055,29 +1014,16 @@
         return set_error_status(sky_errno, SKY_ERROR_BAD_PARAMETERS);
 
     /* determine whether request_client_conf should be true in request message */
-<<<<<<< HEAD
-    rq_config =
-        ctx->session->config.last_config_time == TIME_UNAVAILABLE ||
-        ctx->header.time == TIME_UNAVAILABLE ||
-        (ctx->header.time - ctx->session->config.last_config_time) > CONFIG_REQUEST_INTERVAL;
+    rq_config = CONFIG(s, last_config_time) == CONFIG_UPDATE_DUE ||
+                ctx->header.time == TIME_UNAVAILABLE ||
+                (ctx->header.time - CONFIG(s, last_config_time)) > CONFIG_REQUEST_INTERVAL;
     LOGFMT(ctx, SKY_LOG_LEVEL_DEBUG, "Request config: %s",
-        rq_config && ctx->session->config.last_config_time != TIME_UNAVAILABLE ?
-=======
-    rq_config = ctx->state->config.last_config_time == CONFIG_UPDATE_DUE ||
-                ctx->header.time == TIME_UNAVAILABLE ||
-                (ctx->header.time - ctx->state->config.last_config_time) > CONFIG_REQUEST_INTERVAL;
-    LOGFMT(ctx, SKY_LOG_LEVEL_DEBUG, "Request config: %s",
-        rq_config && ctx->state->config.last_config_time != CONFIG_UPDATE_DUE ?
->>>>>>> 201b7bbe
+        rq_config && CONFIG(s, last_config_time) != CONFIG_UPDATE_DUE ?
             "Timeout" :
             rq_config ? "Forced" : "No");
 
     if (rq_config)
-<<<<<<< HEAD
-        ctx->session->config.last_config_time = TIME_UNAVAILABLE; /* request on next serialize */
-=======
-        ctx->state->config.last_config_time = CONFIG_UPDATE_DUE; /* request on next serialize */
->>>>>>> 201b7bbe
+        CONFIG(s, last_config_time) = CONFIG_UPDATE_DUE; /* request on next serialize */
 
     /* Trim any excess vap from request ctx i.e. total number of vap
      * in request ctx cannot exceed max that a request can carry
@@ -1145,6 +1091,7 @@
 {
     int rc;
     Sky_finalize_t ret = SKY_FINALIZE_ERROR;
+    Sky_session_t *s = ctx->session;
 #if CACHE_SIZE
     Sky_cacheline_t *cl;
 #endif
@@ -1166,10 +1113,10 @@
         return ret;
     }
 
-        /* check cache match result */
+    /* check cache match result */
 #if CACHE_SIZE
     if (IS_CACHE_HIT(ctx)) {
-        cl = &ctx->session->cacheline[ctx->get_from];
+        cl = &s->cacheline[ctx->get_from];
         if (loc != NULL) {
             *loc = cl->loc;
             /* no downlink data to report to user */
@@ -1202,24 +1149,16 @@
         NUM_BEACONS(ctx), bufsize);
 
 #if SKY_DEBUG
-<<<<<<< HEAD
-    if (ctx->session->config.last_config_time == TIME_UNAVAILABLE)
-=======
-    if (ctx->state->config.last_config_time == CONFIG_UPDATE_DUE)
->>>>>>> 201b7bbe
+    if (CONFIG(s, last_config_time) == CONFIG_UPDATE_DUE)
         LOGFMT(ctx, SKY_LOG_LEVEL_DEBUG, "Requesting new dynamic configuration parameters");
     else
-        LOGFMT(ctx, SKY_LOG_LEVEL_DEBUG, "Configuration parameter: %d",
-            ctx->session->config.last_config_time);
+        LOGFMT(
+            ctx, SKY_LOG_LEVEL_DEBUG, "Configuration parameter: %d", CONFIG(s, last_config_time));
 #endif
 
     /* encode request */
-    rc = serialize_request(ctx, request_buf, bufsize, SW_VERSION,
-<<<<<<< HEAD
-        ctx->session->config.last_config_time == TIME_UNAVAILABLE);
-=======
-        ctx->state->config.last_config_time == CONFIG_UPDATE_DUE);
->>>>>>> 201b7bbe
+    rc = serialize_request(
+        ctx, request_buf, bufsize, SW_VERSION, CONFIG(s, last_config_time) == CONFIG_UPDATE_DUE);
 
     if (rc > 0) {
         *response_size = get_maximum_response_size();
@@ -1227,8 +1166,8 @@
         *sky_errno = SKY_ERROR_NONE;
 
         LOGFMT(ctx, SKY_LOG_LEVEL_DEBUG, "Request buffer of %d bytes prepared %s", rc,
-            (ctx->session->sky_debounce && ret == SKY_FINALIZE_LOCATION) ? "from cache(debounce)" :
-                                                                           "from request ctx");
+            (s->sky_debounce && ret == SKY_FINALIZE_LOCATION) ? "from cache(debounce)" :
+                                                                "from request ctx");
         LOG_BUFFER(ctx, SKY_LOG_LEVEL_DEBUG, request_buf, rc);
         return ret;
     } else {
