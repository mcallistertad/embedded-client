/*! \file libel/libel.c
 *  \brief sky entry points - Skyhook Embedded Library
 *
 * Copyright (c) 2020 Skyhook, Inc.
 *
 * Permission is hereby granted, free of charge, to any person obtaining a copy
 * of this software and associated documentation files (the "Software"), to
 * deal in the Software without restriction, including without limitation the
 * rights to use, copy, modify, merge, publish, distribute, sublicense, and/or
 * sell copies of the Software, and to permit persons to whom the Software is
 * furnished to do so, subject to the following conditions:
 *
 * The above copyright notice and this permission notice shall be included in
 * all copies or substantial portions of the Software.
 *
 * THE SOFTWARE IS PROVIDED "AS IS", WITHOUT WARRANTY OF ANY KIND, EXPRESS OR
 * IMPLIED, INCLUDING BUT NOT LIMITED TO THE WARRANTIES OF MERCHANTABILITY,
 * FITNESS FOR A PARTICULAR PURPOSE AND NONINFRINGEMENT. IN NO EVENT SHALL THE
 * AUTHORS OR COPYRIGHT HOLDERS BE LIABLE FOR ANY CLAIM, DAMAGES OR OTHER
 * LIABILITY, WHETHER IN AN ACTION OF CONTRACT, TORT OR OTHERWISE, ARISING
 * FROM, OUT OF OR IN CONNECTION WITH THE SOFTWARE OR THE USE OR OTHER DEALINGS
 * IN THE SOFTWARE.
 *
 */
#include <stdbool.h>
#include <string.h>
#include <stdlib.h>
#include <stdio.h>
#include <time.h>
#include <math.h>
#include <ctype.h>
#define SKY_LIBEL
#include "libel.h"
#include "proto.h"

/* A monotonically increasing version number intended to track the client
 * software version, and which is sent to the server in each request. Clumsier
 * than just including the Git version string (since it will need to be updated
 * manually for every release) but cheaper bandwidth-wise.
 */
<<<<<<< HEAD
#define SW_VERSION 15
=======
#define SW_VERSION 14
>>>>>>> 8af0b9fb

/* Interval in seconds between requests for config params */
#define CONFIG_REQUEST_INTERVAL (24 * SECONDS_IN_HOUR) /* 24 hours */

/* The following definition is intended to be changed only for QA purposes */
#define BACKOFF_UNITS_PER_HR 3600 // time in seconds

static Sky_state_t state;

/*! \brief keep track of when the user has opened the library */
static uint32_t sky_open_flag = 0;

/*! \brief keep track of logging function */
static Sky_randfn_t sky_rand_bytes;
static Sky_loggerfn_t sky_logf;
static Sky_log_level_t sky_min_level;
static Sky_timefn_t sky_time;
static bool sky_debounce;

/*! \brief base of plugin chain */
static Sky_plugin_table_t *sky_plugins = NULL;

/* Local functions */
static bool validate_device_id(uint8_t *device_id, uint32_t id_len);
static bool validate_partner_id(uint32_t partner_id);
static bool validate_aes_key(uint8_t aes_key[AES_SIZE]);
static size_t strnlen_(char *s, size_t maxlen);

/*! \brief Copy state buffer
 *
 *  Note: Old state may have less dynamic configuration parameters
 *
 *  @param sky_state Pointer to the old state buffer
 *
 *  @return sky_status_t SKY_SUCCESS or SKY_ERROR
 */
static Sky_status_t copy_state(Sky_errno_t *sky_errno, Sky_state_t *dest, Sky_state_t *src)
{
    bool update = false;

    if (src != NULL) {
        if (src->header.size < sizeof(Sky_state_t)) {
            memset((uint8_t *)dest + src->header.size, 0, dest->header.size - src->header.size);
            update = true;
        } else if (src->header.size > sizeof(Sky_state_t))
            return set_error_status(sky_errno, SKY_ERROR_BAD_STATE);
        memmove(dest, src, src->header.size);
        config_defaults(dest);
        if (update)
            dest->config.last_config_time = 0; /* force an update */
        return set_error_status(sky_errno, SKY_ERROR_NONE);
    }
    return set_error_status(sky_errno, SKY_ERROR_BAD_STATE);
}

/*! \brief Initialize Skyhook library and verify access to resources
 *
 *  @param sky_errno if sky_open returns failure, sky_errno is set to the error code
 *  @param device_id Device unique ID (example mac address of the device)
 *  @param id_len length if the Device ID, typically 6, Max 16 bytes
 *  @param partner_id Skyhook assigned credentials
 *  @param aes_key Skyhook assigned encryption key
 *  @param sku unique name of device family, must be non-empty to enable TBR Auth
 *  @param cc County code where device is being registered, 0 if unknown
 *  @param state_buf pointer to a state buffer (provided by sky_close) or NULL
 *  @param min_level logging function is called for msg with equal or greater level
 *  @param logf pointer to logging function
 *  @param rand_bytes pointer to random function
 *  @param gettime pointer to time function
 *  @param debounce true if cached beacons should be added to request rather than newly scanned
 *
 *  @return sky_status_t SKY_SUCCESS or SKY_ERROR
 *
 *  sky_open can be called many times with the same parameters. This does
 *  nothing and returns SKY_SUCCESS. However, sky_close must be called
 *  in order to change the parameter values. Device ID length will
 *  be truncated to 16 if larger, without causing an error.
 */
Sky_status_t sky_open(Sky_errno_t *sky_errno, uint8_t *device_id, uint32_t id_len,
    uint32_t partner_id, uint8_t aes_key[AES_KEYLEN], char *sku, uint32_t cc, void *state_buf,
    Sky_log_level_t min_level, Sky_loggerfn_t logf, Sky_randfn_t rand_bytes, Sky_timefn_t gettime,
    bool debounce)
{
#if SKY_DEBUG
    char buf[SKY_LOG_LENGTH];
#endif
    Sky_state_t *sky_state = state_buf;
    uint32_t sku_len = 0;

    memset(&state, 0, sizeof(state));
    /* Only consider up to 16 bytes. Ignore any extra */
    id_len = (id_len > MAX_DEVICE_ID) ? MAX_DEVICE_ID : id_len;
    sku = !sku ? "" : sku;
    sku_len = strnlen_(sku, MAX_SKU_LEN);

    if (sky_state != NULL && !validate_cache(sky_state, logf)) {
        if (logf != NULL && SKY_LOG_LEVEL_WARNING <= min_level)
            (*logf)(SKY_LOG_LEVEL_WARNING, "Invalid state buffer was ignored!");
        sky_state = NULL;
    }

    sky_min_level = min_level;
    sky_logf = logf;
    sky_rand_bytes = rand_bytes == NULL ? sky_rand_fn : rand_bytes;
    sky_time = (gettime == NULL) ? &time : gettime;
    sky_debounce = debounce;

    if (sky_register_plugins(&sky_plugins) != SKY_SUCCESS)
        return set_error_status(sky_errno, SKY_ERROR_NO_PLUGIN);

    /* if open already */
    if (sky_open_flag && sky_state) {
        /* if library is already open and sky_open parameters match those we already have, */
        /* we can ignore this call to sky_open, otherwise report error already open */
        if (memcmp(device_id, sky_state->sky_device_id, id_len) == 0 &&
            id_len == sky_state->sky_id_len && sky_state->header.size == sizeof(state) &&
            partner_id == sky_state->sky_partner_id &&
            memcmp(aes_key, sky_state->sky_aes_key, sizeof(sky_state->sky_aes_key)) == 0 &&
            strcmp(sku, sky_state->sky_sku) == 0 && cc == sky_state->sky_cc)
            return set_error_status(sky_errno, SKY_ERROR_NONE);
        else
            return set_error_status(sky_errno, SKY_ERROR_ALREADY_OPEN);
    } else if (!sky_state || copy_state(sky_errno, &state, sky_state) != SKY_SUCCESS) {
        memset(&state, 0, sizeof(state));
        state.header.magic = SKY_MAGIC;
        state.header.size = sizeof(state);
        state.header.time = (uint32_t)(*sky_time)(NULL);
        state.header.crc32 = sky_crc32(
            &state.header.magic, (uint8_t *)&state.header.crc32 - (uint8_t *)&state.header.magic);
#if CACHE_SIZE
        state.len = CACHE_SIZE;
        for (int i = 0; i < CACHE_SIZE; i++) {
            for (int j = 0; j < TOTAL_BEACONS; j++) {
                state.cacheline[i].beacon[j].h.magic = BEACON_MAGIC;
                state.cacheline[i].beacon[j].h.type = SKY_BEACON_MAX;
            }
        }
#endif
#if SKY_DEBUG
    } else {
        if (logf != NULL && SKY_LOG_LEVEL_DEBUG <= min_level) {
            snprintf(buf, sizeof(buf), "%s:%s() State buffer with CRC 0x%08X, size %d restored",
                sky_basename(__FILE__), __FUNCTION__, sky_crc32(sky_state, sky_state->header.size),
                sky_state->header.size);
            (*logf)(SKY_LOG_LEVEL_DEBUG, buf);
        }
#endif
    }
    config_defaults(&state);

    /* Sanity check */
    if (!validate_device_id(device_id, id_len) || !validate_partner_id(partner_id) ||
        !validate_aes_key(aes_key))
        return set_error_status(sky_errno, SKY_ERROR_BAD_PARAMETERS);

    state.sky_id_len = id_len;
    memcpy(state.sky_device_id, device_id, id_len);
    state.sky_partner_id = partner_id;
    memcpy(state.sky_aes_key, aes_key, sizeof(state.sky_aes_key));
    if (sku_len) {
        strncpy(state.sky_sku, sku, MAX_SKU_LEN); /* Only pass up to maximum characters of sku */
        state.sky_sku[MAX_SKU_LEN] = '\0'; /* Guarentee sku is null terminated */
        state.sky_cc = cc;
    }
    sky_open_flag = true;

    if (logf != NULL && SKY_LOG_LEVEL_DEBUG <= min_level)
        (*logf)(SKY_LOG_LEVEL_DEBUG, "Skyhook Embedded Library (Version: " VERSION ")");

    return set_error_status(sky_errno, SKY_ERROR_NONE);
}

/*! \brief Determines the size of the non-volatile memory state buffer
 *
 *  @param sky_state Pointer to state buffer
 *
 *  @return Size of state buffer or 0 to indicate that the buffer was invalid
 */
int32_t sky_sizeof_state(void *sky_state)
{
    Sky_state_t *s = sky_state;

    /* Cache space required
     *
     * header - Magic number, size of space, checksum
     * body - number of entries
     */
    if (s->header.magic != SKY_MAGIC) {
        return 0;
    } else if (s->header.crc32 == sky_crc32(&s->header.magic,
                                      (uint8_t *)&s->header.crc32 - (uint8_t *)&s->header.magic)) {
        return s->header.size;
    }
    return 0;
}

/*! \brief Determines the size of the workspace required to build request
 *
 *  @return Size of state buffer or 0 to indicate that the buffer was invalid
 */
int32_t sky_sizeof_workspace(void)
{
    /* Total space required
     *
     * header - Magic number, size of space, checksum
     * body - number of beacons, beacon data, gnss, request buffer
     */
    return sizeof(Sky_ctx_t);
}

/*! \brief Validate backoff period
 *
 *  @param ctx Pointer to workspace provided by user
 *  @param now current time
 *
 *  @return false if backoff period has not passed
 */
static bool backoff_violation(Sky_ctx_t *ctx, time_t now)
{
    /* Enforce backoff period, check that enough time has passed since last request was received */
    if (state.backoff != SKY_ERROR_NONE) { /* Retry backoff in progress */
        LOGFMT(ctx, SKY_LOG_LEVEL_DEBUG, "Backoff: %s, %d seconds so far",
            sky_perror(state.backoff), (int)(now - state.header.time));
        switch (state.backoff) {
        case SKY_AUTH_RETRY_8H:
            if (now - state.header.time < (8 * BACKOFF_UNITS_PER_HR))
                return true;
            break;
        case SKY_AUTH_RETRY_16H:
            if (now - state.header.time < (16 * BACKOFF_UNITS_PER_HR))
                return true;
            break;
        case SKY_AUTH_RETRY_1D:
            if (now - state.header.time < (24 * BACKOFF_UNITS_PER_HR))
                return true;
            break;
        case SKY_AUTH_RETRY_30D:
            if (now - state.header.time < (30 * 24 * BACKOFF_UNITS_PER_HR))
                return true;
            break;
        default:
            break;
        }
    }
    return false;
}

/*! \brief Initializes the workspace provided ready to build a request
 *
 *  @param workspace_buf Pointer to workspace provided by user
 *  @param bufsize Workspace buffer size (from sky_sizeof_workspace)
 *  @param sky_errno Pointer to error code
 *
 *  @return Pointer to the initialized workspace context buffer or NULL
 */
Sky_ctx_t *sky_new_request(void *workspace_buf, uint32_t bufsize, uint8_t *ul_app_data,
    uint32_t ul_app_data_len, Sky_errno_t *sky_errno)
{
    int i;
    Sky_ctx_t *ctx = (Sky_ctx_t *)workspace_buf;
    time_t now;

    if (!sky_open_flag) {
        *sky_errno = SKY_ERROR_NEVER_OPEN;
        return NULL;
    }
    if (bufsize != (uint32_t)sky_sizeof_workspace() || workspace_buf == NULL) {
        *sky_errno = SKY_ERROR_BAD_PARAMETERS;
        return NULL;
    }
    now = (uint32_t)(*sky_time)(NULL);

    memset(ctx, 0, bufsize);
    /* update header in workspace */
    ctx->header.magic = SKY_MAGIC;
    ctx->header.size = bufsize;
    ctx->header.time = now;
    ctx->header.crc32 = sky_crc32(
        &ctx->header.magic, (uint8_t *)&ctx->header.crc32 - (uint8_t *)&ctx->header.magic);

    ctx->state = &state;
    ctx->min_level = sky_min_level;
    ctx->logf = sky_logf;
    ctx->rand_bytes = sky_rand_bytes;
    ctx->gettime = sky_time;
    ctx->plugin = sky_plugins;
    ctx->debounce = sky_debounce;
    ctx->auth_state = !is_tbr_enabled(ctx) ?
                          STATE_TBR_DISABLED :
                          ctx->state->sky_token_id == TBR_TOKEN_UNKNOWN ? STATE_TBR_UNREGISTERED :
                                                                          STATE_TBR_REGISTERED;
    ctx->gps.lat = NAN; /* empty */
    for (i = 0; i < TOTAL_BEACONS; i++) {
        ctx->beacon[i].h.magic = BEACON_MAGIC;
        ctx->beacon[i].h.type = SKY_BEACON_MAX;
    }

    if (backoff_violation(ctx, now)) {
        *sky_errno = SKY_ERROR_SERVICE_DENIED;
        return NULL;
    }

#if CACHE_SIZE
    LOGFMT(ctx, SKY_LOG_LEVEL_DEBUG, "%d cachelines present", ctx->state->len);
    for (i = 0; i < CACHE_SIZE; i++) {
        if (state.cacheline[i].ap_len > CONFIG(ctx->state, max_ap_beacons) ||
            state.cacheline[i].len > CONFIG(ctx->state, total_beacons)) {
            state.cacheline[i].time = 0;
            LOGFMT(ctx, SKY_LOG_LEVEL_DEBUG,
                "cache %d of %d cleared due to new Dynamic Parameters. Total beacons %d vs %d, AP %d vs %d",
                i, CACHE_SIZE, CONFIG(ctx->state, total_beacons), ctx->state->cacheline[i].len,
                CONFIG(ctx->state, max_ap_beacons), ctx->state->cacheline[i].ap_len);
        }
        if (ctx->state->cacheline[i].time &&
            (now - ctx->state->cacheline[i].time) >
                ctx->state->config.cache_age_threshold * SECONDS_IN_HOUR) {
            ctx->state->cacheline[i].time = 0;
            LOGFMT(ctx, SKY_LOG_LEVEL_DEBUG, "cache %d of %d cleared due to age (%d)", i,
                CACHE_SIZE, now - ctx->state->cacheline[i].time);
        }
    }
    DUMP_CACHE(ctx);
#else
    LOGFMT(ctx, SKY_LOG_LEVEL_DEBUG, "No cachelines present");
#endif
    ctx->state->sky_ul_app_data_len = ul_app_data_len;
    memcpy(ctx->state->sky_ul_app_data, ul_app_data, ul_app_data_len);
    LOGFMT(ctx, SKY_LOG_LEVEL_DEBUG, "Partner_id: %d, Sku: %s", ctx->state->sky_partner_id,
        ctx->state->sky_sku);
    dump_hex16(__FILE__, "Device_id", ctx, SKY_LOG_LEVEL_DEBUG, ctx->state->sky_device_id,
        ctx->state->sky_id_len, 0);
    DUMP_WORKSPACE(ctx);
    return ctx;
}

/*! \brief  Adds the wifi ap information to the request context
 *
 *  @param ctx Skyhook request context
 *  @param sky_errno skyErrno is set to the error code
 *  @param mac pointer to mac address of the Wi-Fi beacon
 *  @param timestamp time in seconds (from 1970 epoch) indicating when the scan was performed, (time_t)-1 if unknown
 *  @param rssi Received Signal Strength Intensity, -10 through -127, -1 if unknown
 *  @param frequency center frequency of channel in MHz, 2400 through 6000, -1 if unknown
 *  @param is_connected this beacon is currently connected, false if unknown
 *
 *  @return SKY_SUCCESS or SKY_ERROR and sets sky_errno with error code
 */
Sky_status_t sky_add_ap_beacon(Sky_ctx_t *ctx, Sky_errno_t *sky_errno, uint8_t mac[6],
    time_t timestamp, int16_t rssi, int32_t frequency, bool is_connected)
{
    Beacon_t b;

    LOGFMT(ctx, SKY_LOG_LEVEL_DEBUG, "%02X:%02X:%02X:%02X:%02X:%02X, %d MHz, rssi %d, %sage %d",
        mac[0], mac[1], mac[2], mac[3], mac[4], mac[5], frequency, rssi,
        is_connected ? "serve " : "",
        (int)timestamp == -1 ? -1 : (int)(ctx->header.time - timestamp));

    if (!sky_open_flag)
        return set_error_status(sky_errno, SKY_ERROR_NEVER_OPEN);

    if (!validate_workspace(ctx))
        return set_error_status(sky_errno, SKY_ERROR_BAD_WORKSPACE);

    /* Create AP beacon */
    memset(&b, 0, sizeof(b));
    b.h.magic = BEACON_MAGIC;
    b.h.type = SKY_BEACON_AP;
    b.h.connected = is_connected;
    if (rssi > -10 || rssi < -127)
        rssi = -1;
    b.h.rssi = rssi;
    memcpy(b.ap.mac, mac, MAC_SIZE);
    /* If beacon has meaningful timestamp */
    /* scan was before sky_new_request and since Mar 1st 2019 */
    if (ctx->header.time > timestamp && timestamp > TIMESTAMP_2019_03_01)
        b.h.age = ctx->header.time - timestamp;
    if (frequency < 2400 || frequency > 6000)
        frequency = 0; /* 0's not sent to server */
    b.ap.freq = frequency;
    b.ap.property.in_cache = false;
    b.ap.property.used = false;

    return add_beacon(ctx, sky_errno, &b);
}

/*! \brief Add an lte cell beacon to request context
 *
 *  @param ctx Skyhook request context
 *  @param sky_errno skyErrno is set to the error code
 *  @param tac lte tracking area code identifier (1-65535), SKY_UNKNOWN_ID3 if unknown
 *  @param e_cellid lte beacon identifier 28bit (0-268435455)
 *  @param mcc mobile country code (200-799)
 *  @param mnc mobile network code (0-999)
 *  @param pci mobile pci (0-503), SKY_UNKNOWN_ID5 if unknown
 *  @param earfcn channel (0-45589, SKY_UNKNOWN_ID6 if unknown)
 *  @param ta  timing-advance (0-7690), SKY_UNKNOWN_TA if unknown
 *  @param timestamp time in seconds (from 1970 epoch) indicating when the scan was performed, (time_t)-1 if unknown
 *  @param rsrp Received Signal Receive Power, range -140 to -40dbm, -1 if unknown
 *  @param is_connected this beacon is currently connected, false if unknown
 *
 *  @return SKY_SUCCESS or SKY_ERROR and sets sky_errno with error code
 */
Sky_status_t sky_add_cell_lte_beacon(Sky_ctx_t *ctx, Sky_errno_t *sky_errno, int32_t tac,
    int64_t e_cellid, uint16_t mcc, uint16_t mnc, int16_t pci, int32_t earfcn, int32_t ta,
    time_t timestamp, int16_t rsrp, bool is_connected)
{
    Beacon_t b;

    if (mcc != SKY_UNKNOWN_ID1 && mnc != SKY_UNKNOWN_ID2 && e_cellid != SKY_UNKNOWN_ID4)
        LOGFMT(ctx, SKY_LOG_LEVEL_DEBUG, "%u, %u, %d, %lld, %d, %d MHz, ta %d, rsrp %d, %sage %d",
            mcc, mnc, tac, e_cellid, pci, earfcn, ta, rsrp, is_connected ? "serve, " : "",
            (int)(ctx->header.time - timestamp));

    /* If at least one of the primary IDs is unvalued, then *all* primary IDs must
     * be unvalued (meaning user is attempting to add a neighbor cell). Partial
     * specification of primary IDs is considered an error.
     */
    if ((mcc == SKY_UNKNOWN_ID1 || mnc == SKY_UNKNOWN_ID2 || e_cellid == SKY_UNKNOWN_ID4) &&
        !(mcc == SKY_UNKNOWN_ID1 && mnc == SKY_UNKNOWN_ID2 && e_cellid == SKY_UNKNOWN_ID4))
        return set_error_status(sky_errno, SKY_ERROR_BAD_PARAMETERS);

    /* range check parameters */
    if ((mcc != SKY_UNKNOWN_ID1 && (mcc < 200 || mcc > 799)) ||
        (mnc != SKY_UNKNOWN_ID2 && mnc > 999) ||
        (tac != SKY_UNKNOWN_ID3 && (tac < 1 || tac > 65535)) ||
        (e_cellid != SKY_UNKNOWN_ID4 && (e_cellid < 0 || e_cellid > 268435455)) ||
        (pci != SKY_UNKNOWN_ID5 && pci > 503) || (earfcn != SKY_UNKNOWN_ID6 && earfcn > 262143) ||
        (ta != SKY_UNKNOWN_TA && (ta < 0 || ta > 7690)))
        return set_error_status(sky_errno, SKY_ERROR_BAD_PARAMETERS);

    if (!sky_open_flag)
        return set_error_status(sky_errno, SKY_ERROR_NEVER_OPEN);

    if (!validate_workspace(ctx))
        return set_error_status(sky_errno, SKY_ERROR_BAD_WORKSPACE);

    /* Create LTE beacon */
    memset(&b, 0, sizeof(b));
    b.h.magic = BEACON_MAGIC;
    b.h.type = SKY_BEACON_LTE;
    b.h.connected = is_connected;
    if (rsrp > -40 || rsrp < -140)
        rsrp = -1;
    b.h.rssi = rsrp;
    /* If beacon has meaningful timestamp */
    /* scan was before sky_new_request and since Mar 1st 2019 */
    if (ctx->header.time > timestamp && timestamp > TIMESTAMP_2019_03_01)
        b.h.age = ctx->header.time - timestamp;
    b.cell.id1 = mcc;
    b.cell.id2 = mnc;
    b.cell.id3 = tac;
    b.cell.id4 = e_cellid;
    b.cell.id5 = pci;
    b.cell.freq = earfcn;
    if (!is_cell_nmr(&b))
        b.cell.ta = ta;
    else
        b.cell.ta = SKY_UNKNOWN_TA;

    return add_beacon(ctx, sky_errno, &b);
}

/*! \brief Add an lte cell neighbor beacon to request context
 *
 *  @param ctx Skyhook request context
 *  @param sky_errno skyErrno is set to the error code
 *  @param pci mobile pci (0-503, SKY_UNKNOWN_ID5 if unknown)
 *  @param earfcn channel (0-45589, SKY_UNKNOWN_ID6 if unknown)
 *  @param timestamp time in seconds (from 1970 epoch) indicating when the scan was performed, (time_t)-1 if unknown
 *  @param rsrp Received Signal Receive Power, range -140 to -40dbm, -1 if unknown
 *
 *  @return SKY_SUCCESS or SKY_ERROR and sets sky_errno with error code
 */
Sky_status_t sky_add_cell_lte_neighbor_beacon(Sky_ctx_t *ctx, Sky_errno_t *sky_errno, int16_t pci,
    int32_t earfcn, time_t timestamp, int16_t rsrp)
{
    LOGFMT(ctx, SKY_LOG_LEVEL_DEBUG, "%d, %d MHz, rsrp %d, age %d", pci, earfcn, rsrp,
        (int)timestamp == -1 ? -1 : (int)(ctx->header.time - timestamp));
    return sky_add_cell_lte_beacon(ctx, sky_errno, SKY_UNKNOWN_ID3, SKY_UNKNOWN_ID4,
        SKY_UNKNOWN_ID1, SKY_UNKNOWN_ID2, pci, earfcn, SKY_UNKNOWN_TA, timestamp, rsrp, false);
}

/*! \brief Adds a gsm cell beacon to the request context
 *
 *  @param ctx Skyhook request context
 *  @param sky_errno skyErrno is set to the error code
 *  @param lac gsm location area code identifier (1-65535)
 *  @param ci gsm cell identifier (0-65535)
 *  @param mcc mobile country code (200-799)
 *  @param mnc mobile network code  (0-999)
 *  @param ta timing-advance (0-63), SKY_UNKNOWN_TA if unknown
 *  @param timestamp time in seconds (from 1970 epoch) indicating when the scan was performed, (time_t)-1 if unknown
 *  @param rssi Received Signal Strength Intensity, range -128 to -32dbm, -1 if unknown
 *  @param is_connected this beacon is currently connected, false if unknown
 *
 *  @return SKY_SUCCESS or SKY_ERROR and sets sky_errno with error code
 */
Sky_status_t sky_add_cell_gsm_beacon(Sky_ctx_t *ctx, Sky_errno_t *sky_errno, int32_t lac,
    int64_t ci, uint16_t mcc, uint16_t mnc, int32_t ta, time_t timestamp, int16_t rssi,
    bool is_connected)
{
    Beacon_t b;

    LOGFMT(ctx, SKY_LOG_LEVEL_DEBUG, "%u, %u, %d, %lld, ta %d, rssi %d, %sage %d", lac, ci, mcc,
        mnc, ta, rssi, is_connected ? "serve, " : "", (int)(ctx->header.time - timestamp));

    /* If at least one of the primary IDs is unvalued, then *all* primary IDs must
     * be unvalued (meaning user is attempting to add a neighbor cell). Partial
     * specification of primary IDs is considered an error.
     */
    if (mcc == SKY_UNKNOWN_ID1 || mnc == SKY_UNKNOWN_ID2 || lac == SKY_UNKNOWN_ID3 ||
        ci == SKY_UNKNOWN_ID4)
        return set_error_status(sky_errno, SKY_ERROR_BAD_PARAMETERS);

    /* range check parameters */
    if (mcc < 200 || mcc > 799 || mnc > 999 || lac == 0 ||
        (ta != SKY_UNKNOWN_TA && (ta < 0 || ta > 63)))
        return set_error_status(sky_errno, SKY_ERROR_BAD_PARAMETERS);

    if (!sky_open_flag)
        return set_error_status(sky_errno, SKY_ERROR_NEVER_OPEN);

    if (!validate_workspace(ctx))
        return set_error_status(sky_errno, SKY_ERROR_BAD_WORKSPACE);

    /* Create GSM beacon */
    memset(&b, 0, sizeof(b));
    b.h.magic = BEACON_MAGIC;
    b.h.type = SKY_BEACON_GSM;
    b.h.connected = is_connected;
    if (rssi > -32 || rssi < -128)
        rssi = -1;
    b.h.rssi = rssi;
    /* If beacon has meaningful timestamp */
    /* scan was before sky_new_request and since Mar 1st 2019 */
    if (ctx->header.time > timestamp && timestamp > TIMESTAMP_2019_03_01)
        b.h.age = ctx->header.time - timestamp;
    b.cell.id1 = mcc;
    b.cell.id2 = mnc;
    b.cell.id3 = lac;
    b.cell.id4 = ci;
    b.cell.ta = ta;

    return add_beacon(ctx, sky_errno, &b);
}

/*! \brief Adds a umts cell beacon to the request context
 *
 *  @param ctx Skyhook request context
 *  @param sky_errno skyErrno is set to the error code
 *  @param lac umts location area code identifier (1-65535), SKY_UNKNOWN_ID3 if unknown
 *  @param ucid umts cell identifier 28bit (0-268435455)
 *  @param mcc mobile country code (200-799)
 *  @param mnc mobile network code  (0-999)
 *  @param psc primary scrambling code (0-511, SKY_UNKNOWN_ID5 if unknown)
 *  @param uarfcn channel (412-10833, SKY_UNKNOWN_ID6 if unknown)
 *  @param timestamp time in seconds (from 1970 epoch) indicating when the scan was performed, (time_t)-1 if unknown
 *  @param rscp Received Signal Code Power, range -120dbm to -20dbm, -1 if unknown
 *  @param is_connected this beacon is currently connected, false if unknown
 *
 *  @return SKY_SUCCESS or SKY_ERROR and sets sky_errno with error code
 */
Sky_status_t sky_add_cell_umts_beacon(Sky_ctx_t *ctx, Sky_errno_t *sky_errno, int32_t lac,
    int64_t ucid, uint16_t mcc, uint16_t mnc, int16_t psc, int16_t uarfcn, time_t timestamp,
    int16_t rscp, bool is_connected)
{
    Beacon_t b;

    if (mcc != SKY_UNKNOWN_ID1 && mnc != SKY_UNKNOWN_ID2 && ucid != SKY_UNKNOWN_ID4)
        LOGFMT(ctx, SKY_LOG_LEVEL_DEBUG, "%u, %u, %d, %lld, %d, %d MHz, rscp %d, %sage %d", mcc,
            mnc, lac, ucid, psc, uarfcn, rscp, is_connected ? "serve, " : "",
            (int)timestamp == -1 ? -1 : (int)(ctx->header.time - timestamp));

    /* If at least one of the primary IDs is unvalued, then *all* primary IDs must
     * be unvalued (meaning user is attempting to add a neighbor cell). Partial
     * specification of primary IDs is considered an error.
     */
    if ((mcc == SKY_UNKNOWN_ID1 || mnc == SKY_UNKNOWN_ID2 || ucid == SKY_UNKNOWN_ID4) &&
        !(mcc == SKY_UNKNOWN_ID1 && mnc == SKY_UNKNOWN_ID2 && ucid == SKY_UNKNOWN_ID4))
        return set_error_status(sky_errno, SKY_ERROR_BAD_PARAMETERS);

    /* range check parameters */
    if ((mcc != SKY_UNKNOWN_ID1 && (mcc < 200 || mcc > 799)) ||
        (mnc != SKY_UNKNOWN_ID2 && (mnc > 999)) ||
        (ucid != SKY_UNKNOWN_ID4 && (ucid < 0 || ucid > 268435455)) ||
        (psc != SKY_UNKNOWN_ID5 && (psc < 0 || psc > 511)) ||
        (uarfcn != SKY_UNKNOWN_ID6 && (uarfcn < 412 || uarfcn > 10838)))
        return set_error_status(sky_errno, SKY_ERROR_BAD_PARAMETERS);

    if (!sky_open_flag)
        return set_error_status(sky_errno, SKY_ERROR_NEVER_OPEN);

    if (!validate_workspace(ctx))
        return set_error_status(sky_errno, SKY_ERROR_BAD_WORKSPACE);

    /* Create UMTS beacon */
    memset(&b, 0, sizeof(b));
    b.h.magic = BEACON_MAGIC;
    b.h.type = SKY_BEACON_UMTS;
    b.h.connected = is_connected;
    if (rscp > -20 || rscp < -120)
        rscp = -1;
    b.h.rssi = rscp;
    /* If beacon has meaningful timestamp */
    /* scan was before sky_new_request and since Mar 1st 2019 */
    if (ctx->header.time > timestamp && timestamp > TIMESTAMP_2019_03_01)
        b.h.age = ctx->header.time - timestamp;
    b.cell.id1 = mcc;
    b.cell.id2 = mnc;
    b.cell.id3 = lac;
    b.cell.id4 = ucid;
    b.cell.id5 = psc;

    return add_beacon(ctx, sky_errno, &b);
}

/*! \brief Adds a umts cell neighbor beacon to the request context
 *
 *  @param ctx Skyhook request context
 *  @param sky_errno skyErrno is set to the error code
 *  @param psc primary scrambling code (0-511, SKY_UNKNOWN_ID5 if unknown)
 *  @param uarfcn channel (412-10833, SKY_UNKNOWN_ID6 if unknown)
 *  @param timestamp time in seconds (from 1970 epoch) indicating when the scan was performed, (time_t)-1 if unknown
 *  @param rscp Received Signal Code Power, range -120dbm to -20dbm, -1 if unknown
 *
 *  @return SKY_SUCCESS or SKY_ERROR and sets sky_errno with error code
 */
Sky_status_t sky_add_cell_umts_neighbor_beacon(Sky_ctx_t *ctx, Sky_errno_t *sky_errno, int16_t psc,
    int16_t uarfcn, time_t timestamp, int16_t rscp)
{
    LOGFMT(ctx, SKY_LOG_LEVEL_DEBUG, "%d, %d MHz, rscp %d, age %d", psc, uarfcn, rscp,
        (int)timestamp == -1 ? -1 : (int)(ctx->header.time - timestamp));
    return sky_add_cell_umts_beacon(ctx, sky_errno, SKY_UNKNOWN_ID3, SKY_UNKNOWN_ID4,
        SKY_UNKNOWN_ID1, SKY_UNKNOWN_ID2, psc, uarfcn, timestamp, rscp, false);
}

/*! \brief Adds a cdma cell beacon to the request context
 *
 *  @param ctx Skyhook request context
 *  @param sky_errno skyErrno is set to the error code
 *  @param sid cdma system identifier (0-32767)
 *  @param nid cdma network identifier(0-65535)
 *  @param bsid cdma base station identifier (0-65535)
 *  @param timestamp time in seconds (from 1970 epoch) indicating when the scan was performed, (time_t)-1 if unknown
 *  @param rssi Received Signal Strength Intensity
 *  @param is_connected this beacon is currently connected, false if unknown
 *
 *  @return SKY_SUCCESS or SKY_ERROR and sets sky_errno with error code
 */
Sky_status_t sky_add_cell_cdma_beacon(Sky_ctx_t *ctx, Sky_errno_t *sky_errno, uint32_t sid,
    int32_t nid, int64_t bsid, time_t timestamp, int16_t rssi, bool is_connected)
{
    Beacon_t b;

    LOGFMT(ctx, SKY_LOG_LEVEL_DEBUG, "%u, %d, %lld, rssi %d, %sage %d", sid, nid, bsid, rssi,
        is_connected ? "serve, " : "",
        (int)timestamp == -1 ? -1 : (int)(ctx->header.time - timestamp));

    /* Range check parameters */
    if (sid > 32767 || nid < 0 || nid > 65535 || bsid < 0 || bsid > 65535)
        return set_error_status(sky_errno, SKY_ERROR_BAD_PARAMETERS);

    if (!sky_open_flag)
        return set_error_status(sky_errno, SKY_ERROR_NEVER_OPEN);

    if (!validate_workspace(ctx))
        return set_error_status(sky_errno, SKY_ERROR_BAD_WORKSPACE);

    /* Create CDMA beacon */
    memset(&b, 0, sizeof(b));
    b.h.magic = BEACON_MAGIC;
    b.h.type = SKY_BEACON_CDMA;
    b.h.connected = is_connected;
    if (rssi > -49 || rssi < -140)
        rssi = -1;
    b.h.rssi = rssi;
    /* If beacon has meaningful timestamp */
    /* scan was before sky_new_request and since Mar 1st 2019 */
    if (ctx->header.time > timestamp && timestamp > TIMESTAMP_2019_03_01)
        b.h.age = ctx->header.time - timestamp;
    b.cell.id2 = sid;
    b.cell.id3 = nid;
    b.cell.id4 = bsid;

    return add_beacon(ctx, sky_errno, &b);
}

/*! \brief Adds a nb_iot cell beacon to the request context
 *
 *  @param ctx Skyhook request context
 *  @param sky_errno skyErrno is set to the error code
 *  @param mcc mobile country code (200-799)
 *  @param mnc mobile network code  (0-999)
 *  @param e_cellid nbiot beacon identifier (0-268435455)
 *  @param tac nbiot tracking area code identifier (1-65535), SKY_UNKNOWN_ID3 if unknown
 *  @param ncid mobile cell ID (0-503), SKY_UNKNOWN_ID5 if unknown
 *  @param earfcn channel (0-45589), SKY_UNKNOWN_ID6 if unknown
 *  @param timestamp time in seconds (from 1970 epoch) indicating when the scan was performed, (time_t)-1 if unknown
 *  @param nrsrp Narrowband Reference Signal Received Power, range -156 to -44dbm, -1 if unknown
 *  @param is_connected this beacon is currently connected, false if unknown
 *
 *  @return SKY_SUCCESS or SKY_ERROR and sets sky_errno with error code
 */
Sky_status_t sky_add_cell_nb_iot_beacon(Sky_ctx_t *ctx, Sky_errno_t *sky_errno, uint16_t mcc,
    uint16_t mnc, int64_t e_cellid, int32_t tac, int16_t ncid, int32_t earfcn, time_t timestamp,
    int16_t nrsrp, bool is_connected)
{
    Beacon_t b;

    if (mcc != SKY_UNKNOWN_ID1 && mnc != SKY_UNKNOWN_ID2 && e_cellid != SKY_UNKNOWN_ID4)
        LOGFMT(ctx, SKY_LOG_LEVEL_DEBUG, "%u, %u, %d, %lld, %d, %d MHz, nrsrp %d, %sage %d", mcc,
            mnc, tac, e_cellid, ncid, earfcn, nrsrp, is_connected ? "serve, " : "",
            (int)timestamp == -1 ? -1 : (int)(ctx->header.time - timestamp));

    /* If at least one of the primary IDs is unvalued, then *all* primary IDs must
     * be unvalued (meaning user is attempting to add a neighbor cell). Partial
     * specification of primary IDs is considered an error.
     */
    if ((mcc == SKY_UNKNOWN_ID1 || mnc == SKY_UNKNOWN_ID2 || e_cellid == SKY_UNKNOWN_ID4) &&
        !(mcc == SKY_UNKNOWN_ID1 && mnc == SKY_UNKNOWN_ID2 && e_cellid == SKY_UNKNOWN_ID4))
        return set_error_status(sky_errno, SKY_ERROR_BAD_PARAMETERS);

    /* range check parameters */
    if ((mcc != SKY_UNKNOWN_ID1 && (mcc < 200 || mcc > 799)) ||
        (mnc != SKY_UNKNOWN_ID2 && mnc > 999) ||
        (tac != SKY_UNKNOWN_ID3 && (tac < 1 || tac > 65535)) ||
        (e_cellid != SKY_UNKNOWN_ID4 && (e_cellid < 0 || e_cellid > 268435455)) ||
        (ncid != SKY_UNKNOWN_ID5 && (ncid < 0 || ncid > 503)) ||
        (earfcn != SKY_UNKNOWN_ID6 && (earfcn < 0 || earfcn > 262143)))
        return set_error_status(sky_errno, SKY_ERROR_BAD_PARAMETERS);

    if (!sky_open_flag)
        return set_error_status(sky_errno, SKY_ERROR_NEVER_OPEN);

    if (!validate_workspace(ctx))
        return set_error_status(sky_errno, SKY_ERROR_BAD_WORKSPACE);

    /* Create NB IoT beacon */
    memset(&b, 0, sizeof(b));
    b.h.magic = BEACON_MAGIC;
    b.h.type = SKY_BEACON_NBIOT;
    b.h.connected = is_connected;
    if (nrsrp > -44 || nrsrp < -156)
        nrsrp = -1;
    b.h.rssi = nrsrp;
    /* If beacon has meaningful timestamp */
    /* scan was before sky_new_request and since Mar 1st 2019 */
    if (ctx->header.time > timestamp && timestamp > TIMESTAMP_2019_03_01)
        b.h.age = ctx->header.time - timestamp;
    b.cell.id1 = mcc;
    b.cell.id2 = mnc;
    b.cell.id3 = tac;
    b.cell.id4 = e_cellid;
    b.cell.id5 = ncid;
    b.cell.freq = earfcn;

    return add_beacon(ctx, sky_errno, &b);
}

/*! \brief Adds a nb_iot cell neighbor beacon to the request context
 *
 *  @param ctx Skyhook request context
 *  @param sky_errno skyErrno is set to the error code
 *  @param ncid mobile cell ID (0-503, SKY_UNKNOWN_ID4 if unknown)
 *  @param earfcn channel (0-45589, SKY_UNKNOWN_ID6 if unknown)
 *  @param timestamp time in seconds (from 1970 epoch) indicating when the scan was performed, (time_t)-1 if unknown
 *  @param nrsrp Narrowband Reference Signal Received Power, range -156 to -44dbm, -1 if unknown
 *
 *  @return SKY_SUCCESS or SKY_ERROR and sets sky_errno with error code
 */
Sky_status_t sky_add_cell_nb_iot_neighbor_beacon(Sky_ctx_t *ctx, Sky_errno_t *sky_errno,
    int16_t ncid, int32_t earfcn, time_t timestamp, int16_t nrsrp)
{
    LOGFMT(ctx, SKY_LOG_LEVEL_DEBUG, "%d, %d MHz, nrsrp %d, age %d", ncid, earfcn, nrsrp,
        (int)timestamp == -1 ? -1 : (int)(ctx->header.time - timestamp));

    return sky_add_cell_nb_iot_beacon(ctx, sky_errno, SKY_UNKNOWN_ID1, SKY_UNKNOWN_ID2,
        SKY_UNKNOWN_ID4, SKY_UNKNOWN_ID3, ncid, earfcn, timestamp, nrsrp, false);
}

/*! \brief Adds a NR cell beacon to the request context
 *
 *  @param ctx          Skyhook request context
 *  @param sky_errno    sky_errno is set to the error code
 *  @param mcc          mobile country code (200-799)
 *  @param mnc          mobile network code (0-999)
 *  @param nci          nr cell identity (0-68719476735)
 *  @param tac          tracking area code identifier (1-65535), SKY_UNKNOWN_ID3 if unknown
 *  @param pci          physical cell ID (0-1007), SKY_UNKNOWN_ID5 if unknown
 *  @param nrarfcn      channel (0-3279165), SKY_UNKNOWN_ID6 if unknown
 *  @param ta           timing-advance (0-3846), SKY_UNKNOWN_TA if unknown
 *  @param timestamp    time in seconds (from 1970 epoch) indicating when the scan was performed, (time_t)-1 if unknown
 *  @param csi_rsrp     CSI Reference Signal Received Power, range -140 to -40dBm, -1 if unknown
 *  @param is_connected this beacon is currently connected, false if unknown
 *
 * Returns      SKY_SUCCESS or SKY_ERROR and sets sky_errno with error code
 */

Sky_status_t sky_add_cell_nr_beacon(Sky_ctx_t *ctx, Sky_errno_t *sky_errno, uint16_t mcc,
    uint16_t mnc, int64_t nci, int32_t tac, int16_t pci, int32_t nrarfcn, int32_t ta,
    time_t timestamp, int16_t csi_rsrp, bool is_connected)
{
    Beacon_t b;

    if (mcc != SKY_UNKNOWN_ID1 && mnc != SKY_UNKNOWN_ID2 && nci != SKY_UNKNOWN_ID4)
        LOGFMT(ctx, SKY_LOG_LEVEL_DEBUG, "%u, %u, %d: %lld, %d, %d MHz, ta %d, rsrp %d, %sage %d",
            mcc, mnc, tac, nci, pci, nrarfcn, ta, csi_rsrp, is_connected ? "serve, " : "",
            (int)timestamp == -1 ? -1 : (int)(ctx->header.time - timestamp));

    /* If at least one of the primary IDs is unvalued, then *all* primary IDs must
     * be unvalued (meaning user is attempting to add a neighbor cell). Partial
     * specification of primary IDs is considered an error.
     */
    if ((mcc == SKY_UNKNOWN_ID1 || mnc == SKY_UNKNOWN_ID2 || nci == SKY_UNKNOWN_ID4) &&
        !(mcc == SKY_UNKNOWN_ID1 && mnc == SKY_UNKNOWN_ID2 && nci == SKY_UNKNOWN_ID4))
        return set_error_status(sky_errno, SKY_ERROR_BAD_PARAMETERS);

    /* range check parameters */
    if ((mcc != SKY_UNKNOWN_ID1 && (mcc < 200 || mcc > 799)) ||
        (mnc != SKY_UNKNOWN_ID2 && mnc > 999) ||
        (nci != SKY_UNKNOWN_ID4 && (nci < 0 || nci > 68719476735)) ||
        (tac != SKY_UNKNOWN_ID3 && (tac < 1 || tac > 65535)) ||
        (pci != SKY_UNKNOWN_ID5 && (pci < 0 || pci > 1007)) ||
        (nrarfcn != SKY_UNKNOWN_ID6 && (nrarfcn < 0 || nrarfcn > 3279165)) ||
        (ta != SKY_UNKNOWN_TA && (ta < 0 || ta > 3846)))
        return set_error_status(sky_errno, SKY_ERROR_BAD_PARAMETERS);

    if (!sky_open_flag)
        return set_error_status(sky_errno, SKY_ERROR_NEVER_OPEN);

    if (!validate_workspace(ctx))
        return set_error_status(sky_errno, SKY_ERROR_BAD_WORKSPACE);

    /* Create NR beacon */
    memset(&b, 0, sizeof(b));
    b.h.magic = BEACON_MAGIC;
    b.h.type = SKY_BEACON_NR;
    b.h.connected = is_connected;
    /* If beacon has meaningful timestamp */
    /* scan was before sky_new_request and since Mar 1st 2019 */
    if (ctx->header.time > timestamp && timestamp > TIMESTAMP_2019_03_01)
        b.h.age = ctx->header.time - timestamp;
    if (csi_rsrp > -40 || csi_rsrp < -140)
        csi_rsrp = -1;
    b.h.rssi = csi_rsrp;
    b.cell.id1 = mcc;
    b.cell.id2 = mnc;
    b.cell.id3 = tac;
    b.cell.id4 = nci;
    b.cell.id5 = pci;
    b.cell.freq = nrarfcn;
    if (!is_cell_nmr(&b))
        b.cell.ta = ta;
    else
        b.cell.ta = SKY_UNKNOWN_TA;

    return add_beacon(ctx, sky_errno, &b);
}

/*! \brief Adds a NR cell neighbor beacon to the request context
 *
 *  @param ctx Skyhook request context
 *  @param sky_errno skyErrno is set to the error code
 *  @param physical cell ID (0-1007), SKY_UNKNOWN_ID5 if unknown
 *  @param nrarfcn channel (0-3279165), SKY_UNKNOWN_ID6 if unknown
 *  @param timestamp time in seconds (from 1970 epoch) indicating when the scan was performed, (time_t)-1 if unknown
 *  @param nrsrp Narrowband Reference Signal Received Power, range -156 to -44dbm, -1 if unknown
 *
 *  @return SKY_SUCCESS or SKY_ERROR and sets sky_errno with error code
 */
Sky_status_t sky_add_cell_nr_neighbor_beacon(Sky_ctx_t *ctx, Sky_errno_t *sky_errno, int16_t pci,
    int32_t nrarfcn, time_t timestamp, int16_t csi_rsrp)
{
    LOGFMT(ctx, SKY_LOG_LEVEL_DEBUG, "%d, %d MHz, rsrp %d, age %d", pci, nrarfcn, csi_rsrp,
        (int)timestamp == -1 ? -1 : (int)(ctx->header.time - timestamp));
    return sky_add_cell_nr_beacon(ctx, sky_errno, SKY_UNKNOWN_ID1, SKY_UNKNOWN_ID2,
        (int64_t)SKY_UNKNOWN_ID4, SKY_UNKNOWN_ID3, pci, nrarfcn, SKY_UNKNOWN_TA, timestamp,
        csi_rsrp, false);
}

/*! \brief Adds the position of the device from GNSS to the request context
 *
 *  @param ctx Skyhook request context
 *  @param sky_errno skyErrno is set to the error code
 *  @param lat device latitude
 *  @param lon device longitude
 *  @param hpe pointer to horizontal Positioning Error in meters with 68% confidence, 0 if unknown
 *  @param altitude pointer to altitude above mean sea level, in meters, NaN if unknown
 *  @param vpe pointer to vertical Positioning Error in meters with 68% confidence, 0 if unknown
 *  @param speed pointer to speed in meters per second, Nan if unknown
 *  @param bearing pointer to bearing of device in degrees, counterclockwise from north
 *  @param timestamp time in seconds (from 1970 epoch) indicating when the scan was performed, (time_t)-1 if unknown
 *  @param nsat number of satelites used to determine the location, 0 if unknown
 *
 *  @return SKY_SUCCESS or SKY_ERROR and sets sky_errno with error code
 */
Sky_status_t sky_add_gnss(Sky_ctx_t *ctx, Sky_errno_t *sky_errno, float lat, float lon,
    uint16_t hpe, float altitude, uint16_t vpe, float speed, float bearing, uint16_t nsat,
    time_t timestamp)
{
    LOGFMT(ctx, SKY_LOG_LEVEL_DEBUG, "%d.%06d,%d.%06d, hpe %d, alt %d.%02d, vpe %d,", (int)lat,
        (int)fabs(round(1000000 * (lat - (int)lat))), (int)lon,
        (int)fabs(round(1000000 * (lon - (int)lon))), hpe, (int)altitude,
        (int)fabs(round(100 * (altitude - (int)altitude))), vpe);

    LOGFMT(ctx, SKY_LOG_LEVEL_DEBUG, "%d.%01dm/s, bearing %d.%01d, nsat %d, age %d", (int)speed,
        (int)fabs(round(10 * (speed - (int)speed))), (int)bearing,
        (int)fabs(round(1 * (bearing - (int)bearing))), nsat,
        (int)timestamp == -1 ? -1 : (int)(ctx->header.time - timestamp));

    /* range check parameters */
    if (isnan(lat) || isnan(lon)) /* don't fail for empty gnss */
        return set_error_status(sky_errno, SKY_ERROR_NONE);

    if ((!isnan(altitude) && (altitude < -1200 || /* Lake Baikal */
                                 altitude > 8900)) || /* Everest */
        hpe < 0.0 ||
        hpe > 100000.0 || /* max range of cell tower */
        speed < 0.0 || speed > 343.0 || /* speed of sound */
        nsat < 4 || nsat > 100) /* 4 minimum to get fix, */
        /* 100 is conservative max gnss sat count */
        return set_error_status(sky_errno, SKY_ERROR_BAD_PARAMETERS);

    if (!validate_workspace(ctx))
        return set_error_status(sky_errno, SKY_ERROR_BAD_WORKSPACE);

    ctx->gps.lat = lat;
    ctx->gps.lon = lon;
    ctx->gps.hpe = hpe;
    ctx->gps.alt = altitude;
    ctx->gps.vpe = vpe;
    ctx->gps.speed = speed;
    ctx->gps.bearing = bearing;
    ctx->gps.nsat = nsat;
    /* location was determined before sky_new_request and since Mar 1st 2019 */
    if (ctx->header.time > timestamp && timestamp > TIMESTAMP_2019_03_01)
        ctx->gps.age = ctx->header.time - timestamp;
    return set_error_status(sky_errno, SKY_ERROR_NONE);
}

/*! \brief Determines the required size of the network request buffer
 *
 *  Size is determined by doing a dry run of encoding the request
 *  but this requires the workspace to be prepared first
 *
 *  @param ctx Skyhook request context
 *  @param size parameter which will be set to the size value
 *  @param sky_errno skyErrno is set to the error code
 *
 *  @return SKY_SUCCESS or SKY_ERROR and sets sky_errno with error code
 */
Sky_status_t sky_sizeof_request_buf(Sky_ctx_t *ctx, uint32_t *size, Sky_errno_t *sky_errno)
{
    int rc, rq_config = false;
#if CACHE_SIZE
    Sky_cacheline_t *cl;
#endif

    if (!validate_workspace(ctx))
        return set_error_status(sky_errno, SKY_ERROR_BAD_WORKSPACE);

    if (size == NULL)
        return set_error_status(sky_errno, SKY_ERROR_BAD_PARAMETERS);

    /* determine whether request_client_conf should be true in request message */
    rq_config =
        (ctx->state->config.last_config_time == 0) ||
        (((*ctx->gettime)(NULL)-ctx->state->config.last_config_time) > CONFIG_REQUEST_INTERVAL);
    LOGFMT(ctx, SKY_LOG_LEVEL_DEBUG, "Request config: %s",
        rq_config && ctx->state->config.last_config_time != 0 ? "Timeout" :
                                                                rq_config ? "Forced" : "No");

    if (rq_config)
        ctx->state->config.last_config_time = 0; /* request on next serialize */

    /* Trim any excess vap from workspace i.e. total number of vap
     * in workspace cannot exceed max that a request can carry
     */
    select_vap(ctx);

    /* check cache against beacons for match
     * setting from_cache if a matching cacheline is found
     * */
#if CACHE_SIZE
    get_from_cache(ctx);
    if (IS_CACHE_HIT(ctx)) {
        cl = &ctx->state->cacheline[ctx->get_from];

        /* cache hit */
        /* count of consecutive cache hits since last cache miss */
        if (ctx->state->cache_hits < 127) {
            ctx->state->cache_hits++;
            if (ctx->debounce) {
                /* overwrite workspace with cached beacons */
                LOGFMT(ctx, SKY_LOG_LEVEL_DEBUG, "populate workspace with cached beacons");
                NUM_BEACONS(ctx) = cl->len;
                NUM_APS(ctx) = cl->ap_len;
                for (int j = 0; j < NUM_BEACONS(ctx); j++)
                    ctx->beacon[j] = cl->beacon[j];
            }
        } else {
            ctx->get_from = -1; /* force cache miss after 127 consecutive cache hits */
            ctx->state->cache_hits = 0; /* report 0 for cache miss */
        }
    }
#else
    ctx->get_from = -1; /* cache miss */
    ctx->state->cache_hits = 0; /* report 0 for cache miss */
#endif

    /* encode request into the bit bucket, just to determine the length of the
     * encoded message */
    rc = serialize_request(ctx, NULL, 0, SW_VERSION, rq_config);

    if (rc > 0) {
        *size = (uint32_t)rc;
        LOGFMT(ctx, SKY_LOG_LEVEL_DEBUG, "sizeof request %d", rc);
        return set_error_status(sky_errno, SKY_ERROR_NONE);
    } else {
        LOGFMT(ctx, SKY_LOG_LEVEL_ERROR, "Failed to size request");
        return set_error_status(sky_errno, SKY_ERROR_ENCODE_ERROR);
    }
}

/*! \brief generate a Skyhook request from the request context
 *
 *  @param ctx Skyhook request context
 *  @param sky_errno skyErrno is set to the error code
 *  @param request_buf Request to send to Skyhook server
 *  @param bufsize Request size in bytes
 *  @param loc where to save device latitude, longitude etc from cache if known
 *  @param response_size the space required to hold the server response
 *
 *  @return SKY_FINALIZE_REQUEST, SKY_FINALIZE_LOCATION or
 *          SKY_FINALIZE_ERROR and sets sky_errno with error code
 */
Sky_finalize_t sky_finalize_request(Sky_ctx_t *ctx, Sky_errno_t *sky_errno, void *request_buf,
    uint32_t bufsize, Sky_location_t *loc, uint32_t *response_size)
{
    int rc;
    Sky_finalize_t ret = SKY_FINALIZE_ERROR;
#if CACHE_SIZE
    Sky_cacheline_t *cl;
#endif

    if (!validate_workspace(ctx)) {
        *sky_errno = SKY_ERROR_BAD_WORKSPACE;
        return ret;
    }

    if (backoff_violation(ctx, (uint32_t)(*sky_time)(NULL))) {
        *sky_errno = SKY_ERROR_SERVICE_DENIED;
        return ret;
    }

    /* There must be at least one beacon */
    if (NUM_BEACONS(ctx) == 0 && !has_gps(ctx)) {
        *sky_errno = SKY_ERROR_NO_BEACONS;
        LOGFMT(ctx, SKY_LOG_LEVEL_ERROR, "Cannot process request with no beacons");
        return ret;
    }

        /* check cache match result */
#if CACHE_SIZE
    if (IS_CACHE_HIT(ctx)) {
        cl = &ctx->state->cacheline[ctx->get_from];
        if (loc != NULL) {
            *loc = cl->loc;
            /* no downlink data to report to user */
            loc->dl_app_data = NULL;
            loc->dl_app_data_len = 0;
        }
#if SKY_DEBUG
        time_t cached_time = loc->time;
        LOGFMT(ctx, SKY_LOG_LEVEL_DEBUG, "Location from cache: %d.%06d,%d.%06d, hpe %d, age %d Sec",
            (int)loc->lat, (int)fabs(round(1000000 * (loc->lat - (int)loc->lat))), (int)loc->lon,
            (int)fabs(round(1000000 * (loc->lon - (int)loc->lon))), loc->hpe,
            (ctx->header.time - cached_time));
#endif
        ret = SKY_FINALIZE_LOCATION;
    } else
        ret = SKY_FINALIZE_REQUEST;
#else
    (void)loc; /* suppress warning of unused parameter */
    ret = SKY_FINALIZE_REQUEST;
#endif

    if (request_buf == NULL) {
        *sky_errno = SKY_ERROR_BAD_PARAMETERS;
        LOGFMT(ctx, SKY_LOG_LEVEL_ERROR, "Buffer pointer is bad");
        return SKY_FINALIZE_ERROR;
    }

    LOGFMT(ctx, SKY_LOG_LEVEL_DEBUG, "Processing request with %d beacons into %d byte buffer",
        NUM_BEACONS(ctx), bufsize);

#if SKY_DEBUG
    if (ctx->state->config.last_config_time == 0)
        LOGFMT(ctx, SKY_LOG_LEVEL_DEBUG, "Requesting new dynamic configuration parameters");
    else
        LOGFMT(ctx, SKY_LOG_LEVEL_DEBUG, "Configuration parameter: %d",
            ctx->state->config.last_config_time);
#endif

    /* encode request */
    rc = serialize_request(
        ctx, request_buf, bufsize, SW_VERSION, ctx->state->config.last_config_time == 0);

    if (rc > 0) {
        *response_size = get_maximum_response_size();

        *sky_errno = SKY_ERROR_NONE;

        LOGFMT(ctx, SKY_LOG_LEVEL_DEBUG, "Request buffer of %d bytes prepared %s", rc,
            (ctx->debounce && ret == SKY_FINALIZE_LOCATION) ? "from cache(debounce)" :
                                                              "from workspace");
        LOG_BUFFER(ctx, SKY_LOG_LEVEL_DEBUG, request_buf, rc);
        return ret;
    } else {
        *sky_errno = SKY_ERROR_ENCODE_ERROR;

        LOGFMT(ctx, SKY_LOG_LEVEL_ERROR, "Failed to encode request");
        return SKY_FINALIZE_ERROR;
    }
}

/*! \brief decodes a Skyhook server response
 *
 *  @param ctx Skyhook request context
 *  @param sky_errno skyErrno is set to the error code
 *  @param response_buf buffer holding the skyhook server response
 *  @param bufsize Request size in bytes
 *  @param loc where to save device latitude, longitude etc from cache if known
 *
 *  @return SKY_SUCCESS or SKY_ERROR and sets sky_errno with error code
 */
Sky_status_t sky_decode_response(Sky_ctx_t *ctx, Sky_errno_t *sky_errno, void *response_buf,
    uint32_t bufsize, Sky_location_t *loc)
{
    Sky_state_t *s = ctx->state;

    if (loc == NULL || response_buf == NULL || bufsize == 0) {
        LOGFMT(ctx, SKY_LOG_LEVEL_ERROR, "Bad parameters");
        return set_error_status(sky_errno, SKY_ERROR_BAD_PARAMETERS);
    }

    /* decode response to get lat/lon */
    if (deserialize_response(ctx, response_buf, bufsize, loc) < 0) {
        LOGFMT(ctx, SKY_LOG_LEVEL_ERROR, "Response decode failure");
        return set_error_status(sky_errno, SKY_ERROR_DECODE_ERROR);
    } else {
        /* if this is a response from a cache miss, clear cache_hits count */
        if (IS_CACHE_MISS(ctx))
            ctx->state->cache_hits = 0;

        /* set error status based on server error code */
        switch (loc->location_status) {
        case SKY_LOCATION_STATUS_SUCCESS:
            /* Server reports success so clear backoff period tracking */
            s->backoff = SKY_ERROR_NONE;
            loc->time = (*ctx->gettime)(NULL);

            /* Add location and current beacons to Cache */
            if (sky_plugin_add_to_cache(ctx, sky_errno, loc) != SKY_SUCCESS)
                LOGFMT(ctx, SKY_LOG_LEVEL_WARNING, "failed to add to cache");

            LOGFMT(ctx, SKY_LOG_LEVEL_DEBUG,
                "Location from server %d.%06d,%d.%06d hpe: %d, %d dl_app_data_len", (int)loc->lat,
                (int)fabs(round(1000000 * (loc->lat - (int)loc->lat))), (int)loc->lon,
                (int)fabs(round(1000000 * (loc->lon - (int)loc->lon))), loc->hpe,
                loc->dl_app_data_len);

            return set_error_status(sky_errno, SKY_ERROR_NONE);
            break;
        case SKY_LOCATION_STATUS_AUTH_ERROR:
            LOGFMT(ctx, SKY_LOG_LEVEL_ERROR, "Authentication required, retry.");
            /* note the time of this server response in the state */
            s->header.time = (uint32_t)(*sky_time)(NULL);
            s->header.crc32 = sky_crc32(
                &s->header.magic, (uint8_t *)&s->header.crc32 - (uint8_t *)&s->header.magic);

            if (ctx->auth_state ==
                STATE_TBR_DISABLED) { /* Non-TBR Location request failed auth, error */
                return set_error_status(sky_errno, SKY_ERROR_AUTH);
            } else if (ctx->auth_state ==
                       STATE_TBR_REGISTERED) { /* Location request failed auth, retry */
                ctx->state->backoff = SKY_ERROR_NONE;
                return set_error_status(sky_errno, SKY_AUTH_RETRY);
            } else if (ctx->state->backoff ==
                       SKY_ERROR_NONE) /* Registration request failed auth, retry */
                return set_error_status(sky_errno, (ctx->state->backoff = SKY_AUTH_RETRY));
            else if (ctx->state->backoff ==
                     SKY_AUTH_RETRY) /* Registration request failed again, retry after 8hr */
                return set_error_status(sky_errno, (ctx->state->backoff = SKY_AUTH_RETRY_8H));
            else if (ctx->state->backoff ==
                     SKY_AUTH_RETRY_8H) /* Registration request failed again, retry after 16hr */
                return set_error_status(sky_errno, (ctx->state->backoff = SKY_AUTH_RETRY_16H));
            else if (ctx->state->backoff ==
                     SKY_AUTH_RETRY_16H) /* Registration request failed again, retry after 24hr */
                return set_error_status(sky_errno, (ctx->state->backoff = SKY_AUTH_RETRY_1D));
            else
                return set_error_status(sky_errno, (ctx->state->backoff = SKY_AUTH_RETRY_30D));
            break;
        case SKY_LOCATION_STATUS_BAD_PARTNER_ID_ERROR:
        case SKY_LOCATION_STATUS_DECODE_ERROR:
            return set_error_status(sky_errno, SKY_ERROR_AUTH);
            break;
        case SKY_LOCATION_STATUS_UNABLE_TO_LOCATE:
            return set_error_status(sky_errno, SKY_ERROR_LOCATION_UNKNOWN);
            break;
        default:
            return set_error_status(sky_errno, SKY_ERROR_SERVER_ERROR);
        }
    }
}

/*! \brief returns a string which describes the meaning of sky_errno codes
 *
 *  @param sky_errno Error code for which to provide descriptive string
 *
 *  @return pointer to string or NULL if the code is invalid
 */
char *sky_perror(Sky_errno_t sky_errno)
{
    register char *str = NULL;
    switch (sky_errno) {
    case SKY_ERROR_NONE:
        str = "No error";
        break;
    case SKY_ERROR_NEVER_OPEN:
        str = "Must open first";
        break;
    case SKY_ERROR_ALREADY_OPEN:
        str = "Must close before opening with new parameters";
        break;
    case SKY_ERROR_BAD_PARAMETERS:
        str = "Validation of parameters failed";
        break;
    case SKY_ERROR_BAD_WORKSPACE:
        str = "The workspace buffer is corrupt";
        break;
    case SKY_ERROR_BAD_STATE:
        str = "The state buffer is corrupt";
        break;
    case SKY_ERROR_ENCODE_ERROR:
        str = "The request could not be encoded";
        break;
    case SKY_ERROR_DECODE_ERROR:
        str = "The response could not be decoded";
        break;
    case SKY_ERROR_RESOURCE_UNAVAILABLE:
        str = "Can\'t allocate non-volatile storage";
        break;
    case SKY_ERROR_NO_BEACONS:
        str = "At least one beacon must be added";
        break;
    case SKY_ERROR_LOCATION_UNKNOWN:
        str = "Server failed to determine location";
        break;
    case SKY_ERROR_SERVER_ERROR:
        str = "Server responded with an error";
        break;
    case SKY_ERROR_NO_PLUGIN:
        str = "At least one plugin must be registered";
        break;
    case SKY_ERROR_INTERNAL:
        str = "An unexpected error occured";
        break;
    case SKY_ERROR_SERVICE_DENIED:
        str = "Service blocked due to repeated errors";
        break;
    case SKY_AUTH_RETRY:
        str = "Operation unauthorized, retry now";
        break;
    case SKY_AUTH_RETRY_8H:
        str = "Operation unauthorized, retry in 8 hours";
        break;
    case SKY_AUTH_RETRY_16H:
        str = "Operation unauthorized, retry in 16 hours";
        break;
    case SKY_AUTH_RETRY_1D:
        str = "Operation unauthorized, retry in 24 hours";
        break;
    case SKY_AUTH_RETRY_30D:
        str = "Operation unauthorized, retry in a month";
        break;
    case SKY_ERROR_AUTH:
        str = "Operation failed due to authentication error";
        break;
    case SKY_ERROR_MAX:
        str = "Unknown error code";
        break;
    }
    return str;
}

/*! \brief returns a string which describes the meaning of Sky_loc_status_t codes
 *
 *  @param status Error code for which to provide descriptive string
 *
 *  @return pointer to string or NULL if the code is invalid
 */
char *sky_pserver_status(Sky_loc_status_t status)
{
    register char *str = NULL;
    switch (status) {
    case SKY_LOCATION_STATUS_SUCCESS:
        str = "Server success";
        break;
    case SKY_LOCATION_STATUS_UNSPECIFIED_ERROR:
        str = "Server reports unspecified error";
        break;
    case SKY_LOCATION_STATUS_BAD_PARTNER_ID_ERROR:
        str = "Server reports bad partner id error";
        break;
    case SKY_LOCATION_STATUS_DECODE_ERROR:
        str = "Server reports error decoding request body";
        break;
    case SKY_LOCATION_STATUS_API_SERVER_ERROR:
        str = "Server error determining location";
        break;
    case SKY_LOCATION_STATUS_AUTH_ERROR:
        str = "Server error authentication error";
        break;
    case SKY_LOCATION_STATUS_UNABLE_TO_LOCATE:
        str = "Server reports unable to determine location";
        break;
    default:
        str = "Unknown server status";
        break;
    }
    return str;
}

/*! \brief returns a string which describes the meaning of Sky_beacon_type_t
 *
 *  @param b beacon type
 *
 *  @return pointer to string or NULL if the code is invalid
 */
char *sky_pbeacon(Beacon_t *b)
{
    if (is_cell_type(b) && b->cell.id2 == SKY_UNKNOWN_ID2) {
        switch (b->h.type) {
        case SKY_BEACON_LTE:
            return "LTE-NMR";
        case SKY_BEACON_NBIOT:
            return "NB-IoT-NMR";
        case SKY_BEACON_UMTS:
            return "UMTS-NMR";
        case SKY_BEACON_NR:
            return "NR-NMR";
        default:
            return "\?\?\?-NMR";
        }
    } else {
        switch (b->h.type) {
        case SKY_BEACON_AP:
            return "Wi-Fi";
        case SKY_BEACON_BLE:
            return "BLE";
        case SKY_BEACON_CDMA:
            return "CDMA";
        case SKY_BEACON_GSM:
            return "GSM";
        case SKY_BEACON_LTE:
            return "LTE";
        case SKY_BEACON_NBIOT:
            return "NB-IoT";
        case SKY_BEACON_UMTS:
            return "UMTS";
        case SKY_BEACON_NR:
            return "NR";
        default:
            return "\?\?\?";
        }
    }
}

/*! \brief clean up library resourses
 *
 *  @param sky_errno skyErrno is set to the error code
 *  @param sky_state pointer to where the state buffer reference should be
 * stored
 *
 *  @return SKY_SUCCESS or SKY_ERROR and sets sky_errno with error code
 */
Sky_status_t sky_close(Sky_errno_t *sky_errno, void **sky_state)
{
#if SKY_DEBUG
    char buf[SKY_LOG_LENGTH];
#endif
    if (!sky_open_flag)
        return set_error_status(sky_errno, SKY_ERROR_NEVER_OPEN);

    sky_open_flag = false;

    if (sky_state != NULL) {
        *sky_state = &state;
#if SKY_DEBUG
        if (sky_logf != NULL && SKY_LOG_LEVEL_DEBUG <= sky_min_level) {
            snprintf(buf, sizeof(buf), "%s:%s() State buffer with CRC 0x%08X and size %d",
                sky_basename(__FILE__), __FUNCTION__, sky_crc32(&state, state.header.size),
                state.header.size);
            (*sky_logf)(SKY_LOG_LEVEL_DEBUG, buf);
        }
#endif
    }
    return set_error_status(sky_errno, SKY_ERROR_NONE);
}

/*******************************************************************************
 * Static helper functions
 ******************************************************************************/

/*! \brief sanity check the device_id
 *
 *  @param device_id this is expected to be a binary mac address
 *  @param id_len length of device_id
 *
 *  @return true or false
 */
static bool validate_device_id(uint8_t *device_id, uint32_t id_len)
{
    if (device_id == NULL || id_len > MAX_DEVICE_ID)
        return false;
    else
        return true;
}

/*! \brief sanity check the partner_id
 *
 *  @param partner_id this is expected to be in the range (1 - ???)
 *
 *  @return true or false
 */
static bool validate_partner_id(uint32_t partner_id)
{
    if (partner_id == 0)
        return false;
    else
        return true; /* TODO check upper bound? */
}

/*! \brief safely return bounded length of string
 *
 *  @param pointer to string
 *  @param maximum number of chars to scan
 *
 *  @return length of string (up to length provided)
 */
static size_t strnlen_(char *s, size_t maxlen)
{
    char *p = s;

    if ((p = memchr(s, '\0', maxlen)) != NULL) {
        return p - s;
    } else
        return maxlen;
}

/*! \brief sanity check the aes_key
 *
 *  @param aes_key this is expected to be a binary 16 byte value
 *
 *  @return true or false
 */
static bool validate_aes_key(uint8_t aes_key[AES_SIZE])
{
    if (aes_key == NULL)
        return false;
    else
        return true; /* TODO check for non-trivial values? e.g. zero */
}<|MERGE_RESOLUTION|>--- conflicted
+++ resolved
@@ -38,11 +38,7 @@
  * than just including the Git version string (since it will need to be updated
  * manually for every release) but cheaper bandwidth-wise.
  */
-<<<<<<< HEAD
 #define SW_VERSION 15
-=======
-#define SW_VERSION 14
->>>>>>> 8af0b9fb
 
 /* Interval in seconds between requests for config params */
 #define CONFIG_REQUEST_INTERVAL (24 * SECONDS_IN_HOUR) /* 24 hours */
@@ -1105,7 +1101,7 @@
         return ret;
     }
 
-        /* check cache match result */
+    /* check cache match result */
 #if CACHE_SIZE
     if (IS_CACHE_HIT(ctx)) {
         cl = &ctx->state->cacheline[ctx->get_from];
