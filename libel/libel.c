/*! \file libel/libel.c
 *  \brief sky entry points - Skyhook Embedded Library
 *
 * Copyright (c) 2020 Skyhook, Inc.
 *
 * Permission is hereby granted, free of charge, to any person obtaining a copy
 * of this software and associated documentation files (the "Software"), to
 * deal in the Software without restriction, including without limitation the
 * rights to use, copy, modify, merge, publish, distribute, sublicense, and/or
 * sell copies of the Software, and to permit persons to whom the Software is
 * furnished to do so, subject to the following conditions:
 *
 * The above copyright notice and this permission notice shall be included in
 * all copies or substantial portions of the Software.
 *
 * THE SOFTWARE IS PROVIDED "AS IS", WITHOUT WARRANTY OF ANY KIND, EXPRESS OR
 * IMPLIED, INCLUDING BUT NOT LIMITED TO THE WARRANTIES OF MERCHANTABILITY,
 * FITNESS FOR A PARTICULAR PURPOSE AND NONINFRINGEMENT. IN NO EVENT SHALL THE
 * AUTHORS OR COPYRIGHT HOLDERS BE LIABLE FOR ANY CLAIM, DAMAGES OR OTHER
 * LIABILITY, WHETHER IN AN ACTION OF CONTRACT, TORT OR OTHERWISE, ARISING
 * FROM, OUT OF OR IN CONNECTION WITH THE SOFTWARE OR THE USE OR OTHER DEALINGS
 * IN THE SOFTWARE.
 *
 */
#include <stdbool.h>
#include <string.h>
#include <stdlib.h>
#include <stdio.h>
#include <math.h>
#include "libel.h"
#include "proto.h"

/* A monotonically increasing version number intended to track the client
 * software version, and which is sent to the server in each request. Clumsier
 * than just including the Git version string (since it will need to be updated
 * manually for every release) but cheaper bandwidth-wise.
 */
#define SW_VERSION 19

/* Interval in seconds between requests for config params */
#define CONFIG_REQUEST_INTERVAL (24 * SECONDS_IN_HOUR) /* 24 hours */

/* The following definition is intended to be changed only for QA purposes */
#define BACKOFF_UNITS_PER_HR 3600 // time in seconds

/* Local functions */
static bool validate_device_id(const uint8_t *device_id, uint32_t id_len);
static size_t strnlen_(char *s, size_t maxlen);

/*! \brief Initialize Skyhook library and verify access to resources
 *
 *  @param sky_errno if sky_open returns failure, sky_errno is set to the error code
 *  @param device_id Device unique ID (example mac address of the device)
 *  @param id_len length if the Device ID, typically 6, Max 16 bytes
 *  @param partner_id Skyhook assigned credentials
 *  @param aes_key Skyhook assigned encryption key
 *  @param sku unique name of device family, must be non-empty to enable TBR Auth
 *  @param cc County code where device is being registered, 0 if unknown
 *  @param session_buf pointer to a session buffer
 *  @param min_level logging function is called for msg with equal or greater level
 *  @param logf pointer to logging function
 *  @param rand_bytes pointer to random function
 *  @param gettime pointer to time function
 *
 *  @return sky_status_t SKY_SUCCESS or SKY_ERROR
 *
 *  If session buffer is being restored from a previous session, cache is restored.
 *  If session buffer is an empty buffer, a new session is started with empty cache.
 *  sky_open will return an error if the library is already open and (sky_close has not been called).
 *  Device ID length will be truncated to 16 if larger, without causing an error.
 */
Sky_status_t sky_open(Sky_errno_t *sky_errno, uint8_t *device_id, uint32_t id_len,
    uint32_t partner_id, uint8_t aes_key[AES_KEYLEN], char *sku, uint32_t cc, Sky_sctx_t *sctx,
    Sky_log_level_t min_level, Sky_loggerfn_t logf, Sky_randfn_t rand_bytes, Sky_timefn_t gettime)
{
    Sky_sctx_t *session;
    int sku_len;
#if SKY_LOGGING
    char buf[SKY_LOG_LENGTH];
#endif

    if (logf != NULL && SKY_LOG_LEVEL_DEBUG <= min_level)
        (*logf)(SKY_LOG_LEVEL_DEBUG, "Skyhook Embedded Library (Version: " VERSION ")");

    if (sctx == NULL)
        if (logf != NULL && SKY_LOG_LEVEL_ERROR <= min_level) {
            (*logf)(SKY_LOG_LEVEL_ERROR, "sky_open(): Must provide session buffer!");
            return set_error_status(sky_errno, SKY_ERROR_BAD_PARAMETERS);
        }
    session = (Sky_sctx_t *)sctx;

    /* Only consider up to 16 bytes. Ignore any extra */
    id_len = (id_len > MAX_DEVICE_ID) ? MAX_DEVICE_ID : id_len;
    sku = !sku ? "" : sku;
    sku_len = (int)strnlen_(sku, MAX_SKU_LEN);

    if (session->header.magic == 0)
        ; /* No warning if buffer has been zeroed */
    else if (!validate_session_ctx(session, logf)) {
        if (logf != NULL && SKY_LOG_LEVEL_WARNING <= min_level)
            (*logf)(SKY_LOG_LEVEL_WARNING, "Ignoring invalid session buffer!");
        session->header.magic = 0;
    } else {
        /* retrieved valid saved session. Check that sky_close was called and authentication is the same */
        if (session->open_flag) {
            return set_error_status(sky_errno, SKY_ERROR_ALREADY_OPEN);
        }
        if (partner_id != 0 &&
            (memcmp(sku, session->sku, sku_len) != 0 || partner_id != session->partner_id ||
                memcmp(aes_key, session->aes_key, AES_SIZE) != 0)) {
            if (logf != NULL && SKY_LOG_LEVEL_WARNING <= min_level)
                (*logf)(SKY_LOG_LEVEL_WARNING, "New Authendication configuration. Clearing state.");
            session->header.magic = 0;
        }
    }

    rand_bytes = (rand_bytes == NULL) ? sky_rand_fn : rand_bytes;
    if (gettime == NULL) {
        if (logf != NULL && SKY_LOG_LEVEL_ERROR <= min_level)
            (*logf)(SKY_LOG_LEVEL_ERROR, "Must provide gettime callback function!");
        return set_error_status(sky_errno, SKY_ERROR_BAD_PARAMETERS);
    }

    /* Initialize the session context if needed */
    if (session->header.magic == 0) {
        memset(session, 0, sizeof(Sky_sctx_t));
        session->header.magic = SKY_MAGIC;
        session->header.size = sizeof(Sky_sctx_t);
        session->header.time = (*gettime)(NULL);
        session->header.crc32 = sky_crc32(&session->header.magic,
            (uint8_t *)&session->header.crc32 - (uint8_t *)&session->header.magic);
#if CACHE_SIZE
        session->num_cachelines = CACHE_SIZE;
        for (int i = 0; i < CACHE_SIZE; i++) {
            for (int j = 0; j < TOTAL_BEACONS; j++) {
                session->cacheline[i].beacon[j].h.magic = BEACON_MAGIC;
                session->cacheline[i].beacon[j].h.type = SKY_BEACON_MAX;
            }
        }
#endif
#if SKY_LOGGING
    } else {
        if (logf != NULL && SKY_LOG_LEVEL_DEBUG <= min_level) {
            snprintf(buf, sizeof(buf), "%s:%s() State buffer with CRC 0x%08X, size %d restored",
                sky_basename(__FILE__), __FUNCTION__, sky_crc32(session, session->header.size),
                session->header.size);
            (*logf)(SKY_LOG_LEVEL_DEBUG, buf);
        }
#endif
    }
    config_defaults(session);

    /* Sanity check */
    if (!validate_device_id(device_id, id_len) || aes_key == NULL)
        return set_error_status(sky_errno, SKY_ERROR_BAD_PARAMETERS);

    session->id_len = id_len;
    memcpy(session->device_id, device_id, id_len);
    session->partner_id = partner_id;
    memcpy(session->aes_key, aes_key, sizeof(session->aes_key));
    if (sku_len) {
        strncpy(session->sku, sku, MAX_SKU_LEN); /* Only pass up to maximum characters of sku */
        session->sku[MAX_SKU_LEN] = '\0'; /* Guarantee sku is null terminated */
        session->cc = cc;
    }
    session->min_level = min_level;
    session->logf = logf;
    session->rand_bytes = rand_bytes;
    session->timefn = gettime;
    session->plugins = NULL; /* re-register plugins */

    if (sky_register_plugins((Sky_plugin_table_t **)&session->plugins) != SKY_SUCCESS)
        return set_error_status(sky_errno, SKY_ERROR_NO_PLUGIN);

    session->open_flag = true;

    return set_error_status(sky_errno, SKY_ERROR_NONE);
}

/*! \brief Determines the size of a session buffer
 *
 *  @param session Pointer to session buffer or NULL
 *
 *  @return Size of session buffer or 0 to indicate that the buffer was invalid
 */
int32_t sky_sizeof_session_ctx(Sky_sctx_t *sctx)
{
    /* if no session pointer provided, return size required,
     * else return the size of the session buffer
     */
    if (sctx == NULL)
        return sizeof(Sky_sctx_t);

    /* Cache space required
     *
     * header - Magic number, size of space, checksum
     * body - number of entries
     */
    if (sctx->header.magic != SKY_MAGIC ||
        sctx->header.crc32 != sky_crc32(&sctx->header.magic, (uint8_t *)&sctx->header.crc32 -
                                                                 (uint8_t *)&sctx->header.magic)) {
        return 0;
    }
    if (sctx->header.size >= sizeof(Sky_sctx_t))
        return (int32_t)sctx->header.size;
    return 0;
}

/*! \brief Returns the size of the request ctx required to build request
 *
 *  @return Size of request buffer
 */
int32_t sky_sizeof_request_ctx(void)
{
    /* Total space required
     *
     * header - Magic number, size of space, checksum
     * body - number of beacons, beacon data, gnss, request buffer
     */
    return sizeof(Sky_rctx_t);
}

/*! \brief Validate backoff period
 *
 *  @param rctx Pointer to request rctx provided by user
 *  @param now current time
 *
 *  @return false if backoff period has not passed
 */
static bool backoff_violation(Sky_rctx_t *rctx, time_t now)
{
    Sky_sctx_t *sctx = rctx->session;

    /* Enforce backoff period, check that enough time has passed since last request was received */
    if (sctx->backoff != SKY_ERROR_NONE) { /* Retry backoff in progress */
        LOGFMT(rctx, SKY_LOG_LEVEL_DEBUG, "Backoff: %s, %d seconds so far",
            sky_perror(sctx->backoff), (int)(now - sctx->header.time));
        switch (sctx->backoff) {
        case SKY_AUTH_RETRY_8H:
            if (now - sctx->header.time < (8 * BACKOFF_UNITS_PER_HR))
                return true;
            break;
        case SKY_AUTH_RETRY_16H:
            if (now - sctx->header.time < (16 * BACKOFF_UNITS_PER_HR))
                return true;
            break;
        case SKY_AUTH_RETRY_1D:
            if (now - sctx->header.time < (24 * BACKOFF_UNITS_PER_HR))
                return true;
            break;
        case SKY_AUTH_RETRY_30D:
            if (now - sctx->header.time < (30 * 24 * BACKOFF_UNITS_PER_HR))
                return true;
            break;
        case SKY_AUTH_NEEDS_TIME:
            /* Waiting for time to be available */
            if (now == TIME_UNAVAILABLE)
                return true;
            break;
        default:
            break;
        }
    }
    return false;
}

/*! \brief Initializes the request ctx provided ready to build a request
 *
 *  @param r Pointer to request ctx provided by user
 *  @param session_buf Pointer to session ctx provided by user
 *  @param rbufsize Request ctx buffer size (from sky_sizeof_request_ctx)
 *  @param sky_errno Pointer to error code
 *
 *  @return Pointer to the initialized request context buffer or NULL
 */
Sky_rctx_t *sky_new_request(Sky_rctx_t *rctx, uint32_t rbufsize, Sky_sctx_t *sctx,
    uint8_t *ul_app_data, uint32_t ul_app_data_len, Sky_errno_t *sky_errno)
{
    int i;
    time_t now;

    if (rbufsize != sizeof(Sky_rctx_t) || rctx == NULL || sctx == NULL) {
        if (sky_errno != NULL)
            *sky_errno = SKY_ERROR_BAD_PARAMETERS;
        return NULL;
    }
    if (!sctx->open_flag) {
        if (sky_errno != NULL)
            *sky_errno = SKY_ERROR_NEVER_OPEN;
        return NULL;
    }
    now = (*sctx->timefn)(NULL);

    memset(rctx, 0, rbufsize);
    /* update header in request rctx */
    rctx->header.magic = SKY_MAGIC;
    rctx->header.size = rbufsize;
    rctx->header.time = now;
    rctx->header.crc32 = sky_crc32(
        &rctx->header.magic, (uint8_t *)&rctx->header.crc32 - (uint8_t *)&rctx->header.magic);

    rctx->hit = false;
    rctx->get_from = rctx->save_to = -1;
    rctx->session = sctx;
    rctx->auth_state =
        !is_tbr_enabled(rctx) ?
            STATE_TBR_DISABLED :
            sctx->token_id == TBR_TOKEN_UNKNOWN ? STATE_TBR_UNREGISTERED : STATE_TBR_REGISTERED;
    rctx->gnss.lat = NAN; /* empty */
    for (i = 0; i < TOTAL_BEACONS; i++) {
        rctx->beacon[i].h.magic = BEACON_MAGIC;
        rctx->beacon[i].h.type = SKY_BEACON_MAX;
    }
    rctx->gnss.lat = NAN;

    if (now < TIMESTAMP_2019_03_01) {
        LOGFMT(rctx, SKY_LOG_LEVEL_ERROR, "Don't have good time of day!");
        now = TIME_UNAVAILABLE; /* note that time was bad when request was started */
    }

    if (backoff_violation(rctx, now)) {
        if (sky_errno != NULL)
            *sky_errno = SKY_ERROR_SERVICE_DENIED;
        return NULL;
    }

#if CACHE_SIZE
    LOGFMT(rctx, SKY_LOG_LEVEL_DEBUG, "%d cachelines configured", sctx->num_cachelines);
    for (i = 0; i < CACHE_SIZE; i++) {
        if (sctx->cacheline[i].num_ap > CONFIG(sctx, max_ap_beacons) ||
            sctx->cacheline[i].num_beacons > CONFIG(sctx, total_beacons)) {
            sctx->cacheline[i].time = TIME_UNAVAILABLE;
            LOGFMT(rctx, SKY_LOG_LEVEL_DEBUG,
                "cache %d of %d cleared due to new Dynamic Parameters. Total beacons %d vs %d, AP %d vs %d",
                i, CACHE_SIZE, CONFIG(sctx, total_beacons), sctx->cacheline[i].num_beacons,
                CONFIG(sctx, max_ap_beacons), sctx->cacheline[i].num_ap);
        }
        if (sctx->cacheline[i].time != CACHE_EMPTY && now == TIME_UNAVAILABLE) {
            sctx->cacheline[i].time = CACHE_EMPTY;
            LOGFMT(rctx, SKY_LOG_LEVEL_DEBUG,
                "cache %d of %d cleared due to time being unavailable", i, CACHE_SIZE);
        } else if (sctx->cacheline[i].time != CACHE_EMPTY &&
                   (now - sctx->cacheline[i].time) >
                       CONFIG(sctx, cache_age_threshold) * SECONDS_IN_HOUR) {
            sctx->cacheline[i].time = CACHE_EMPTY;
            LOGFMT(rctx, SKY_LOG_LEVEL_DEBUG, "cache %d of %d cleared due to age (%d)", i,
                CACHE_SIZE, now - sctx->cacheline[i].time);
        }
    }
#endif
    sctx->ul_app_data_len = ul_app_data_len;
    memcpy(sctx->ul_app_data, ul_app_data, ul_app_data_len);
    LOGFMT(rctx, SKY_LOG_LEVEL_DEBUG, "Partner_id: %d, Sku: %sctx", sctx->partner_id, sctx->sku);
    dump_hex16(__FILE__, "Device_id", rctx, SKY_LOG_LEVEL_DEBUG, sctx->device_id, sctx->id_len, 0);
    DUMP_CACHE(rctx);
    return rctx;
}

/*! \brief  Adds the wifi ap information to the request context
 *
 *  @param rctx Skyhook request context
 *  @param sky_errno skyErrno is set to the error code
 *  @param mac pointer to mac address of the Wi-Fi beacon
 *  @param timestamp time in seconds (from 1970 epoch) indicating when the scan was performed, (time_t)-1 if unknown
 *  @param rssi Received Signal Strength Intensity, -10 through -127, -1 if unknown
 *  @param frequency center frequency of channel in MHz, 2400 through 6000, -1 if unknown
 *  @param is_connected this beacon is currently connected, false if unknown
 *
 *  @return SKY_SUCCESS or SKY_ERROR and sets sky_errno with error code
 */
Sky_status_t sky_add_ap_beacon(Sky_rctx_t *rctx, Sky_errno_t *sky_errno, uint8_t mac[6],
    time_t timestamp, int16_t rssi, int32_t frequency, bool is_connected)
{
    Beacon_t b;

    if (!rctx)
        return set_error_status(sky_errno, SKY_ERROR_BAD_REQUEST_CTX);

    LOGFMT(rctx, SKY_LOG_LEVEL_DEBUG, "%02X:%02X:%02X:%02X:%02X:%02X, %d MHz, rssi %d, %sage %d",
        mac[0], mac[1], mac[2], mac[3], mac[4], mac[5], frequency, rssi,
        is_connected ? "serve " : "",
        (int)timestamp == TIME_UNAVAILABLE ? 0 : (int)(rctx->header.time - timestamp));

    /* Create AP beacon */
    memset(&b, 0, sizeof(b));
    b.h.magic = BEACON_MAGIC;
    b.h.type = SKY_BEACON_AP;
    b.h.connected = (int8_t)is_connected;
    b.h.rssi = rssi;
    memcpy(b.ap.mac, mac, MAC_SIZE);
    b.ap.freq = frequency;
    b.ap.property.in_cache = false;
    b.ap.property.used = false;

    return add_beacon(rctx, sky_errno, &b, timestamp);
}

/*! \brief Add an lte cell beacon to request context
 *
 *  @param rctx Skyhook request context
 *  @param sky_errno skyErrno is set to the error code
 *  @param tac lte tracking area code identifier (1-65535), SKY_UNKNOWN_ID3 if unknown
 *  @param e_cellid lte beacon identifier 28bit (0-268435455)
 *  @param mcc mobile country code (200-799)
 *  @param mnc mobile network code (0-999)
 *  @param pci mobile pci (0-503), SKY_UNKNOWN_ID5 if unknown
 *  @param earfcn channel (0-45589, SKY_UNKNOWN_ID6 if unknown)
 *  @param ta  timing-advance (0-7690), SKY_UNKNOWN_TA if unknown
 *  @param timestamp time in seconds (from 1970 epoch) indicating when the scan was performed, (time_t)-1 if unknown
 *  @param rsrp Received Signal Receive Power, range -140 to -40dbm, -1 if unknown
 *  @param is_connected this beacon is currently connected, false if unknown
 *
 *  @return SKY_SUCCESS or SKY_ERROR and sets sky_errno with error code
 */
Sky_status_t sky_add_cell_lte_beacon(Sky_rctx_t *rctx, Sky_errno_t *sky_errno, int32_t tac,
    int64_t e_cellid, uint16_t mcc, uint16_t mnc, int16_t pci, int32_t earfcn, int32_t ta,
    time_t timestamp, int16_t rsrp, bool is_connected)
{
    Beacon_t b;

    if (mcc != SKY_UNKNOWN_ID1 || mnc != SKY_UNKNOWN_ID2 || e_cellid != SKY_UNKNOWN_ID4)
        LOGFMT(rctx, SKY_LOG_LEVEL_DEBUG, "%u, %u, %d, %lld, %d, %d MHz, ta %d, rsrp %d, %sage %d",
            mcc, mnc, tac, e_cellid, pci, earfcn, ta, rsrp, is_connected ? "serve, " : "",
            (int)(rctx->header.time - timestamp));

    /* Create LTE beacon */
    memset(&b, 0, sizeof(b));
    b.h.magic = BEACON_MAGIC;
    b.h.type = SKY_BEACON_LTE;
    b.h.connected = (int8_t)is_connected;
    b.h.rssi = rsrp;
    b.cell.id1 = mcc;
    b.cell.id2 = mnc;
    b.cell.id3 = tac;
    b.cell.id4 = e_cellid;
    b.cell.id5 = pci;
    b.cell.freq = earfcn;
    b.cell.ta = ta;

    return add_beacon(rctx, sky_errno, &b, timestamp);
}

/*! \brief Add an lte cell neighbor beacon to request context
 *
 *  @param rctx Skyhook request context
 *  @param sky_errno skyErrno is set to the error code
 *  @param pci mobile pci (0-503, SKY_UNKNOWN_ID5 if unknown)
 *  @param earfcn channel (0-45589, SKY_UNKNOWN_ID6 if unknown)
 *  @param timestamp time in seconds (from 1970 epoch) indicating when the scan was performed, (time_t)-1 if unknown
 *  @param rsrp Received Signal Receive Power, range -140 to -40dbm, -1 if unknown
 *
 *  @return SKY_SUCCESS or SKY_ERROR and sets sky_errno with error code
 */
Sky_status_t sky_add_cell_lte_neighbor_beacon(Sky_rctx_t *rctx, Sky_errno_t *sky_errno, int16_t pci,
    int32_t earfcn, time_t timestamp, int16_t rsrp)
{
    LOGFMT(rctx, SKY_LOG_LEVEL_DEBUG, "%d, %d MHz, rsrp %d, age %d", pci, earfcn, rsrp,
        (int)timestamp == -1 ? -1 : (int)(rctx->header.time - timestamp));
    return sky_add_cell_lte_beacon(rctx, sky_errno, SKY_UNKNOWN_ID3, SKY_UNKNOWN_ID4,
        SKY_UNKNOWN_ID1, SKY_UNKNOWN_ID2, pci, earfcn, SKY_UNKNOWN_TA, timestamp, rsrp, false);
}

/*! \brief Adds a gsm cell beacon to the request context
 *
 *  @param rctx Skyhook request context
 *  @param sky_errno skyErrno is set to the error code
 *  @param lac gsm location area code identifier (1-65535)
 *  @param ci gsm cell identifier (0-65535)
 *  @param mcc mobile country code (200-799)
 *  @param mnc mobile network code  (0-999)
 *  @param ta timing-advance (0-63), SKY_UNKNOWN_TA if unknown
 *  @param timestamp time in seconds (from 1970 epoch) indicating when the scan was performed, (time_t)-1 if unknown
 *  @param rssi Received Signal Strength Intensity, range -128 to -32dbm, -1 if unknown
 *  @param is_connected this beacon is currently connected, false if unknown
 *
 *  @return SKY_SUCCESS or SKY_ERROR and sets sky_errno with error code
 */
Sky_status_t sky_add_cell_gsm_beacon(Sky_rctx_t *rctx, Sky_errno_t *sky_errno, int32_t lac,
    int64_t ci, uint16_t mcc, uint16_t mnc, int32_t ta, time_t timestamp, int16_t rssi,
    bool is_connected)
{
    Beacon_t b;

    LOGFMT(rctx, SKY_LOG_LEVEL_DEBUG, "%u, %u, %d, %lld, ta %d, rssi %d, %sage %d", lac, ci, mcc,
        mnc, ta, rssi, is_connected ? "serve, " : "", (int)(rctx->header.time - timestamp));

    /* Create GSM beacon */
    memset(&b, 0, sizeof(b));
    b.h.magic = BEACON_MAGIC;
    b.h.type = SKY_BEACON_GSM;
    b.h.connected = (int8_t)is_connected;
    b.h.rssi = rssi;
    b.cell.id1 = mcc;
    b.cell.id2 = mnc;
    b.cell.id3 = lac;
    b.cell.id4 = ci;
    b.cell.ta = ta;

    return add_beacon(rctx, sky_errno, &b, timestamp);
}

/*! \brief Adds a umts cell beacon to the request context
 *
 *  @param rctx Skyhook request context
 *  @param sky_errno skyErrno is set to the error code
 *  @param lac umts location area code identifier (1-65535), SKY_UNKNOWN_ID3 if unknown
 *  @param ucid umts cell identifier 28bit (0-268435455)
 *  @param mcc mobile country code (200-799)
 *  @param mnc mobile network code  (0-999)
 *  @param psc primary scrambling code (0-511, SKY_UNKNOWN_ID5 if unknown)
 *  @param uarfcn channel (412-10833, SKY_UNKNOWN_ID6 if unknown)
 *  @param timestamp time in seconds (from 1970 epoch) indicating when the scan was performed, (time_t)-1 if unknown
 *  @param rscp Received Signal Code Power, range -120dbm to -20dbm, -1 if unknown
 *  @param is_connected this beacon is currently connected, false if unknown
 *
 *  @return SKY_SUCCESS or SKY_ERROR and sets sky_errno with error code
 */
Sky_status_t sky_add_cell_umts_beacon(Sky_rctx_t *rctx, Sky_errno_t *sky_errno, int32_t lac,
    int64_t ucid, uint16_t mcc, uint16_t mnc, int16_t psc, int16_t uarfcn, time_t timestamp,
    int16_t rscp, bool is_connected)
{
    Beacon_t b;

    if (!rctx)
        return set_error_status(sky_errno, SKY_ERROR_BAD_REQUEST_CTX);

    if (mcc != SKY_UNKNOWN_ID1 || mnc != SKY_UNKNOWN_ID2 || ucid != SKY_UNKNOWN_ID4)
        LOGFMT(rctx, SKY_LOG_LEVEL_DEBUG, "%u, %u, %d, %lld, %d, %d MHz, rscp %d, %sage %d", mcc,
            mnc, lac, ucid, psc, uarfcn, rscp, is_connected ? "serve, " : "",
            (int)timestamp == -1 ? -1 : (int)(rctx->header.time - timestamp));

    /* Create UMTS beacon */
    memset(&b, 0, sizeof(b));
    b.h.magic = BEACON_MAGIC;
    b.h.type = SKY_BEACON_UMTS;
    b.h.connected = (int8_t)is_connected;
    b.h.rssi = rscp;
    b.cell.id1 = mcc;
    b.cell.id2 = mnc;
    b.cell.id3 = lac;
    b.cell.id4 = ucid;
    b.cell.id5 = psc;
    b.cell.freq = uarfcn;

    return add_beacon(rctx, sky_errno, &b, timestamp);
}

/*! \brief Adds a umts cell neighbor beacon to the request context
 *
 *  @param rctx Skyhook request context
 *  @param sky_errno skyErrno is set to the error code
 *  @param psc primary scrambling code (0-511, SKY_UNKNOWN_ID5 if unknown)
 *  @param uarfcn channel (412-10833, SKY_UNKNOWN_ID6 if unknown)
 *  @param timestamp time in seconds (from 1970 epoch) indicating when the scan was performed, (time_t)-1 if unknown
 *  @param rscp Received Signal Code Power, range -120dbm to -20dbm, -1 if unknown
 *
 *  @return SKY_SUCCESS or SKY_ERROR and sets sky_errno with error code
 */
Sky_status_t sky_add_cell_umts_neighbor_beacon(Sky_rctx_t *rctx, Sky_errno_t *sky_errno,
    int16_t psc, int16_t uarfcn, time_t timestamp, int16_t rscp)
{
    LOGFMT(rctx, SKY_LOG_LEVEL_DEBUG, "%d, %d MHz, rscp %d, age %d", psc, uarfcn, rscp,
        (int)timestamp == -1 ? -1 : (int)(rctx->header.time - timestamp));
    return sky_add_cell_umts_beacon(rctx, sky_errno, SKY_UNKNOWN_ID3, SKY_UNKNOWN_ID4,
        SKY_UNKNOWN_ID1, SKY_UNKNOWN_ID2, psc, uarfcn, timestamp, rscp, false);
}

/*! \brief Adds a cdma cell beacon to the request context
 *
 *  @param rctx Skyhook request context
 *  @param sky_errno skyErrno is set to the error code
 *  @param sid cdma system identifier (0-32767)
 *  @param nid cdma network identifier(0-65535)
 *  @param bsid cdma base station identifier (0-65535)
 *  @param timestamp time in seconds (from 1970 epoch) indicating when the scan was performed, (time_t)-1 if unknown
 *  @param rssi Received Signal Strength Intensity
 *  @param is_connected this beacon is currently connected, false if unknown
 *
 *  @return SKY_SUCCESS or SKY_ERROR and sets sky_errno with error code
 */
Sky_status_t sky_add_cell_cdma_beacon(Sky_rctx_t *rctx, Sky_errno_t *sky_errno, uint32_t sid,
    int32_t nid, int64_t bsid, time_t timestamp, int16_t rssi, bool is_connected)
{
    Beacon_t b;

    if (!rctx)
        return set_error_status(sky_errno, SKY_ERROR_BAD_REQUEST_CTX);

    LOGFMT(rctx, SKY_LOG_LEVEL_DEBUG, "%u, %d, %lld, rssi %d, %sage %d", sid, nid, bsid, rssi,
        is_connected ? "serve, " : "",
        (int)timestamp == -1 ? -1 : (int)(rctx->header.time - timestamp));

    /* Create CDMA beacon */
    memset(&b, 0, sizeof(b));
    b.h.magic = BEACON_MAGIC;
    b.h.type = SKY_BEACON_CDMA;
    b.h.connected = (int8_t)is_connected;
    b.h.rssi = rssi;
    b.cell.id2 = sid;
    b.cell.id3 = nid;
    b.cell.id4 = bsid;

    return add_beacon(rctx, sky_errno, &b, timestamp);
}

/*! \brief Adds a nb_iot cell beacon to the request context
 *
 *  @param rctx Skyhook request context
 *  @param sky_errno skyErrno is set to the error code
 *  @param mcc mobile country code (200-799)
 *  @param mnc mobile network code  (0-999)
 *  @param e_cellid nbiot beacon identifier (0-268435455)
 *  @param tac nbiot tracking area code identifier (1-65535), SKY_UNKNOWN_ID3 if unknown
 *  @param ncid mobile cell ID (0-503), SKY_UNKNOWN_ID5 if unknown
 *  @param earfcn channel (0-45589), SKY_UNKNOWN_ID6 if unknown
 *  @param timestamp time in seconds (from 1970 epoch) indicating when the scan was performed, (time_t)-1 if unknown
 *  @param nrsrp Narrowband Reference Signal Received Power, range -156 to -44dbm, -1 if unknown
 *  @param is_connected this beacon is currently connected, false if unknown
 *
 *  @return SKY_SUCCESS or SKY_ERROR and sets sky_errno with error code
 */
Sky_status_t sky_add_cell_nb_iot_beacon(Sky_rctx_t *rctx, Sky_errno_t *sky_errno, uint16_t mcc,
    uint16_t mnc, int64_t e_cellid, int32_t tac, int16_t ncid, int32_t earfcn, time_t timestamp,
    int16_t nrsrp, bool is_connected)
{
    Beacon_t b;

    if (!rctx)
        return set_error_status(sky_errno, SKY_ERROR_BAD_REQUEST_CTX);

    if (mcc != SKY_UNKNOWN_ID1 || mnc != SKY_UNKNOWN_ID2 || e_cellid != SKY_UNKNOWN_ID4)
        LOGFMT(rctx, SKY_LOG_LEVEL_DEBUG, "%u, %u, %d, %lld, %d, %d MHz, nrsrp %d, %sage %d", mcc,
            mnc, tac, e_cellid, ncid, earfcn, nrsrp, is_connected ? "serve, " : "",
            (int)timestamp == -1 ? -1 : (int)(rctx->header.time - timestamp));

    /* Create NB IoT beacon */
    memset(&b, 0, sizeof(b));
    b.h.magic = BEACON_MAGIC;
    b.h.type = SKY_BEACON_NBIOT;
    b.h.connected = (int8_t)is_connected;
    b.h.rssi = nrsrp;
    b.cell.id1 = mcc;
    b.cell.id2 = mnc;
    b.cell.id3 = tac;
    b.cell.id4 = e_cellid;
    b.cell.id5 = ncid;
    b.cell.freq = earfcn;

    return add_beacon(rctx, sky_errno, &b, timestamp);
}

/*! \brief Adds a nb_iot cell neighbor beacon to the request context
 *
 *  @param rctx Skyhook request context
 *  @param sky_errno skyErrno is set to the error code
 *  @param ncid mobile cell ID (0-503, SKY_UNKNOWN_ID4 if unknown)
 *  @param earfcn channel (0-45589, SKY_UNKNOWN_ID6 if unknown)
 *  @param timestamp time in seconds (from 1970 epoch) indicating when the scan was performed, (time_t)-1 if unknown
 *  @param nrsrp Narrowband Reference Signal Received Power, range -156 to -44dbm, -1 if unknown
 *
 *  @return SKY_SUCCESS or SKY_ERROR and sets sky_errno with error code
 */
Sky_status_t sky_add_cell_nb_iot_neighbor_beacon(Sky_rctx_t *rctx, Sky_errno_t *sky_errno,
    int16_t ncid, int32_t earfcn, time_t timestamp, int16_t nrsrp)
{
    LOGFMT(rctx, SKY_LOG_LEVEL_DEBUG, "%d, %d MHz, nrsrp %d, age %d", ncid, earfcn, nrsrp,
        (int)timestamp == -1 ? -1 : (int)(rctx->header.time - timestamp));

    return sky_add_cell_nb_iot_beacon(rctx, sky_errno, SKY_UNKNOWN_ID1, SKY_UNKNOWN_ID2,
        SKY_UNKNOWN_ID4, SKY_UNKNOWN_ID3, ncid, earfcn, timestamp, nrsrp, false);
}

/*! \brief Adds a NR cell beacon to the request context
 *
 *  @param rctx          Skyhook request context
 *  @param sky_errno    sky_errno is set to the error code
 *  @param mcc          mobile country code (200-799)
 *  @param mnc          mobile network code (0-999)
 *  @param nci          nr cell identity (0-68719476735)
 *  @param tac          tracking area code identifier (1-65535), SKY_UNKNOWN_ID3 if unknown
 *  @param pci          physical cell ID (0-1007), SKY_UNKNOWN_ID5 if unknown
 *  @param nrarfcn      channel (0-3279165), SKY_UNKNOWN_ID6 if unknown
 *  @param ta           timing-advance (0-3846), SKY_UNKNOWN_TA if unknown
 *  @param timestamp    time in seconds (from 1970 epoch) indicating when the scan was performed, (time_t)-1 if unknown
 *  @param csi_rsrp     CSI Reference Signal Received Power, range -140 to -40dBm, -1 if unknown
 *  @param is_connected this beacon is currently connected, false if unknown
 *
 * Returns      SKY_SUCCESS or SKY_ERROR and sets sky_errno with error code
 */

Sky_status_t sky_add_cell_nr_beacon(Sky_rctx_t *rctx, Sky_errno_t *sky_errno, uint16_t mcc,
    uint16_t mnc, int64_t nci, int32_t tac, int16_t pci, int32_t nrarfcn, int32_t ta,
    time_t timestamp, int16_t csi_rsrp, bool is_connected)
{
    Beacon_t b;

    if (mcc != SKY_UNKNOWN_ID1 && mnc != SKY_UNKNOWN_ID2 && nci != SKY_UNKNOWN_ID4)
        LOGFMT(rctx, SKY_LOG_LEVEL_DEBUG, "%u, %u, %d: %lld, %d, %d MHz, ta %d, rsrp %d, %sage %d",
            mcc, mnc, tac, nci, pci, nrarfcn, ta, csi_rsrp, is_connected ? "serve, " : "",
            (int)timestamp == -1 ? -1 : (int)(rctx->header.time - timestamp));

    /* Create NR beacon */
    memset(&b, 0, sizeof(b));
    b.h.magic = BEACON_MAGIC;
    b.h.type = SKY_BEACON_NR;
    b.h.connected = (int8_t)is_connected;
    b.h.rssi = csi_rsrp;
    b.cell.id1 = mcc;
    b.cell.id2 = mnc;
    b.cell.id3 = tac;
    b.cell.id4 = nci;
    b.cell.id5 = pci;
    b.cell.freq = nrarfcn;
    b.cell.ta = ta;

    return add_beacon(rctx, sky_errno, &b, timestamp);
}

/*! \brief Adds a NR cell neighbor beacon to the request context
 *
 *  @param rctx Skyhook request context
 *  @param sky_errno skyErrno is set to the error code
 *  @param physical cell ID (0-1007), SKY_UNKNOWN_ID5 if unknown
 *  @param nrarfcn channel (0-3279165), SKY_UNKNOWN_ID6 if unknown
 *  @param timestamp time in seconds (from 1970 epoch) indicating when the scan was performed, (time_t)-1 if unknown
 *  @param nrsrp Narrowband Reference Signal Received Power, range -156 to -44dbm, -1 if unknown
 *
 *  @return SKY_SUCCESS or SKY_ERROR and sets sky_errno with error code
 */
Sky_status_t sky_add_cell_nr_neighbor_beacon(Sky_rctx_t *rctx, Sky_errno_t *sky_errno, int16_t pci,
    int32_t nrarfcn, time_t timestamp, int16_t csi_rsrp)
{
    LOGFMT(rctx, SKY_LOG_LEVEL_DEBUG, "%d, %d MHz, rsrp %d, age %d", pci, nrarfcn, csi_rsrp,
        (int)timestamp == -1 ? -1 : (int)(rctx->header.time - timestamp));
    return sky_add_cell_nr_beacon(rctx, sky_errno, SKY_UNKNOWN_ID1, SKY_UNKNOWN_ID2,
        (int64_t)SKY_UNKNOWN_ID4, SKY_UNKNOWN_ID3, pci, nrarfcn, SKY_UNKNOWN_TA, timestamp,
        csi_rsrp, false);
}

/*! \brief Adds the position of the device from GNSS to the request context
 *
 *  @param rctx Skyhook request context
 *  @param sky_errno skyErrno is set to the error code
 *  @param lat device latitude
 *  @param lon device longitude
 *  @param hpe pointer to horizontal Positioning Error in meters with 68% confidence, 0 if unknown
 *  @param altitude pointer to altitude above mean sea level, in meters, NaN if unknown
 *  @param vpe pointer to vertical Positioning Error in meters with 68% confidence, 0 if unknown
 *  @param speed pointer to speed in meters per second, Nan if unknown
 *  @param bearing pointer to bearing of device in degrees, counterclockwise from north
 *  @param timestamp time in seconds (from 1970 epoch) indicating when the scan was performed, (time_t)-1 if unknown
 *  @param nsat number of satelites used to determine the location, 0 if unknown
 *
 *  @return SKY_SUCCESS or SKY_ERROR and sets sky_errno with error code
 */
Sky_status_t sky_add_gnss(Sky_rctx_t *rctx, Sky_errno_t *sky_errno, float lat, float lon,
    uint16_t hpe, float altitude, uint16_t vpe, float speed, float bearing, uint16_t nsat,
    time_t timestamp)
{
    if (!rctx)
        return set_error_status(sky_errno, SKY_ERROR_BAD_REQUEST_CTX);

    LOGFMT(rctx, SKY_LOG_LEVEL_DEBUG, "%d.%06d,%d.%06d, hpe %d, alt %d.%02d, vpe %d,", (int)lat,
        (int)fabs(round(1000000.0 * (lat - (int)lat))), (int)lon,
        (int)fabs(round(1000000.0 * (lon - (int)lon))), hpe, (int)altitude,
        (int)fabs(round(100.0 * (altitude - (int)altitude))), vpe);

    LOGFMT(rctx, SKY_LOG_LEVEL_DEBUG, "%d.%01dm/s, bearing %d.%01d, nsat %d, age %d", (int)speed,
        (int)fabs(round(10.0 * (speed - (int)speed))), (int)bearing,
        (int)fabs(round(1.0 * (bearing - (int)bearing))), nsat,
        (int)timestamp == -1 ? -1 : (int)(rctx->header.time - timestamp));

    /* location was determined before sky_new_request and since Mar 1st 2019 */
    if (rctx->header.time == TIME_UNAVAILABLE || timestamp == TIME_UNAVAILABLE)
        rctx->gnss.age = 0;
    else if (rctx->header.time >= timestamp && timestamp > TIMESTAMP_2019_03_01)
        rctx->gnss.age = rctx->header.time - timestamp;
    else
        return set_error_status(sky_errno, SKY_ERROR_BAD_TIME);

    /* range check parameters */
    if (isnan(lat) || isnan(lon)) /* don't fail for empty gnss */
        return set_error_status(sky_errno, SKY_ERROR_NONE);

    if ((!isnan(altitude) && (altitude < -1200 || /* Lake Baikal meters above sea level */
                                 altitude > 8900)) || /* Everest meters above sea level */
        hpe < 0.0 ||
        hpe > 100000.0 || /* max range of cell tower */
        speed < 0.0 || speed > 343.0 || /* speed of sound in meters per second */
        nsat > 100) /* 100 is conservative max gnss sat count */
        return set_error_status(sky_errno, SKY_ERROR_BAD_PARAMETERS);

    if (!validate_request_ctx(rctx))
        return set_error_status(sky_errno, SKY_ERROR_BAD_REQUEST_CTX);

    rctx->gnss.lat = lat;
    rctx->gnss.lon = lon;
    rctx->gnss.hpe = hpe;
    rctx->gnss.alt = altitude;
    rctx->gnss.vpe = vpe;
    rctx->gnss.speed = speed;
    rctx->gnss.bearing = bearing;
    rctx->gnss.nsat = nsat;
    return set_error_status(sky_errno, SKY_ERROR_NONE);
}

/*! \brief Determines whether the request matches the cached result
 *
 *  @param rctx Skyhook request context
 *  @param sky_errno skyErrno is set to the error code
 *  @param cache_hit where to save true/false result
 *  @param loc where to save device latitude, longitude etc from cache if known
 *
 *  @return SKY_SUCCESS or SKY_ERROR and sets sky_errno with error code
 */
Sky_status_t sky_search_cache(
    Sky_rctx_t *rctx, Sky_errno_t *sky_errno, bool *cache_hit, Sky_location_t *loc)
{
#if CACHE_SIZE
    Sky_sctx_t *sctx = rctx->session;
    Sky_cacheline_t *cl;
#endif

    if (!validate_request_ctx(rctx))
        return set_error_status(sky_errno, SKY_ERROR_BAD_REQUEST_CTX);

#if CACHE_SIZE
    /* check cachelines against new beacons for best match
     * setting from_cache if a matching cacheline is found
     * and hit true if match is above threshold
     * */
    search_cache(rctx);

    /* check cache match result */
    if (IS_CACHE_HIT(rctx)) {
        cl = &sctx->cacheline[rctx->get_from];
        if (loc != NULL) {
            *loc = cl->loc;
            /* no downlink data to report to user */
            loc->dl_app_data = NULL;
            loc->dl_app_data_len = 0;
        }
        if (cache_hit != NULL)
            *cache_hit = true;
#if SKY_DEBUG
        time_t cached_time = loc->time;
        LOGFMT(rctx, SKY_LOG_LEVEL_DEBUG,
            "Location from cache: %d.%06d,%d.%06d hpe:%d source:%sctx age:%d Sec", (int)loc->lat,
            (int)fabs(round(1000000 * (loc->lat - (int)loc->lat))), (int)loc->lon,
            (int)fabs(round(1000000 * (loc->lon - (int)loc->lon))), loc->hpe, sky_psource(loc),
            (rctx->header.time - cached_time));
#endif
        return set_error_status(sky_errno, SKY_ERROR_NONE);
    }
#endif
    rctx->hit = false;
    sctx->cache_hits = 0; /* report 0 for cache miss */
    if (cache_hit != NULL)
        *cache_hit = false;

    loc->location_source = SKY_LOCATION_SOURCE_UNKNOWN;
    loc->location_status = SKY_LOCATION_STATUS_UNABLE_TO_LOCATE;
    return set_error_status(sky_errno, SKY_ERROR_NONE);
}

/*! \brief force cache miss status
 *
 *  @param rctx Skyhook request context
 *  @param sky_errno skyErrno is set to the error code
 *
 *  @return SKY_SUCCESS or SKY_ERROR and sets sky_errno with error code
 */
Sky_status_t sky_ignore_cache_hit(Sky_rctx_t *rctx, Sky_errno_t *sky_errno)
{
    if (!validate_request_ctx(rctx))
        return set_error_status(sky_errno, SKY_ERROR_BAD_REQUEST_CTX);

#if CACHE_SIZE
    if (IS_CACHE_HIT(rctx)) {
        LOGFMT(rctx, SKY_LOG_LEVEL_DEBUG, "Clearing hit status for cacheline %d!", rctx->get_from);
        rctx->hit = false;
    } else {
        LOGFMT(rctx, SKY_LOG_LEVEL_WARNING, "No cache entry selected to clear");
    }
    return set_error_status(sky_errno, SKY_ERROR_NONE);
#else
    LOGFMT(rctx, SKY_LOG_LEVEL_ERROR, "Can't ignore cache with no cache");
    return set_error_status(sky_errno, SKY_ERROR_BAD_SESSION_CTX);
#endif
}

/*! \brief Determines the required size of the network request buffer
 *
 *  Size is determined by doing a dry run of encoding the request
 *
 *  @param rctx Skyhook request context
 *  @param size parameter which will be set to the size value
 *  @param sky_errno skyErrno is set to the error code
 *
 *  @return SKY_SUCCESS or SKY_ERROR and sets sky_errno with error code
 */
Sky_status_t sky_sizeof_request_buf(Sky_rctx_t *rctx, uint32_t *size, Sky_errno_t *sky_errno)
{
    int rc, rq_config = false;
    Sky_sctx_t *sctx = rctx->session;
#if CACHE_SIZE
    Sky_cacheline_t *cl;
#endif

    if (!validate_request_ctx(rctx))
        return set_error_status(sky_errno, SKY_ERROR_BAD_REQUEST_CTX);

    if (size == NULL)
        return set_error_status(sky_errno, SKY_ERROR_BAD_PARAMETERS);

    /* determine whether request_client_conf should be true in request message */
<<<<<<< HEAD
    rq_config = CONFIG(sctx, last_config_time) == CONFIG_UPDATE_DUE ||
                rctx->header.time == TIME_UNAVAILABLE ||
                (rctx->header.time - CONFIG(sctx, last_config_time)) > CONFIG_REQUEST_INTERVAL;
    LOGFMT(rctx, SKY_LOG_LEVEL_DEBUG, "Request config: %s",
        rq_config && CONFIG(sctx, last_config_time) != CONFIG_UPDATE_DUE ?
=======
    rq_config = CONFIG(s, last_config_time) == CONFIG_UPDATE_DUE ||
                ctx->header.time == TIME_UNAVAILABLE ||
                (ctx->header.time - CONFIG(s, last_config_time)) > CONFIG_REQUEST_INTERVAL;
    LOGFMT(ctx, SKY_LOG_LEVEL_DEBUG, "Request config: %s",
        rq_config && CONFIG(s, last_config_time) != CONFIG_UPDATE_DUE ?
>>>>>>> c73b02f1
            "Timeout" :
            rq_config ? "Forced" : "No");

    if (rq_config)
        CONFIG(sctx, last_config_time) = CONFIG_UPDATE_DUE; /* request on next serialize */

        /* check cache against beacons for match
     * setting from_cache if a matching cacheline is found
     * */
#if CACHE_SIZE
    if (IS_CACHE_HIT(rctx)) {
        cl = &sctx->cacheline[rctx->get_from];

        /* cache hit */
        /* count of consecutive cache hits since last cache miss */
        if (sctx->cache_hits < 127) {
            sctx->cache_hits++;
            if (rctx->hit) {
                /* overwrite beacons in request rctx with cached beacons */
                LOGFMT(rctx, SKY_LOG_LEVEL_DEBUG, "populate request rctx with cached beacons");
                NUM_BEACONS(rctx) = cl->num_beacons;
                NUM_APS(rctx) = cl->num_ap;
                for (int j = 0; j < NUM_BEACONS(rctx); j++)
                    rctx->beacon[j] = cl->beacon[j];
                rctx->gnss = cl->gnss;
            }
        } else {
            rctx->get_from = -1; /* force cache miss after 127 consecutive cache hits */
            sctx->cache_hits = 0; /* report 0 for cache miss */
        }
    } else {
        /* Trim any excess vap from request rctx i.e. total number of vap
         * in request rctx cannot exceed max that a request can carry
         */
        select_vap(rctx);
    }
#else
    rctx->get_from = -1; /* cache miss */
    sctx->cache_hits = 0; /* report 0 for cache miss */
#endif

    /* encode request into the bit bucket, just to determine the length of the
     * encoded message */
    rc = serialize_request(rctx, NULL, 0, SW_VERSION, rq_config);

    if (rc > 0) {
        *size = (uint32_t)rc;
        LOGFMT(rctx, SKY_LOG_LEVEL_DEBUG, "sizeof request %d", rc);
        return set_error_status(sky_errno, SKY_ERROR_NONE);
    } else {
        LOGFMT(rctx, SKY_LOG_LEVEL_ERROR, "Failed to size request");
        return set_error_status(sky_errno, SKY_ERROR_ENCODE_ERROR);
    }
}

/*! \brief generate a Skyhook request from the request context
 *
 *  @param rctx Skyhook request context
 *  @param sky_errno skyErrno is set to the error code
 *  @param request_buf Request to send to Skyhook server
 *  @param bufsize Request size in bytes
 *  @param response_size the space required to hold the server response
 *
 *  @return SKY_SUCCESS if request was encoded,
 *          SKY_ERROR and sets sky_errno with error code
 */
Sky_status_t sky_encode_request(Sky_rctx_t *rctx, Sky_errno_t *sky_errno, void *request_buf,
    uint32_t bufsize, uint32_t *response_size)
{
    int rc;
    Sky_sctx_t *sctx = rctx->session;

    if (!validate_request_ctx(rctx)) {
        return set_error_status(sky_errno, SKY_ERROR_BAD_REQUEST_CTX);
    }

    if (backoff_violation(rctx, rctx->header.time)) {
        return set_error_status(sky_errno, SKY_ERROR_SERVICE_DENIED);
    }

    /* There must be at least one beacon */
    if (NUM_BEACONS(rctx) == 0 && !has_gnss(rctx)) {
        *sky_errno = SKY_ERROR_NO_BEACONS;
        LOGFMT(rctx, SKY_LOG_LEVEL_ERROR, "Cannot process request with no beacons");
        return set_error_status(sky_errno, SKY_ERROR_NO_BEACONS);
    }

    if (request_buf == NULL) {
        LOGFMT(rctx, SKY_LOG_LEVEL_ERROR, "Buffer pointer is bad");
        return set_error_status(sky_errno, SKY_ERROR_BAD_PARAMETERS);
    }

    LOGFMT(rctx, SKY_LOG_LEVEL_DEBUG, "Processing request with %d beacons into %d byte buffer",
        NUM_BEACONS(rctx), bufsize);

#if SKY_LOGGING
    if (CONFIG(sctx, last_config_time) == CONFIG_UPDATE_DUE)
        LOGFMT(rctx, SKY_LOG_LEVEL_DEBUG, "Requesting new dynamic configuration parameters");
    else
        LOGFMT(rctx, SKY_LOG_LEVEL_DEBUG, "Configuration parameter: %d",
            CONFIG(sctx, last_config_time));
#endif

    /* encode request */
    rc = serialize_request(rctx, request_buf, bufsize, SW_VERSION,
        CONFIG(sctx, last_config_time) == CONFIG_UPDATE_DUE);

    if (rc > 0) {
        *response_size = get_maximum_response_size();

        LOGFMT(rctx, SKY_LOG_LEVEL_DEBUG, "Request buffer of %d bytes prepared %s", rc,
            rctx->hit ? "for cache hit" : "from request rctx");
        LOG_BUFFER(rctx, SKY_LOG_LEVEL_DEBUG, request_buf, rc);
        return set_error_status(sky_errno, SKY_ERROR_NONE);
    } else {
        LOGFMT(rctx, SKY_LOG_LEVEL_ERROR, "Failed to encode request");
        return set_error_status(sky_errno, SKY_ERROR_ENCODE_ERROR);
    }
}

/*! \brief decodes a Skyhook server response
 *
 *  @param rctx Skyhook request context
 *  @param sky_errno skyErrno is set to the error code
 *  @param response_buf buffer holding the skyhook server response
 *  @param bufsize Request size in bytes
 *  @param loc where to save device latitude, longitude etc from cache if known
 *
 *  @return SKY_SUCCESS or SKY_ERROR and sets sky_errno with error code
 */
Sky_status_t sky_decode_response(Sky_rctx_t *rctx, Sky_errno_t *sky_errno, void *response_buf,
    uint32_t bufsize, Sky_location_t *loc)
{
    Sky_sctx_t *sctx = rctx->session;
    time_t now = (*sctx->timefn)(NULL);

    if (loc == NULL || response_buf == NULL || bufsize == 0) {
        LOGFMT(rctx, SKY_LOG_LEVEL_ERROR, "Bad parameters");
        return set_error_status(sky_errno, SKY_ERROR_BAD_PARAMETERS);
    }

    /* note the time of this server response in the request context */
    sctx->header.time = now;
    sctx->header.crc32 = sky_crc32(
        &sctx->header.magic, (uint8_t *)&sctx->header.crc32 - (uint8_t *)&sctx->header.magic);

    /* decode response to get lat/lon */
    if (deserialize_response(rctx, response_buf, bufsize, loc) < 0) {
        LOGFMT(rctx, SKY_LOG_LEVEL_ERROR, "Response decode failure");
        return set_error_status(sky_errno, SKY_ERROR_DECODE_ERROR);
    } else {
        /* if this is a response from a cache miss, clear cache_hits count */
        if (IS_CACHE_MISS(rctx))
            sctx->cache_hits = 0;

        /* set error status based on server error code */
        switch (loc->location_status) {
        case SKY_LOCATION_STATUS_SUCCESS:
            /* Server reports success so clear backoff period tracking */
            sctx->backoff = SKY_ERROR_NONE;
            loc->time = (*sctx->timefn)(NULL);

#if CACHE_SIZE > 0
            /* Add location and current beacons to Cache */
<<<<<<< HEAD
            if (sky_plugin_add_to_cache(rctx, sky_errno, loc) != SKY_SUCCESS)
                LOGFMT(rctx, SKY_LOG_LEVEL_WARNING, "failed to add to cache");
            if (IS_CACHE_MISS(rctx))
                LOGFMT(rctx, SKY_LOG_LEVEL_DEBUG,
                    "Location from server %d.%06d,%d.%06d hpe:%d, Source:%sctx app-data:%d",
=======
            if (sky_plugin_add_to_cache(ctx, sky_errno, loc) != SKY_SUCCESS)
                LOGFMT(ctx, SKY_LOG_LEVEL_WARNING, "failed to add to cache");
            if (IS_CACHE_MISS(ctx))
                LOGFMT(ctx, SKY_LOG_LEVEL_DEBUG,
                    "Location from server: %d.%06d,%d.%06d hpe:%d, Source:%s app-data:%d",
>>>>>>> c73b02f1
                    (int)loc->lat, (int)fabs(round(1000000.0 * (loc->lat - (int)loc->lat))),
                    (int)loc->lon, (int)fabs(round(1000000.0 * (loc->lon - (int)loc->lon))),
                    loc->hpe, sky_psource(loc), loc->dl_app_data_len);
            else
<<<<<<< HEAD
                LOGFMT(rctx, SKY_LOG_LEVEL_DEBUG,
                    "Server location for cache hit %d.%06d,%d.%06d hpe:%d, Source:%sctx app-data:%d",
=======
                LOGFMT(ctx, SKY_LOG_LEVEL_DEBUG,
                    "Server location for cache hit: %d.%06d,%d.%06d hpe:%d, Source:%s app-data:%d",
>>>>>>> c73b02f1
                    (int)loc->lat, (int)fabs(round(1000000.0 * (loc->lat - (int)loc->lat))),
                    (int)loc->lon, (int)fabs(round(1000000.0 * (loc->lon - (int)loc->lon))),
                    loc->hpe, sky_psource(loc), loc->dl_app_data_len);
#endif

            return set_error_status(sky_errno, SKY_ERROR_NONE);
        case SKY_LOCATION_STATUS_AUTH_ERROR:
            LOGFMT(rctx, SKY_LOG_LEVEL_ERROR, "Authentication required, retry.");
            if (rctx->auth_state ==
                STATE_TBR_DISABLED) { /* Non-TBR Location request failed auth, error */
                return set_error_status(sky_errno, SKY_ERROR_AUTH);
            } else if (rctx->auth_state ==
                       STATE_TBR_REGISTERED) { /* Location request failed auth, retry */
                sctx->backoff = SKY_ERROR_NONE;
                return set_error_status(sky_errno, SKY_AUTH_RETRY);
            } else if (sctx->backoff ==
                       SKY_ERROR_NONE) /* Registration request failed auth, retry */
                return set_error_status(sky_errno, (sctx->backoff = SKY_AUTH_RETRY));
            else if (sctx->backoff ==
                     SKY_AUTH_RETRY) /* Registration request failed again, retry after 8hr */
                return set_error_status(sky_errno, (sctx->backoff = SKY_AUTH_RETRY_8H));
            else if (sctx->backoff ==
                     SKY_AUTH_RETRY_8H) /* Registration request failed again, retry after 16hr */
                return set_error_status(sky_errno, (sctx->backoff = SKY_AUTH_RETRY_16H));
            else if (sctx->backoff ==
                     SKY_AUTH_RETRY_16H) /* Registration request failed again, retry after 24hr */
                return set_error_status(sky_errno, (sctx->backoff = SKY_AUTH_RETRY_1D));
            else
                return set_error_status(sky_errno, (sctx->backoff = SKY_AUTH_RETRY_30D));
        case SKY_LOCATION_STATUS_BAD_PARTNER_ID_ERROR:
        case SKY_LOCATION_STATUS_DECODE_ERROR:
            return set_error_status(sky_errno, SKY_ERROR_AUTH);
        case SKY_LOCATION_STATUS_UNABLE_TO_LOCATE:
            return set_error_status(sky_errno, SKY_ERROR_LOCATION_UNKNOWN);
        default:
            return set_error_status(sky_errno, SKY_ERROR_SERVER_ERROR);
        }
    }
}

/*! \brief query value of a configuration parameter
 *
 *  @param rctx Skyhook request context
 *  @param sky_errno Error code for which to provide descriptive string
 *  @param name configuration parameter to read
 *  @param value Pointer to location where value should be returned
 *
 *  @return SKY_SUCCESS if value was updated, SKY_ERROR otherwise
 */
Sky_status_t sky_get_option(
    Sky_rctx_t *rctx, Sky_errno_t *sky_errno, Sky_config_name_t name, uint32_t *value)
{
    Sky_sctx_t *sctx = rctx->session;
    Sky_errno_t err = SKY_ERROR_NONE;

    switch (name) {
    case CONF_TOTAL_BEACONS:
        *value = sctx->config.total_beacons;
        break;
    case CONF_MAX_AP_BEACONS:
        *value = sctx->config.max_ap_beacons;
        break;
    case CONF_CACHE_AGE_THRESHOLD:
        *value = sctx->config.cache_age_threshold;
        break;
    case CONF_CACHE_BEACON_THRESHOLD:
        *value = sctx->config.cache_beacon_threshold;
        break;
    case CONF_CACHE_NEG_RSSI_THRESHOLD:
        *value = sctx->config.cache_neg_rssi_threshold;
        break;
    case CONF_CACHE_MATCH_ALL_THRESHOLD:
        *value = sctx->config.cache_match_all_threshold;
        break;
    case CONF_CACHE_MATCH_USED_THRESHOLD:
        *value = sctx->config.cache_match_used_threshold;
        break;
    case CONF_MAX_VAP_PER_AP:
        *value = sctx->config.max_vap_per_ap;
        break;
    case CONF_MAX_VAP_PER_RQ:
        *value = sctx->config.max_vap_per_rq;
        break;
    case CONF_LOGGING_LEVEL:
        *value = sctx->min_level;
        break;
    default:
        err = SKY_ERROR_BAD_PARAMETERS;
        break;
    }
    return set_error_status(sky_errno, err);
}

/*! \brief set value of a configuration parameter
 *
 *  @param rctx Skyhook request context
 *  @param sky_errno Error code for which to provide descriptive string
 *  @param name configuration parameter to set
 *  @param value value to set
 *
 *  @return SKY_SUCCESS if value was updated, SKY_ERROR otherwise
 */
Sky_status_t sky_set_option(
    Sky_rctx_t *rctx, Sky_errno_t *sky_errno, Sky_config_name_t name, int32_t value)
{
    Sky_sctx_t *sctx = rctx->session;
    Sky_errno_t err = SKY_ERROR_NONE;

    switch (name) {
    case CONF_TOTAL_BEACONS:
        if (value > TOTAL_BEACONS || value < 6) {
            err = SKY_ERROR_BAD_PARAMETERS;
            break;
        }
        sctx->config.total_beacons = value;
        break;
    case CONF_MAX_AP_BEACONS:
        if (value > MAX_AP_BEACONS) {
            err = SKY_ERROR_BAD_PARAMETERS;
            break;
        }
        sctx->config.max_ap_beacons = value;
        break;
    case CONF_CACHE_AGE_THRESHOLD:
        sctx->config.cache_age_threshold = value;
        break;
    case CONF_CACHE_BEACON_THRESHOLD:
        if (value > TOTAL_BEACONS) {
            err = SKY_ERROR_BAD_PARAMETERS;
            break;
        }
        sctx->config.cache_beacon_threshold = value;
        break;
    case CONF_CACHE_NEG_RSSI_THRESHOLD:
        if (value > 128) {
            err = SKY_ERROR_BAD_PARAMETERS;
            break;
        }
        sctx->config.cache_neg_rssi_threshold = value;
        break;
    case CONF_CACHE_MATCH_ALL_THRESHOLD:
        if (value > 100) {
            err = SKY_ERROR_BAD_PARAMETERS;
            break;
        }
        sctx->config.cache_match_all_threshold = value;
        break;
    case CONF_CACHE_MATCH_USED_THRESHOLD:
        if (value > 100) {
            err = SKY_ERROR_BAD_PARAMETERS;
            break;
        }
        sctx->config.cache_match_used_threshold = value;
        break;
    case CONF_MAX_VAP_PER_AP:
        if (value > TOTAL_BEACONS) {
            err = SKY_ERROR_BAD_PARAMETERS;
            break;
        }
        sctx->config.max_vap_per_ap = value;
        break;
    case CONF_MAX_VAP_PER_RQ:
        if (value > TOTAL_BEACONS) {
            err = SKY_ERROR_BAD_PARAMETERS;
            break;
        }
        sctx->config.max_vap_per_rq = value;
        break;
    case CONF_LOGGING_LEVEL:
        sctx->min_level = value;
        break;
    default:
        err = SKY_ERROR_BAD_PARAMETERS;
    }
    return set_error_status(sky_errno, err);
}

/*! \brief returns a string which describes the meaning of sky_errno codes
 *
 *  @param sky_errno Error code for which to provide descriptive string
 *
 *  @return pointer to string or NULL if the code is invalid
 */
char *sky_perror(Sky_errno_t sky_errno)
{
    register char *str = NULL;
    switch (sky_errno) {
    case SKY_ERROR_NONE:
        str = "No error";
        break;
    case SKY_ERROR_NEVER_OPEN:
        str = "Must open first";
        break;
    case SKY_ERROR_ALREADY_OPEN:
        str = "Must close before opening with new parameters";
        break;
    case SKY_ERROR_BAD_PARAMETERS:
        str = "Validation of parameters failed";
        break;
    case SKY_ERROR_BAD_REQUEST_CTX:
        str = "The request ctx buffer is corrupt";
        break;
    case SKY_ERROR_BAD_SESSION_CTX:
        str = "The session buffer is corrupt";
        break;
    case SKY_ERROR_ENCODE_ERROR:
        str = "The request could not be encoded";
        break;
    case SKY_ERROR_DECODE_ERROR:
        str = "The response could not be decoded";
        break;
    case SKY_ERROR_RESOURCE_UNAVAILABLE:
        str = "Can\'t allocate non-volatile storage";
        break;
    case SKY_ERROR_NO_BEACONS:
        str = "At least one beacon must be added";
        break;
    case SKY_ERROR_LOCATION_UNKNOWN:
        str = "Server failed to determine location";
        break;
    case SKY_ERROR_SERVER_ERROR:
        str = "Server responded with an error";
        break;
    case SKY_ERROR_NO_PLUGIN:
        str = "At least one plugin must be registered";
        break;
    case SKY_ERROR_INTERNAL:
        str = "An unexpected error occured";
        break;
    case SKY_ERROR_SERVICE_DENIED:
        str = "Service blocked due to repeated errors";
        break;
    case SKY_AUTH_RETRY:
        str = "Operation unauthorized, retry now";
        break;
    case SKY_AUTH_RETRY_8H:
        str = "Operation unauthorized, retry in 8 hours";
        break;
    case SKY_AUTH_RETRY_16H:
        str = "Operation unauthorized, retry in 16 hours";
        break;
    case SKY_AUTH_RETRY_1D:
        str = "Operation unauthorized, retry in 24 hours";
        break;
    case SKY_AUTH_RETRY_30D:
        str = "Operation unauthorized, retry in a month";
        break;
    case SKY_AUTH_NEEDS_TIME:
        str = "Operation needs good time of day";
        break;
    case SKY_ERROR_AUTH:
        str = "Operation failed due to authentication error";
        break;
    case SKY_ERROR_BAD_TIME:
        str = "Operation failed due to timestamp out of range";
        break;
    default:
        str = "Unknown error code";
        break;
    }
    return str;
}

/*! \brief returns a string which describes the meaning of Sky_loc_status_t codes
 *
 *  @param status Error code for which to provide descriptive string
 *
 *  @return pointer to string or NULL if the code is invalid
 */
char *sky_pserver_status(Sky_loc_status_t status)
{
    register char *str = NULL;
    switch (status) {
    case SKY_LOCATION_STATUS_SUCCESS:
        str = "Server success";
        break;
    case SKY_LOCATION_STATUS_UNSPECIFIED_ERROR:
        str = "Server reports unspecified error";
        break;
    case SKY_LOCATION_STATUS_BAD_PARTNER_ID_ERROR:
        str = "Server reports bad partner id error";
        break;
    case SKY_LOCATION_STATUS_DECODE_ERROR:
        str = "Server reports error decoding request body";
        break;
    case SKY_LOCATION_STATUS_API_SERVER_ERROR:
        str = "Server error determining location";
        break;
    case SKY_LOCATION_STATUS_AUTH_ERROR:
        str = "Server error authentication error";
        break;
    case SKY_LOCATION_STATUS_UNABLE_TO_LOCATE:
        str = "Server reports unable to determine location";
        break;
    default:
        str = "Unknown server status";
        break;
    }
    return str;
}

/*! \brief returns a string which describes the meaning of Sky_beacon_type_t
 *
 *  @param b beacon type
 *
 *  @return pointer to string or NULL if the code is invalid
 */
char *sky_pbeacon(Beacon_t *b)
{
    if (is_cell_type(b) && b->cell.id2 == SKY_UNKNOWN_ID2) {
        switch (b->h.type) {
        case SKY_BEACON_LTE:
            return "LTE-NMR";
        case SKY_BEACON_NBIOT:
            return "NB-IoT-NMR";
        case SKY_BEACON_UMTS:
            return "UMTS-NMR";
        case SKY_BEACON_NR:
            return "NR-NMR";
        default:
            return "\?\?\?-NMR";
        }
    } else {
        switch (b->h.type) {
        case SKY_BEACON_AP:
            return "Wi-Fi";
        case SKY_BEACON_BLE:
            return "BLE";
        case SKY_BEACON_CDMA:
            return "CDMA";
        case SKY_BEACON_GSM:
            return "GSM";
        case SKY_BEACON_LTE:
            return "LTE";
        case SKY_BEACON_NBIOT:
            return "NB-IoT";
        case SKY_BEACON_UMTS:
            return "UMTS";
        case SKY_BEACON_NR:
            return "NR";
        default:
            return "\?\?\?";
        }
    }
}

/*! \brief returns a string which describes the source of a location
 *
 *  @param l pointer to location structure
 *
 *  @return pointer to string or NULL if the code is invalid
 */
char *sky_psource(struct sky_location *l)
{
    if (l != NULL) {
        switch (l->location_source) {
        case SKY_LOCATION_SOURCE_CELL:
            return "Cell";
        case SKY_LOCATION_SOURCE_GNSS:
            return "GNSS";
        case SKY_LOCATION_SOURCE_HYBRID:
            return "Hybrid";
        case SKY_LOCATION_SOURCE_WIFI:
            return "Wi-Fi";
        default:
            return "\?\?\?";
        }
    }
    return NULL;
}

/*! \brief clean up library resources
 *
 *  @param sctx Skyhook session context
 *  @param sky_errno skyErrno is set to the error code
 *
 *  @return SKY_SUCCESS or SKY_ERROR and sets sky_errno with error code
 */
Sky_status_t sky_close(Sky_sctx_t *sctx, Sky_errno_t *sky_errno)
{
    if (!sctx->open_flag)
        return set_error_status(sky_errno, SKY_ERROR_NEVER_OPEN);
    sctx->open_flag = false;

    return set_error_status(sky_errno, SKY_ERROR_NONE);
}

/*******************************************************************************
 * Static helper functions
 ******************************************************************************/

/*! \brief sanity check the device_id
 *
 *  @param device_id this is expected to be a binary mac address
 *  @param id_len length of device_id
 *
 *  @return true or false
 */
static bool validate_device_id(const uint8_t *device_id, uint32_t id_len)
{
    if (device_id == NULL || id_len > MAX_DEVICE_ID)
        return false;
    else
        return true;
}

/*! \brief safely return bounded length of string
 *
 *  @param pointer to string
 *  @param maximum number of chars to scan
 *
 *  @return length of string (up to length provided)
 */
static size_t strnlen_(char *s, size_t maxlen)
{
    char *p;

    if ((p = memchr(s, '\0', maxlen)) != NULL) {
        return p - s;
    } else
        return maxlen;
}

#ifdef UNITTESTS

#include "libel.ut.c"

#endif<|MERGE_RESOLUTION|>--- conflicted
+++ resolved
@@ -914,19 +914,11 @@
         return set_error_status(sky_errno, SKY_ERROR_BAD_PARAMETERS);
 
     /* determine whether request_client_conf should be true in request message */
-<<<<<<< HEAD
     rq_config = CONFIG(sctx, last_config_time) == CONFIG_UPDATE_DUE ||
                 rctx->header.time == TIME_UNAVAILABLE ||
                 (rctx->header.time - CONFIG(sctx, last_config_time)) > CONFIG_REQUEST_INTERVAL;
     LOGFMT(rctx, SKY_LOG_LEVEL_DEBUG, "Request config: %s",
         rq_config && CONFIG(sctx, last_config_time) != CONFIG_UPDATE_DUE ?
-=======
-    rq_config = CONFIG(s, last_config_time) == CONFIG_UPDATE_DUE ||
-                ctx->header.time == TIME_UNAVAILABLE ||
-                (ctx->header.time - CONFIG(s, last_config_time)) > CONFIG_REQUEST_INTERVAL;
-    LOGFMT(ctx, SKY_LOG_LEVEL_DEBUG, "Request config: %s",
-        rq_config && CONFIG(s, last_config_time) != CONFIG_UPDATE_DUE ?
->>>>>>> c73b02f1
             "Timeout" :
             rq_config ? "Forced" : "No");
 
@@ -1091,30 +1083,17 @@
 
 #if CACHE_SIZE > 0
             /* Add location and current beacons to Cache */
-<<<<<<< HEAD
             if (sky_plugin_add_to_cache(rctx, sky_errno, loc) != SKY_SUCCESS)
                 LOGFMT(rctx, SKY_LOG_LEVEL_WARNING, "failed to add to cache");
             if (IS_CACHE_MISS(rctx))
                 LOGFMT(rctx, SKY_LOG_LEVEL_DEBUG,
-                    "Location from server %d.%06d,%d.%06d hpe:%d, Source:%sctx app-data:%d",
-=======
-            if (sky_plugin_add_to_cache(ctx, sky_errno, loc) != SKY_SUCCESS)
-                LOGFMT(ctx, SKY_LOG_LEVEL_WARNING, "failed to add to cache");
-            if (IS_CACHE_MISS(ctx))
-                LOGFMT(ctx, SKY_LOG_LEVEL_DEBUG,
                     "Location from server: %d.%06d,%d.%06d hpe:%d, Source:%s app-data:%d",
->>>>>>> c73b02f1
                     (int)loc->lat, (int)fabs(round(1000000.0 * (loc->lat - (int)loc->lat))),
                     (int)loc->lon, (int)fabs(round(1000000.0 * (loc->lon - (int)loc->lon))),
                     loc->hpe, sky_psource(loc), loc->dl_app_data_len);
             else
-<<<<<<< HEAD
                 LOGFMT(rctx, SKY_LOG_LEVEL_DEBUG,
-                    "Server location for cache hit %d.%06d,%d.%06d hpe:%d, Source:%sctx app-data:%d",
-=======
-                LOGFMT(ctx, SKY_LOG_LEVEL_DEBUG,
                     "Server location for cache hit: %d.%06d,%d.%06d hpe:%d, Source:%s app-data:%d",
->>>>>>> c73b02f1
                     (int)loc->lat, (int)fabs(round(1000000.0 * (loc->lat - (int)loc->lat))),
                     (int)loc->lon, (int)fabs(round(1000000.0 * (loc->lon - (int)loc->lon))),
                     loc->hpe, sky_psource(loc), loc->dl_app_data_len);
