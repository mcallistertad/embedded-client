/*! \file libel/libel.c
 *  \brief sky entry points - Skyhook Embedded Library
 *
 * Copyright (c) 2020 Skyhook, Inc.
 *
 * Permission is hereby granted, free of charge, to any person obtaining a copy
 * of this software and associated documentation files (the "Software"), to
 * deal in the Software without restriction, including without limitation the
 * rights to use, copy, modify, merge, publish, distribute, sublicense, and/or
 * sell copies of the Software, and to permit persons to whom the Software is
 * furnished to do so, subject to the following conditions:
 *
 * The above copyright notice and this permission notice shall be included in
 * all copies or substantial portions of the Software.
 *
 * THE SOFTWARE IS PROVIDED "AS IS", WITHOUT WARRANTY OF ANY KIND, EXPRESS OR
 * IMPLIED, INCLUDING BUT NOT LIMITED TO THE WARRANTIES OF MERCHANTABILITY,
 * FITNESS FOR A PARTICULAR PURPOSE AND NONINFRINGEMENT. IN NO EVENT SHALL THE
 * AUTHORS OR COPYRIGHT HOLDERS BE LIABLE FOR ANY CLAIM, DAMAGES OR OTHER
 * LIABILITY, WHETHER IN AN ACTION OF CONTRACT, TORT OR OTHERWISE, ARISING
 * FROM, OUT OF OR IN CONNECTION WITH THE SOFTWARE OR THE USE OR OTHER DEALINGS
 * IN THE SOFTWARE.
 *
 */
#include <stdbool.h>
#include <string.h>
#include <stdlib.h>
#include <stdio.h>
#include <time.h>
#include <math.h>
#include <ctype.h>
#define SKY_LIBEL
#include "libel.h"
#include "proto.h"

/* A monotonically increasing version number intended to track the client
 * software version, and which is sent to the server in each request. Clumsier
 * than just including the Git version string (since it will need to be updated
 * manually for every release) but cheaper bandwidth-wise.
 */
<<<<<<< HEAD
#define SW_VERSION 13
=======
#define SW_VERSION 12
>>>>>>> 977eabdd

/* Interval in seconds between requests for config params */
#define CONFIG_REQUEST_INTERVAL (24 * SECONDS_IN_HOUR) /* 24 hours */

/* The following definition is intended to be changed only for QA purposes */
#define BACKOFF_UNITS_PER_HR 3600 // time in seconds

static Sky_state_t state;

/*! \brief keep track of when the user has opened the library */
static uint32_t sky_open_flag = 0;

/*! \brief keep track of logging function */
static Sky_randfn_t sky_rand_bytes;
static Sky_loggerfn_t sky_logf;
static Sky_log_level_t sky_min_level;
static Sky_timefn_t sky_time;
static bool sky_debounce;

/*! \brief base of plugin chain */
static Sky_plugin_table_t *sky_plugins;

/* Local functions */
static bool validate_device_id(uint8_t *device_id, uint32_t id_len);
static bool validate_partner_id(uint32_t partner_id);
static bool validate_aes_key(uint8_t aes_key[AES_SIZE]);
static bool validate_sku(char *sku);

/*! \brief Copy state buffer
 *
 *  Note: Old state may have less dynamic configuration parameters
 *
 *  @param sky_state Pointer to the old state buffer
 *
 *  @return sky_status_t SKY_SUCCESS or SKY_ERROR
 */
static Sky_status_t copy_state(Sky_errno_t *sky_errno, Sky_state_t *dest, Sky_state_t *src)
{
    bool update = false;

    if (src != NULL) {
        if (src->header.size < sizeof(Sky_state_t)) {
            memset((uint8_t *)dest + src->header.size, 0, dest->header.size - src->header.size);
            update = true;
        } else if (src->header.size > sizeof(Sky_state_t))
            return set_error_status(sky_errno, SKY_ERROR_BAD_STATE);
        memmove(dest, src, src->header.size);
        config_defaults(dest);
        if (update)
            dest->config.last_config_time = 0; /* force an update */
        return set_error_status(sky_errno, SKY_ERROR_NONE);
    }
    return set_error_status(sky_errno, SKY_ERROR_BAD_STATE);
}

/*! \brief Initialize Skyhook library and verify access to resources
 *
 *  @param sky_errno if sky_open returns failure, sky_errno is set to the error code
 *  @param device_id Device unique ID (example mac address of the device)
 *  @param id_len length if the Device ID, typically 6, Max 16 bytes
 *  @param partner_id Skyhook assigned credentials
 *  @param aes_key Skyhook assigned encryption key
 *  @param sku unique name of device family, must be non-empty to enable TBR Auth
 *  @param cc County code where device is being registered, 0 if unknown
 *  @param state_buf pointer to a state buffer (provided by sky_close) or NULL
 *  @param min_level logging function is called for msg with equal or greater level
 *  @param logf pointer to logging function
 *  @param rand_bytes pointer to random function
 *  @param gettime pointer to time function
 *  @param debounce true if cached beacons should be added to request rather than newly scanned
 *
 *  @return sky_status_t SKY_SUCCESS or SKY_ERROR
 *
 *  sky_open can be called many times with the same parameters. This does
 *  nothing and returns SKY_SUCCESS. However, sky_close must be called
 *  in order to change the parameter values. Device ID length will
 *  be truncated to 16 if larger, without causing an error.
 */
Sky_status_t sky_open(Sky_errno_t *sky_errno, uint8_t *device_id, uint32_t id_len,
    uint32_t partner_id, uint8_t aes_key[AES_KEYLEN], char *sku, uint32_t cc, void *state_buf,
    Sky_log_level_t min_level, Sky_loggerfn_t logf, Sky_randfn_t rand_bytes, Sky_timefn_t gettime,
    bool debounce)
{
#if SKY_DEBUG
    char buf[SKY_LOG_LENGTH];
#endif
    Sky_state_t *sky_state = state_buf;
    int i = 0;
    int j = 0;
    uint32_t sku_len = 0;

    memset(&state, 0, sizeof(state));
    /* Only consider up to 16 bytes. Ignore any extra */
    id_len = (id_len > MAX_DEVICE_ID) ? MAX_DEVICE_ID : id_len;
    sku = !sku ? "" : sku;
    sku_len = strlen(sku);

    if (sky_state != NULL && !validate_cache(sky_state, logf)) {
        if (logf != NULL && SKY_LOG_LEVEL_WARNING <= min_level)
            (*logf)(SKY_LOG_LEVEL_WARNING, "Invalid state buffer was ignored!");
        sky_state = NULL;
    }

    sky_min_level = min_level;
    sky_logf = logf;
    sky_rand_bytes = rand_bytes == NULL ? sky_rand_fn : rand_bytes;
    sky_time = (gettime == NULL) ? &time : gettime;
    sky_debounce = debounce;

    if (sky_register_plugins(&sky_plugins) != SKY_SUCCESS)
        return set_error_status(sky_errno, SKY_ERROR_NO_PLUGIN);

    /* if open already */
    if (sky_open_flag && sky_state) {
        /* if library is already open and sky_open parameters match those we already have, */
        /* we can ignore this call to sky_open, otherwise report error already open */
        if (memcmp(device_id, sky_state->sky_device_id, id_len) == 0 &&
            id_len == sky_state->sky_id_len && sky_state->header.size == sizeof(state) &&
            partner_id == sky_state->sky_partner_id &&
            memcmp(aes_key, sky_state->sky_aes_key, sizeof(sky_state->sky_aes_key)) == 0 &&
            strcmp(sku, sky_state->sky_sku) == 0 && cc == sky_state->sky_cc)
            return set_error_status(sky_errno, SKY_ERROR_NONE);
        else
            return set_error_status(sky_errno, SKY_ERROR_ALREADY_OPEN);
    } else if (!sky_state || copy_state(sky_errno, &state, sky_state) != SKY_SUCCESS) {
        memset(&state, 0, sizeof(state));
        state.header.magic = SKY_MAGIC;
        state.header.size = sizeof(state);
        state.header.time = (uint32_t)(*sky_time)(NULL);
        state.header.crc32 = sky_crc32(
            &state.header.magic, (uint8_t *)&state.header.crc32 - (uint8_t *)&state.header.magic);
        state.len = CACHE_SIZE;
        for (i = 0; i < CACHE_SIZE; i++) {
            for (j = 0; j < TOTAL_BEACONS; j++) {
                state.cacheline[i].beacon[j].h.magic = BEACON_MAGIC;
                state.cacheline[i].beacon[j].h.type = SKY_BEACON_MAX;
            }
        }
#if SKY_DEBUG
    } else {
        if (logf != NULL && SKY_LOG_LEVEL_DEBUG <= min_level) {
            snprintf(buf, sizeof(buf),
                "%s:%s() State buffer with CRC 0x%08X, size %d, age %d Sec restored",
                sky_basename(__FILE__), __FUNCTION__, sky_crc32(sky_state, sky_state->header.size),
                sky_state->header.size,
                (uint32_t)(*sky_time)(NULL)-sky_state->cacheline[sky_state->newest].time);
            (*logf)(SKY_LOG_LEVEL_DEBUG, buf);
        }
#endif
    }
    config_defaults(&state);

    /* Sanity check */
    if (!validate_device_id(device_id, id_len) || !validate_partner_id(partner_id) ||
        !validate_aes_key(aes_key) || !validate_sku(sku))
        return set_error_status(sky_errno, SKY_ERROR_BAD_PARAMETERS);

    state.sky_id_len = id_len;
    memcpy(state.sky_device_id, device_id, id_len);
    state.sky_partner_id = partner_id;
    memcpy(state.sky_aes_key, aes_key, sizeof(state.sky_aes_key));
    if (sku_len) {
        strcpy(state.sky_sku, sku);
        state.sky_cc = cc;
    }
    sky_open_flag = true;

    if (logf != NULL && SKY_LOG_LEVEL_DEBUG <= min_level)
        (*logf)(SKY_LOG_LEVEL_DEBUG, "Skyhook Embedded Library (Version: " VERSION ")");

    return set_error_status(sky_errno, SKY_ERROR_NONE);
}

/*! \brief Determines the size of the non-volatile memory state buffer
 *
 *  @param sky_state Pointer to state buffer
 *
 *  @return Size of state buffer or 0 to indicate that the buffer was invalid
 */
int32_t sky_sizeof_state(void *sky_state)
{
    Sky_state_t *s = sky_state;

    /* Cache space required
     *
     * header - Magic number, size of space, checksum
     * body - number of entries
     */
    if (!validate_cache(s, NULL))
        return 0;
    else
        return s->header.size;
}

/*! \brief Determines the size of the workspace required to build request
 *
 *  @return Size of state buffer or 0 to indicate that the buffer was invalid
 */
int32_t sky_sizeof_workspace(void)
{
    /* Total space required
     *
     * header - Magic number, size of space, checksum
     * body - number of beacons, beacon data, gnss, request buffer
     */
    return sizeof(Sky_ctx_t);
}

/*! \brief Validate backoff period
 *
 *  @param ctx Pointer to workspace provided by user
 *  @param now current time
 *
 *  @return false if backoff period has not passed
 */
static bool backoff_violation(Sky_ctx_t *ctx, time_t now)
{
    /* Enforce backoff period, check that enough time has passed since last request was received */
    if (state.backoff != SKY_ERROR_NONE) { /* Retry backoff in progress */
        LOGFMT(ctx, SKY_LOG_LEVEL_DEBUG, "Backoff: %s, %d seconds so far",
            sky_perror(state.backoff), (int)(now - state.header.time));
        switch (state.backoff) {
        case SKY_RETRY_AUTH_8H:
            if (now - state.header.time < (8 * BACKOFF_UNITS_PER_HR))
                return true;
            break;
        case SKY_RETRY_AUTH_16H:
            if (now - state.header.time < (16 * BACKOFF_UNITS_PER_HR))
                return true;
            break;
        case SKY_RETRY_AUTH_1D:
            if (now - state.header.time < (24 * BACKOFF_UNITS_PER_HR))
                return true;
            break;
        case SKY_RETRY_AUTH_30D:
            if (now - state.header.time < (30 * 24 * BACKOFF_UNITS_PER_HR))
                return true;
            break;
        default:
            break;
        }
    }
    return false;
}

/*! \brief Initializes the workspace provided ready to build a request
 *
 *  @param workspace_buf Pointer to workspace provided by user
 *  @param bufsize Workspace buffer size (from sky_sizeof_workspace)
 *  @param sky_errno Pointer to error code
 *
 *  @return Pointer to the initialized workspace context buffer or NULL
 */
Sky_ctx_t *sky_new_request(void *workspace_buf, uint32_t bufsize, uint8_t *ul_app_data,
    uint32_t ul_app_data_len, Sky_errno_t *sky_errno)
{
    int i;
    Sky_ctx_t *ctx = (Sky_ctx_t *)workspace_buf;
    time_t now;

    if (!sky_open_flag) {
        *sky_errno = SKY_ERROR_NEVER_OPEN;
        return NULL;
    }
    if (bufsize != sky_sizeof_workspace() || workspace_buf == NULL) {
        *sky_errno = SKY_ERROR_BAD_PARAMETERS;
        return NULL;
    }
    now = (uint32_t)(*sky_time)(NULL);

    memset(ctx, 0, bufsize);
    /* update header in workspace */
    ctx->header.magic = SKY_MAGIC;
    ctx->header.size = bufsize;
    ctx->header.time = now;
    ctx->header.crc32 = sky_crc32(
        &ctx->header.magic, (uint8_t *)&ctx->header.crc32 - (uint8_t *)&ctx->header.magic);

    ctx->state = &state;
    ctx->min_level = sky_min_level;
    ctx->logf = sky_logf;
    ctx->rand_bytes = sky_rand_bytes;
    ctx->gettime = sky_time;
    ctx->plugin = sky_plugins;
    ctx->debounce = sky_debounce;
    ctx->auth_state = !is_tbr_enabled(ctx) ?
                          STATE_TBR_DISABLED :
                          ctx->state->sky_token_id == TBR_TOKEN_UNKNOWN ? STATE_TBR_UNREGISTERED :
                                                                          STATE_TBR_REGISTERED;
    ctx->gps.lat = NAN; /* empty */
    for (i = 0; i < TOTAL_BEACONS; i++) {
        ctx->beacon[i].h.magic = BEACON_MAGIC;
        ctx->beacon[i].h.type = SKY_BEACON_MAX;
    }
    ctx->connected = -1; /* all unconnected */

    if (backoff_violation(ctx, now)) {
        *sky_errno = SKY_ERROR_AUTH;
        return NULL;
    }

    if (state.len) {
        LOGFMT(ctx, SKY_LOG_LEVEL_DEBUG, "%d cachelines present", ctx->state->len);
        for (i = 0; i < CACHE_SIZE; i++) {
            if (state.cacheline[i].ap_len > CONFIG(ctx->state, max_ap_beacons) ||
                state.cacheline[i].len > CONFIG(ctx->state, total_beacons)) {
                state.cacheline[i].time = 0;
                LOGFMT(ctx, SKY_LOG_LEVEL_DEBUG,
                    "cache %d of %d cleared due to new Dynamic Parameters. Total beacons %d vs %d, AP %d vs %d",
                    i, CACHE_SIZE, CONFIG(ctx->state, total_beacons), ctx->state->cacheline[i].len,
                    CONFIG(ctx->state, max_ap_beacons), ctx->state->cacheline[i].ap_len);
            }
            if (ctx->state->cacheline[i].time &&
                (now - ctx->state->cacheline[i].time) >
                    ctx->state->config.cache_age_threshold * SECONDS_IN_HOUR) {
                ctx->state->cacheline[i].time = 0;
                LOGFMT(ctx, SKY_LOG_LEVEL_DEBUG, "cache %d of %d cleared due to age (%d)", i,
                    CACHE_SIZE, now - ctx->state->cacheline[i].time);
            }
            ctx->state->sky_ul_app_data_len = ul_app_data_len;
            memcpy(ctx->state->sky_ul_app_data, ul_app_data, ul_app_data_len);
        }
        DUMP_CACHE(ctx);
    }
    LOGFMT(ctx, SKY_LOG_LEVEL_DEBUG, "Partner_id: %d, Sku: %s", ctx->state->sky_partner_id,
        ctx->state->sky_sku);
    dump_hex16(__FILE__, "Device_id", ctx, SKY_LOG_LEVEL_DEBUG, ctx->state->sky_device_id,
        ctx->state->sky_id_len, 0);
    DUMP_WORKSPACE(ctx);
    return ctx;
}

/*! \brief  Adds the wifi ap information to the request context
 *
 *  @param ctx Skyhook request context
 *  @param sky_errno skyErrno is set to the error code
 *  @param mac pointer to mac address of the Wi-Fi beacon
 *  @param timestamp time in seconds (from 1970 epoch) indicating when the scan was performed, (time_t)-1 if unknown
 *  @param rssi Received Signal Strength Intensity, -10 through -127, -1 if unknown
 *  @param frequency center frequency of channel in MHz, 2400 through 6000, -1 if unknown
 *  @param is_connected this beacon is currently connected, false if unknown
 *
 *  @return SKY_SUCCESS or SKY_ERROR and sets sky_errno with error code
 */
Sky_status_t sky_add_ap_beacon(Sky_ctx_t *ctx, Sky_errno_t *sky_errno, uint8_t mac[6],
    time_t timestamp, int16_t rssi, int32_t frequency, bool is_connected)
{
    Beacon_t b;

    LOGFMT(ctx, SKY_LOG_LEVEL_DEBUG, "%02X:%02X:%02X:%02X:%02X:%02X, %d MHz, rssi %d, %sage %d",
        mac[0], mac[1], mac[2], mac[3], mac[4], mac[5], frequency, rssi,
<<<<<<< HEAD
        is_connected ? "serve, " : "", (int)(ctx->header.time - timestamp));
=======
        is_connected ? "serve " : "",
        (int)timestamp == -1 ? -1 : (int)(ctx->header.time - timestamp))
>>>>>>> 977eabdd

    if (!sky_open_flag)
        return set_error_status(sky_errno, SKY_ERROR_NEVER_OPEN);

    if (!validate_workspace(ctx))
        return set_error_status(sky_errno, SKY_ERROR_BAD_WORKSPACE);

    /* Create AP beacon */
    memset(&b, 0, sizeof(b));
    b.h.magic = BEACON_MAGIC;
    b.h.type = SKY_BEACON_AP;
    b.h.connected = is_connected;
    if (rssi > -10 || rssi < -127)
        rssi = -1;
    b.h.rssi = rssi;
    memcpy(b.ap.mac, mac, MAC_SIZE);
    /* If beacon has meaningful timestamp */
    /* scan was before sky_new_request and since Mar 1st 2019 */
    if (ctx->header.time > timestamp && timestamp > TIMESTAMP_2019_03_01)
        b.h.age = ctx->header.time - timestamp;
    if (frequency < 2400 || frequency > 6000)
        frequency = 0; /* 0's not sent to server */
    b.ap.freq = frequency;
    b.ap.property.in_cache = false;
    b.ap.property.used = false;

    return add_beacon(ctx, sky_errno, &b);
}

/*! \brief Add an lte cell beacon to request context
 *
 *  @param ctx Skyhook request context
 *  @param sky_errno skyErrno is set to the error code
 *  @param tac lte tracking area code identifier (1-65535), SKY_UNKNOWN_ID3 if unknown
 *  @param e_cellid lte beacon identifier 28bit (0-268435455)
 *  @param mcc mobile country code (200-799)
 *  @param mnc mobile network code (0-999)
 *  @param pci mobile pci (0-503), SKY_UNKNOWN_ID5 if unknown
 *  @param earfcn channel (0-45589, SKY_UNKNOWN_ID6 if unknown)
 *  @param ta  timing-advance (0-7690), SKY_UNKNOWN_TA if unknown
 *  @param timestamp time in seconds (from 1970 epoch) indicating when the scan was performed, (time_t)-1 if unknown
 *  @param rsrp Received Signal Receive Power, range -140 to -40dbm, -1 if unknown
 *  @param is_connected this beacon is currently connected, false if unknown
 *
 *  @return SKY_SUCCESS or SKY_ERROR and sets sky_errno with error code
 */
Sky_status_t sky_add_cell_lte_beacon(Sky_ctx_t *ctx, Sky_errno_t *sky_errno, int32_t tac,
<<<<<<< HEAD
    int64_t e_cellid, uint16_t mcc, uint16_t mnc, int16_t pci, int32_t earfcn, int32_t ta,
    time_t timestamp, int16_t rsrp, bool is_connected)
=======
    int64_t e_cellid, uint16_t mcc, uint16_t mnc, int16_t pci, int32_t earfcn, time_t timestamp,
    int16_t rsrp, bool is_connected)
>>>>>>> 977eabdd
{
    Beacon_t b;

    if (mcc != SKY_UNKNOWN_ID1 && mnc != SKY_UNKNOWN_ID2 && e_cellid != SKY_UNKNOWN_ID4)
<<<<<<< HEAD
        LOGFMT(ctx, SKY_LOG_LEVEL_DEBUG, "%u, %u, %d, %lld, %d, %d MHz, ta %d, rsrp %d, %sage %d",
            mcc, mnc, tac, e_cellid, pci, earfcn, ta, rsrp, is_connected ? "serve, " : "",
            (int)(ctx->header.time - timestamp));
=======
        LOGFMT(ctx, SKY_LOG_LEVEL_DEBUG, "%u, %u, %d, %lld, %d, %d MHz, rsrp %d, %sage %d", mcc,
            mnc, tac, e_cellid, pci, earfcn, rsrp, is_connected ? "serve, " : "",
            (int)timestamp == -1 ? -1 : (int)(ctx->header.time - timestamp))
>>>>>>> 977eabdd

    /* If at least one of the primary IDs is unvalued, then *all* primary IDs must
     * be unvalued (meaning user is attempting to add a neighbor cell). Partial
     * specification of primary IDs is considered an error.
     */
    if ((mcc == SKY_UNKNOWN_ID1 || mnc == SKY_UNKNOWN_ID2 || e_cellid == SKY_UNKNOWN_ID4) &&
        !(mcc == SKY_UNKNOWN_ID1 && mnc == SKY_UNKNOWN_ID2 && e_cellid == SKY_UNKNOWN_ID4))
        return set_error_status(sky_errno, SKY_ERROR_BAD_PARAMETERS);

    /* range check parameters */
    if ((mcc != SKY_UNKNOWN_ID1 && (mcc < 200 || mcc > 799)) ||
        (mnc != SKY_UNKNOWN_ID2 && mnc > 999) ||
        (tac != SKY_UNKNOWN_ID3 && (tac < 1 || tac > 65535)) ||
        (e_cellid != SKY_UNKNOWN_ID4 && (e_cellid < 0 || e_cellid > 268435455)) ||
        (pci != SKY_UNKNOWN_ID5 && pci > 503) || (earfcn != SKY_UNKNOWN_ID6 && earfcn > 262143) ||
        (ta != SKY_UNKNOWN_TA && (ta < 0 || ta > 7690)))
        return set_error_status(sky_errno, SKY_ERROR_BAD_PARAMETERS);

    if (!sky_open_flag)
        return set_error_status(sky_errno, SKY_ERROR_NEVER_OPEN);

    if (!validate_workspace(ctx))
<<<<<<< HEAD
        return set_error_status(sky_errno, SKY_ERROR_BAD_WORKSPACE);
=======
        return sky_return(sky_errno, SKY_ERROR_BAD_WORKSPACE);
>>>>>>> 977eabdd

    /* Create LTE beacon */
    memset(&b, 0, sizeof(b));
    b.h.magic = BEACON_MAGIC;
    b.h.type = SKY_BEACON_LTE;
    b.h.connected = is_connected;
    if (rsrp > -40 || rsrp < -140)
        rsrp = -1;
    b.h.rssi = rsrp;
    /* If beacon has meaningful timestamp */
    /* scan was before sky_new_request and since Mar 1st 2019 */
    if (ctx->header.time > timestamp && timestamp > TIMESTAMP_2019_03_01)
        b.h.age = ctx->header.time - timestamp;
    b.cell.id1 = mcc;
    b.cell.id2 = mnc;
    b.cell.id3 = tac;
    b.cell.id4 = e_cellid;
    b.cell.id5 = pci;
    b.cell.freq = earfcn;
    if (!is_cell_nmr(&b) && is_connected)
        b.cell.ta = ta;
    else
        b.cell.ta = SKY_UNKNOWN_TA;

    return add_beacon(ctx, sky_errno, &b);
}

/*! \brief Add an lte cell neighbor beacon to request context
 *
 *  @param ctx Skyhook request context
 *  @param sky_errno skyErrno is set to the error code
 *  @param pci mobile pci (0-503, SKY_UNKNOWN_ID5 if unknown)
 *  @param earfcn channel (0-45589, SKY_UNKNOWN_ID6 if unknown)
 *  @param timestamp time in seconds (from 1970 epoch) indicating when the scan was performed, (time_t)-1 if unknown
 *  @param rsrp Received Signal Receive Power, range -140 to -40dbm, -1 if unknown
 *
 *  @return SKY_SUCCESS or SKY_ERROR and sets sky_errno with error code
 */
Sky_status_t sky_add_cell_lte_neighbor_beacon(Sky_ctx_t *ctx, Sky_errno_t *sky_errno, int16_t pci,
    int32_t earfcn, time_t timestamp, int16_t rsrp)
{
    LOGFMT(ctx, SKY_LOG_LEVEL_DEBUG, "%d, %d MHz, rsrp %d, age %d", pci, earfcn, rsrp,
<<<<<<< HEAD
        (int)(ctx->header.time - timestamp));
=======
        (int)timestamp == -1 ? -1 : (int)(ctx->header.time - timestamp))
>>>>>>> 977eabdd
    return sky_add_cell_lte_beacon(ctx, sky_errno, SKY_UNKNOWN_ID3, SKY_UNKNOWN_ID4,
        SKY_UNKNOWN_ID1, SKY_UNKNOWN_ID2, pci, earfcn, SKY_UNKNOWN_TA, timestamp, rsrp, false);
}

/*! \brief Adds a gsm cell beacon to the request context
 *
 *  @param ctx Skyhook request context
 *  @param sky_errno skyErrno is set to the error code
 *  @param lac gsm location area code identifier (1-65535)
 *  @param ci gsm cell identifier (0-65535)
 *  @param mcc mobile country code (200-799)
 *  @param mnc mobile network code  (0-999)
 *  @param ta timing-advance (0-63), SKY_UNKNOWN_TA if unknown
 *  @param timestamp time in seconds (from 1970 epoch) indicating when the scan was performed, (time_t)-1 if unknown
 *  @param rssi Received Signal Strength Intensity, range -128 to -32dbm, -1 if unknown
 *  @param is_connected this beacon is currently connected, false if unknown
 *
 *  @return SKY_SUCCESS or SKY_ERROR and sets sky_errno with error code
 */
Sky_status_t sky_add_cell_gsm_beacon(Sky_ctx_t *ctx, Sky_errno_t *sky_errno, int32_t lac,
<<<<<<< HEAD
    int64_t ci, uint16_t mcc, uint16_t mnc, int32_t ta, time_t timestamp, int16_t rssi,
    bool is_connected)
{
    Beacon_t b;

    LOGFMT(ctx, SKY_LOG_LEVEL_DEBUG, "%u, %u, %d, %lld, ta %d, rssi %d, %sage %d", lac, ci, mcc,
        mnc, ta, rssi, is_connected ? "serve, " : "", (int)(ctx->header.time - timestamp));
=======
    int64_t ci, uint16_t mcc, uint16_t mnc, time_t timestamp, int16_t rssi, bool is_connected)
{
    Beacon_t b;

    LOGFMT(ctx, SKY_LOG_LEVEL_DEBUG, "%u, %u, %d, %lld, rssi %d, %sage %d", lac, ci, mcc, mnc, rssi,
        is_connected ? "serve, " : "",
        (int)timestamp == -1 ? -1 : (int)(ctx->header.time - timestamp))
>>>>>>> 977eabdd

    /* If at least one of the primary IDs is unvalued, then *all* primary IDs must
     * be unvalued (meaning user is attempting to add a neighbor cell). Partial
     * specification of primary IDs is considered an error.
     */
    if (mcc == SKY_UNKNOWN_ID1 || mnc == SKY_UNKNOWN_ID2 || lac == SKY_UNKNOWN_ID3 ||
        ci == SKY_UNKNOWN_ID4)
        return set_error_status(sky_errno, SKY_ERROR_BAD_PARAMETERS);

    /* range check parameters */
    if (mcc < 200 || mcc > 799 || mnc > 999 || lac == 0 ||
        (ta != SKY_UNKNOWN_TA && (ta < 0 || ta > 63)))
        return set_error_status(sky_errno, SKY_ERROR_BAD_PARAMETERS);

    if (!sky_open_flag)
        return set_error_status(sky_errno, SKY_ERROR_NEVER_OPEN);

    if (!validate_workspace(ctx))
<<<<<<< HEAD
        return set_error_status(sky_errno, SKY_ERROR_BAD_WORKSPACE);
=======
        return sky_return(sky_errno, SKY_ERROR_BAD_WORKSPACE);
>>>>>>> 977eabdd

    /* Create GSM beacon */
    memset(&b, 0, sizeof(b));
    b.h.magic = BEACON_MAGIC;
    b.h.type = SKY_BEACON_GSM;
    b.h.connected = is_connected;
    if (rssi > -32 || rssi < -128)
        rssi = -1;
    b.h.rssi = rssi;
    /* If beacon has meaningful timestamp */
    /* scan was before sky_new_request and since Mar 1st 2019 */
    if (ctx->header.time > timestamp && timestamp > TIMESTAMP_2019_03_01)
        b.h.age = ctx->header.time - timestamp;
    b.cell.id1 = mcc;
    b.cell.id2 = mnc;
    b.cell.id3 = lac;
    b.cell.id4 = ci;
    if (is_connected)
        b.cell.ta = ta;
    else
        b.cell.ta = SKY_UNKNOWN_TA;

    return add_beacon(ctx, sky_errno, &b);
}

/*! \brief Adds a umts cell beacon to the request context
 *
 *  @param ctx Skyhook request context
 *  @param sky_errno skyErrno is set to the error code
 *  @param lac umts location area code identifier (1-65535), SKY_UNKNOWN_ID3 if unknown
 *  @param ucid umts cell identifier 28bit (0-268435455)
 *  @param mcc mobile country code (200-799)
 *  @param mnc mobile network code  (0-999)
 *  @param psc primary scrambling code (0-511, SKY_UNKNOWN_ID5 if unknown)
 *  @param uarfcn channel (412-10833, SKY_UNKNOWN_ID6 if unknown)
 *  @param timestamp time in seconds (from 1970 epoch) indicating when the scan was performed, (time_t)-1 if unknown
 *  @param rscp Received Signal Code Power, range -120dbm to -20dbm, -1 if unknown
 *  @param is_connected this beacon is currently connected, false if unknown
 *
 *  @return SKY_SUCCESS or SKY_ERROR and sets sky_errno with error code
 */
Sky_status_t sky_add_cell_umts_beacon(Sky_ctx_t *ctx, Sky_errno_t *sky_errno, int32_t lac,
    int64_t ucid, uint16_t mcc, uint16_t mnc, int16_t psc, int16_t uarfcn, time_t timestamp,
    int16_t rscp, bool is_connected)
{
    Beacon_t b;

    if (mcc != SKY_UNKNOWN_ID1 && mnc != SKY_UNKNOWN_ID2 && ucid != SKY_UNKNOWN_ID4)
        LOGFMT(ctx, SKY_LOG_LEVEL_DEBUG, "%u, %u, %d, %lld, %d, %d MHz, rscp %d, %sage %d", mcc,
            mnc, lac, ucid, psc, uarfcn, rscp, is_connected ? "serve, " : "",
<<<<<<< HEAD
            (int)(ctx->header.time - timestamp));
=======
            (int)timestamp == -1 ? -1 : (int)(ctx->header.time - timestamp))
>>>>>>> 977eabdd

    /* If at least one of the primary IDs is unvalued, then *all* primary IDs must
     * be unvalued (meaning user is attempting to add a neighbor cell). Partial
     * specification of primary IDs is considered an error.
     */
    if ((mcc == SKY_UNKNOWN_ID1 || mnc == SKY_UNKNOWN_ID2 || ucid == SKY_UNKNOWN_ID4) &&
        !(mcc == SKY_UNKNOWN_ID1 && mnc == SKY_UNKNOWN_ID2 && ucid == SKY_UNKNOWN_ID4))
        return set_error_status(sky_errno, SKY_ERROR_BAD_PARAMETERS);

    /* range check parameters */
    if ((mcc != SKY_UNKNOWN_ID1 && (mcc < 200 || mcc > 799)) ||
        (mnc != SKY_UNKNOWN_ID2 && (mnc > 999)) ||
        (ucid != SKY_UNKNOWN_ID4 && (ucid < 0 || ucid > 268435455)) ||
        (psc != SKY_UNKNOWN_ID5 && (psc < 0 || psc > 511)) ||
        (uarfcn != SKY_UNKNOWN_ID6 && (uarfcn < 412 || uarfcn > 10838)))
        return set_error_status(sky_errno, SKY_ERROR_BAD_PARAMETERS);

    if (!sky_open_flag)
        return set_error_status(sky_errno, SKY_ERROR_NEVER_OPEN);

    if (!validate_workspace(ctx))
<<<<<<< HEAD
        return set_error_status(sky_errno, SKY_ERROR_BAD_WORKSPACE);
=======
        return sky_return(sky_errno, SKY_ERROR_BAD_WORKSPACE);
>>>>>>> 977eabdd

    /* Create UMTS beacon */
    memset(&b, 0, sizeof(b));
    b.h.magic = BEACON_MAGIC;
    b.h.type = SKY_BEACON_UMTS;
    b.h.connected = is_connected;
    if (rscp > -20 || rscp < -120)
        rscp = -1;
    b.h.rssi = rscp;
    /* If beacon has meaningful timestamp */
    /* scan was before sky_new_request and since Mar 1st 2019 */
    if (ctx->header.time > timestamp && timestamp > TIMESTAMP_2019_03_01)
        b.h.age = ctx->header.time - timestamp;
    b.cell.id1 = mcc;
    b.cell.id2 = mnc;
    b.cell.id3 = lac;
    b.cell.id4 = ucid;
    b.cell.id5 = psc;

    return add_beacon(ctx, sky_errno, &b);
}

/*! \brief Adds a umts cell neighbor beacon to the request context
 *
 *  @param ctx Skyhook request context
 *  @param sky_errno skyErrno is set to the error code
 *  @param psc primary scrambling code (0-511, SKY_UNKNOWN_ID5 if unknown)
 *  @param uarfcn channel (412-10833, SKY_UNKNOWN_ID6 if unknown)
 *  @param timestamp time in seconds (from 1970 epoch) indicating when the scan was performed, (time_t)-1 if unknown
 *  @param rscp Received Signal Code Power, range -120dbm to -20dbm, -1 if unknown
 *
 *  @return SKY_SUCCESS or SKY_ERROR and sets sky_errno with error code
 */
Sky_status_t sky_add_cell_umts_neighbor_beacon(Sky_ctx_t *ctx, Sky_errno_t *sky_errno, int16_t psc,
    int16_t uarfcn, time_t timestamp, int16_t rscp)
{
    LOGFMT(ctx, SKY_LOG_LEVEL_DEBUG, "%d, %d MHz, rscp %d, age %d", psc, uarfcn, rscp,
<<<<<<< HEAD
        (int)(ctx->header.time - timestamp));
=======
        (int)timestamp == -1 ? -1 : (int)(ctx->header.time - timestamp))
>>>>>>> 977eabdd
    return sky_add_cell_umts_beacon(ctx, sky_errno, SKY_UNKNOWN_ID3, SKY_UNKNOWN_ID4,
        SKY_UNKNOWN_ID1, SKY_UNKNOWN_ID2, psc, uarfcn, timestamp, rscp, false);
}

/*! \brief Adds a cdma cell beacon to the request context
 *
 *  @param ctx Skyhook request context
 *  @param sky_errno skyErrno is set to the error code
 *  @param sid cdma system identifier (0-32767)
 *  @param nid cdma network identifier(0-65535)
 *  @param bsid cdma base station identifier (0-65535)
 *  @param timestamp time in seconds (from 1970 epoch) indicating when the scan was performed, (time_t)-1 if unknown
 *  @param rssi Received Signal Strength Intensity
 *  @param is_connected this beacon is currently connected, false if unknown
 *
 *  @return SKY_SUCCESS or SKY_ERROR and sets sky_errno with error code
 */
Sky_status_t sky_add_cell_cdma_beacon(Sky_ctx_t *ctx, Sky_errno_t *sky_errno, uint32_t sid,
    int32_t nid, int64_t bsid, time_t timestamp, int16_t rssi, bool is_connected)
{
    Beacon_t b;

    LOGFMT(ctx, SKY_LOG_LEVEL_DEBUG, "%u, %d, %lld, rssi %d, %sage %d", sid, nid, bsid, rssi,
<<<<<<< HEAD
        is_connected ? "serve, " : "", (int)(ctx->header.time - timestamp));

    /* Range check parameters */
    if (sid > 32767 || nid < 0 || nid > 65535 || bsid < 0 || bsid > 65535)
        return set_error_status(sky_errno, SKY_ERROR_BAD_PARAMETERS);
=======
        is_connected ? "serve, " : "",
        (int)timestamp == -1 ? -1 : (int)(ctx->header.time - timestamp))

    /* Range check parameters */
    if (sid > 32767 || nid < 0 || nid > 65535 || bsid < 0 || bsid > 65535)
        return sky_return(sky_errno, SKY_ERROR_BAD_PARAMETERS);
>>>>>>> 977eabdd

    if (!sky_open_flag)
        return set_error_status(sky_errno, SKY_ERROR_NEVER_OPEN);

    if (!validate_workspace(ctx))
<<<<<<< HEAD
        return set_error_status(sky_errno, SKY_ERROR_BAD_WORKSPACE);
=======
        return sky_return(sky_errno, SKY_ERROR_BAD_WORKSPACE);
>>>>>>> 977eabdd

    /* Create CDMA beacon */
    memset(&b, 0, sizeof(b));
    b.h.magic = BEACON_MAGIC;
    b.h.type = SKY_BEACON_CDMA;
    b.h.connected = is_connected;
    if (rssi > -49 || rssi < -140)
        rssi = -1;
    b.h.rssi = rssi;
    /* If beacon has meaningful timestamp */
    /* scan was before sky_new_request and since Mar 1st 2019 */
    if (ctx->header.time > timestamp && timestamp > TIMESTAMP_2019_03_01)
        b.h.age = ctx->header.time - timestamp;
    b.cell.id2 = sid;
    b.cell.id3 = nid;
    b.cell.id4 = bsid;

    return add_beacon(ctx, sky_errno, &b);
}

/*! \brief Adds a nb_iot cell beacon to the request context
 *
 *  @param ctx Skyhook request context
 *  @param sky_errno skyErrno is set to the error code
 *  @param mcc mobile country code (200-799)
 *  @param mnc mobile network code  (0-999)
 *  @param e_cellid nbiot beacon identifier (0-268435455)
 *  @param tac nbiot tracking area code identifier (1-65535), SKY_UNKNOWN_ID3 if unknown
 *  @param ncid mobile cell ID (0-503), SKY_UNKNOWN_ID5 if unknown
 *  @param earfcn channel (0-45589), SKY_UNKNOWN_ID6 if unknown
 *  @param timestamp time in seconds (from 1970 epoch) indicating when the scan was performed, (time_t)-1 if unknown
 *  @param nrsrp Narrowband Reference Signal Received Power, range -156 to -44dbm, -1 if unknown
 *  @param is_connected this beacon is currently connected, false if unknown
 *
 *  @return SKY_SUCCESS or SKY_ERROR and sets sky_errno with error code
 */
Sky_status_t sky_add_cell_nb_iot_beacon(Sky_ctx_t *ctx, Sky_errno_t *sky_errno, uint16_t mcc,
    uint16_t mnc, int64_t e_cellid, int32_t tac, int16_t ncid, int32_t earfcn, time_t timestamp,
    int16_t nrsrp, bool is_connected)
{
    Beacon_t b;

    if (mcc != SKY_UNKNOWN_ID1 && mnc != SKY_UNKNOWN_ID2 && e_cellid != SKY_UNKNOWN_ID4)
<<<<<<< HEAD
        LOGFMT(ctx, SKY_LOG_LEVEL_DEBUG, "%u, %u, %d, %lld, nrsrp %d, %s, age %d", mcc, mnc, tac,
            e_cellid, nrsrp, is_connected ? "serve, " : "", (int)(ctx->header.time - timestamp));
=======
        LOGFMT(ctx, SKY_LOG_LEVEL_DEBUG, "%u, %u, %d, %lld, %d, %d MHz, nrsrp %d, %sage %d", mcc,
            mnc, tac, e_cellid, ncid, earfcn, nrsrp, is_connected ? "serve, " : "",
            (int)timestamp == -1 ? -1 : (int)(ctx->header.time - timestamp))
>>>>>>> 977eabdd

    /* If at least one of the primary IDs is unvalued, then *all* primary IDs must
     * be unvalued (meaning user is attempting to add a neighbor cell). Partial
     * specification of primary IDs is considered an error.
     */
    if ((mcc == SKY_UNKNOWN_ID1 || mnc == SKY_UNKNOWN_ID2 || e_cellid == SKY_UNKNOWN_ID4) &&
        !(mcc == SKY_UNKNOWN_ID1 && mnc == SKY_UNKNOWN_ID2 && e_cellid == SKY_UNKNOWN_ID4))
        return set_error_status(sky_errno, SKY_ERROR_BAD_PARAMETERS);

    /* range check parameters */
    if ((mcc != SKY_UNKNOWN_ID1 && (mcc < 200 || mcc > 799)) ||
        (mnc != SKY_UNKNOWN_ID2 && mnc > 999) ||
        (tac != SKY_UNKNOWN_ID3 && (tac < 1 || tac > 65535)) ||
        (e_cellid != SKY_UNKNOWN_ID4 && (e_cellid < 0 || e_cellid > 268435455)) ||
        (ncid != SKY_UNKNOWN_ID5 && (ncid < 0 || ncid > 503)) ||
        (earfcn != SKY_UNKNOWN_ID6 && (earfcn < 0 || earfcn > 262143)))
        return set_error_status(sky_errno, SKY_ERROR_BAD_PARAMETERS);

    if (!sky_open_flag)
        return set_error_status(sky_errno, SKY_ERROR_NEVER_OPEN);

    if (!validate_workspace(ctx))
<<<<<<< HEAD
        return set_error_status(sky_errno, SKY_ERROR_BAD_WORKSPACE);
=======
        return sky_return(sky_errno, SKY_ERROR_BAD_WORKSPACE);
>>>>>>> 977eabdd

    /* Create NB IoT beacon */
    memset(&b, 0, sizeof(b));
    b.h.magic = BEACON_MAGIC;
    b.h.type = SKY_BEACON_NBIOT;
    b.h.connected = is_connected;
    if (nrsrp > -44 || nrsrp < -156)
        nrsrp = -1;
    b.h.rssi = nrsrp;
    /* If beacon has meaningful timestamp */
    /* scan was before sky_new_request and since Mar 1st 2019 */
    if (ctx->header.time > timestamp && timestamp > TIMESTAMP_2019_03_01)
        b.h.age = ctx->header.time - timestamp;
    b.cell.id1 = mcc;
    b.cell.id2 = mnc;
    b.cell.id3 = tac;
    b.cell.id4 = e_cellid;
    b.cell.id5 = ncid;
    b.cell.freq = earfcn;

    return add_beacon(ctx, sky_errno, &b);
}

/*! \brief Adds a nb_iot cell neighbor beacon to the request context
 *
 *  @param ctx Skyhook request context
 *  @param sky_errno skyErrno is set to the error code
 *  @param ncid mobile cell ID (0-503, SKY_UNKNOWN_ID4 if unknown)
 *  @param earfcn channel (0-45589, SKY_UNKNOWN_ID6 if unknown)
 *  @param timestamp time in seconds (from 1970 epoch) indicating when the scan was performed, (time_t)-1 if unknown
 *  @param nrsrp Narrowband Reference Signal Received Power, range -156 to -44dbm, -1 if unknown
 *
 *  @return SKY_SUCCESS or SKY_ERROR and sets sky_errno with error code
 */
Sky_status_t sky_add_cell_nb_iot_neighbor_beacon(Sky_ctx_t *ctx, Sky_errno_t *sky_errno,
    int16_t ncid, int32_t earfcn, time_t timestamp, int16_t nrsrp)
{
<<<<<<< HEAD
    LOGFMT(ctx, SKY_LOG_LEVEL_DEBUG, "%d, %d MHz, nrsrp %d, age %d", ncid, earfcn, nrsrp,
        (int)(ctx->header.time - timestamp));
=======
    LOGFMT(ctx, SKY_LOG_LEVEL_DEBUG, "%d, %d MHz nrsrp %d, age %d", ncid, earfcn, nrsrp,
        (int)timestamp == -1 ? -1 : (int)(ctx->header.time - timestamp))

>>>>>>> 977eabdd
    return sky_add_cell_nb_iot_beacon(ctx, sky_errno, SKY_UNKNOWN_ID1, SKY_UNKNOWN_ID2,
        SKY_UNKNOWN_ID4, SKY_UNKNOWN_ID3, ncid, earfcn, timestamp, nrsrp, false);
}

/*! \brief Adds a NR cell beacon to the request context
 *
 *  @param ctx          Skyhook request context
 *  @param sky_errno    sky_errno is set to the error code
 *  @param mcc          mobile country code (200-799)
 *  @param mnc          mobile network code (0-999)
 *  @param nci          nr cell identity (0-68719476735)
 *  @param tac          tracking area code identifier (1-65535), SKY_UNKNOWN_ID3 if unknown
 *  @param pci          physical cell ID (0-1007), SKY_UNKNOWN_ID5 if unknown
 *  @param nrarfcn      channel (0-3279165), SKY_UNKNOWN_ID6 if unknown
 *  @param ta           timing-advance (0-3846), SKY_UNKNOWN_TA if unknown
 *  @param timestamp    time in seconds (from 1970 epoch) indicating when the scan was performed, (time_t)-1 if unknown
 *  @param csi_rsrp     CSI Reference Signal Received Power, range -140 to -40dBm, -1 if unknown
 *  @param is_connected this beacon is currently connected, false if unknown
 *
 * Returns      SKY_SUCCESS or SKY_ERROR and sets sky_errno with error code
 */

Sky_status_t sky_add_cell_nr_beacon(Sky_ctx_t *ctx, Sky_errno_t *sky_errno, uint16_t mcc,
<<<<<<< HEAD
    uint16_t mnc, int64_t nci, int32_t tac, int16_t pci, int32_t nrarfcn, int32_t ta,
    time_t timestamp, int16_t csi_rsrp, bool is_connected)
=======
    uint16_t mnc, int64_t nci, int32_t tac, int16_t pci, int32_t nrarfcn, time_t timestamp,
    int16_t csi_rsrp, bool is_connected)
>>>>>>> 977eabdd
{
    Beacon_t b;

    if (mcc != SKY_UNKNOWN_ID1 && mnc != SKY_UNKNOWN_ID2 && nci != SKY_UNKNOWN_ID4)
<<<<<<< HEAD
        LOGFMT(ctx, SKY_LOG_LEVEL_DEBUG, "%u, %u, %d: %lld, %d, %d MHz, ta %d, rsrp %d, %sage %d",
            mcc, mnc, tac, nci, pci, nrarfcn, ta, csi_rsrp, is_connected ? "serve, " : "",
            (int)(ctx->header.time - timestamp));
=======
        LOGFMT(ctx, SKY_LOG_LEVEL_DEBUG, "%u, %u, %d, %lld, %d, %d MHz, rsrp %d, %sage %d", mcc,
            mnc, tac, nci, pci, nrarfcn, csi_rsrp, is_connected ? "serve, " : "",
            (int)timestamp == -1 ? -1 : (int)(ctx->header.time - timestamp))
>>>>>>> 977eabdd

    /* If at least one of the primary IDs is unvalued, then *all* primary IDs must
     * be unvalued (meaning user is attempting to add a neighbor cell). Partial
     * specification of primary IDs is considered an error.
     */
    if ((mcc == SKY_UNKNOWN_ID1 || mnc == SKY_UNKNOWN_ID2 || nci == SKY_UNKNOWN_ID4) &&
        !(mcc == SKY_UNKNOWN_ID1 && mnc == SKY_UNKNOWN_ID2 && nci == SKY_UNKNOWN_ID4))
        return set_error_status(sky_errno, SKY_ERROR_BAD_PARAMETERS);

    /* range check parameters */
    if ((mcc != SKY_UNKNOWN_ID1 && (mcc < 200 || mcc > 799)) ||
        (mnc != SKY_UNKNOWN_ID2 && mnc > 999) ||
        (nci != SKY_UNKNOWN_ID4 && (nci < 0 || nci > 68719476735)) ||
        (tac != SKY_UNKNOWN_ID3 && (tac < 1 || tac > 65535)) ||
        (pci != SKY_UNKNOWN_ID5 && (pci < 0 || pci > 1007)) ||
        (nrarfcn != SKY_UNKNOWN_ID6 && (nrarfcn < 0 || nrarfcn > 3279165)) ||
        (ta != SKY_UNKNOWN_TA && (ta < 0 || ta > 3846)))
        return set_error_status(sky_errno, SKY_ERROR_BAD_PARAMETERS);

    if (!sky_open_flag)
        return set_error_status(sky_errno, SKY_ERROR_NEVER_OPEN);

    if (!validate_workspace(ctx))
        return set_error_status(sky_errno, SKY_ERROR_BAD_WORKSPACE);

    /* Create NR beacon */
    memset(&b, 0, sizeof(b));
    b.h.magic = BEACON_MAGIC;
    b.h.type = SKY_BEACON_NR;
<<<<<<< HEAD
    b.h.connected = is_connected;
=======
>>>>>>> 977eabdd
    /* If beacon has meaningful timestamp */
    /* scan was before sky_new_request and since Mar 1st 2019 */
    if (ctx->header.time > timestamp && timestamp > TIMESTAMP_2019_03_01)
        b.h.age = ctx->header.time - timestamp;
    if (csi_rsrp > -40 || csi_rsrp < -140)
        csi_rsrp = -1;
<<<<<<< HEAD
    b.h.rssi = csi_rsrp;
    b.cell.id1 = mcc;
    b.cell.id2 = mnc;
    b.cell.id3 = tac;
    b.cell.id4 = nci;
    b.cell.id5 = pci;
    b.cell.freq = nrarfcn;
    if (!is_cell_nmr(&b) && is_connected) // TA only for serving cell
        b.cell.ta = ta;
    else
        b.cell.ta = SKY_UNKNOWN_TA;

    return add_beacon(ctx, sky_errno, &b);
=======
    b.nr.mcc = mcc;
    b.nr.mnc = mnc;
    b.nr.nci = nci;
    b.nr.tac = tac;
    b.nr.pci = pci;
    b.nr.nrarfcn = nrarfcn;
    b.nr.rssi = csi_rsrp;

    return add_beacon(ctx, sky_errno, &b, is_connected);
>>>>>>> 977eabdd
}

/*! \brief Adds a NR cell neighbor beacon to the request context
 *
 *  @param ctx Skyhook request context
 *  @param sky_errno skyErrno is set to the error code
 *  @param physical cell ID (0-1007), SKY_UNKNOWN_ID5 if unknown
 *  @param nrarfcn channel (0-3279165), SKY_UNKNOWN_ID6 if unknown
 *  @param timestamp time in seconds (from 1970 epoch) indicating when the scan was performed, (time_t)-1 if unknown
 *  @param nrsrp Narrowband Reference Signal Received Power, range -156 to -44dbm, -1 if unknown
 *
 *  @return SKY_SUCCESS or SKY_ERROR and sets sky_errno with error code
 */
Sky_status_t sky_add_cell_nr_neighbor_beacon(Sky_ctx_t *ctx, Sky_errno_t *sky_errno, int16_t pci,
    int32_t nrarfcn, time_t timestamp, int16_t csi_rsrp)
{
    LOGFMT(ctx, SKY_LOG_LEVEL_DEBUG, "%d, %d MHz, rsrp %d, age %d", pci, nrarfcn, csi_rsrp,
<<<<<<< HEAD
        (int)(ctx->header.time - timestamp));
    return sky_add_cell_nr_beacon(ctx, sky_errno, SKY_UNKNOWN_ID1, SKY_UNKNOWN_ID2,
        (int64_t)SKY_UNKNOWN_ID4, SKY_UNKNOWN_ID3, pci, nrarfcn, SKY_UNKNOWN_TA, timestamp,
        csi_rsrp, false);
=======
        (int)timestamp == -1 ? -1 : (int)(ctx->header.time - timestamp))
    return sky_add_cell_nr_beacon(ctx, sky_errno, SKY_UNKNOWN_ID1, SKY_UNKNOWN_ID2,
        (int64_t)SKY_UNKNOWN_ID4, SKY_UNKNOWN_ID3, pci, nrarfcn, timestamp, csi_rsrp, false);
>>>>>>> 977eabdd
}

/*! \brief Adds the position of the device from GNSS to the request context
 *
 *  @param ctx Skyhook request context
 *  @param sky_errno skyErrno is set to the error code
 *  @param lat device latitude
 *  @param lon device longitude
 *  @param hpe pointer to horizontal Positioning Error in meters with 68% confidence, 0 if unknown
 *  @param altitude pointer to altitude above mean sea level, in meters, NaN if unknown
 *  @param vpe pointer to vertical Positioning Error in meters with 68% confidence, 0 if unknown
 *  @param speed pointer to speed in meters per second, Nan if unknown
 *  @param bearing pointer to bearing of device in degrees, counterclockwise from north
 *  @param timestamp time in seconds (from 1970 epoch) indicating when the scan was performed, (time_t)-1 if unknown
 *  @param nsat number of satelites used to determine the location, 0 if unknown
 *
 *  @return SKY_SUCCESS or SKY_ERROR and sets sky_errno with error code
 */
Sky_status_t sky_add_gnss(Sky_ctx_t *ctx, Sky_errno_t *sky_errno, float lat, float lon,
    uint16_t hpe, float altitude, uint16_t vpe, float speed, float bearing, uint16_t nsat,
    time_t timestamp)
{
    LOGFMT(ctx, SKY_LOG_LEVEL_DEBUG, "%d.%06d,%d.%06d, hpe %d, alt %d.%02d, vpe %d,", (int)lat,
        (int)fabs(round(1000000 * (lat - (int)lat))), (int)lon,
        (int)fabs(round(1000000 * (lon - (int)lon))), hpe, (int)altitude,
        (int)fabs(round(100 * (altitude - (int)altitude))), vpe);

    LOGFMT(ctx, SKY_LOG_LEVEL_DEBUG, "%d.%01dm/s, bearing %d.%01d, nsat %d, age %d", (int)speed,
        (int)fabs(round(10 * (speed - (int)speed))), (int)bearing,
<<<<<<< HEAD
        (int)fabs(round(1 * (bearing - (int)bearing))), nsat, (int)timestamp);
=======
        (int)fabs(round(1 * (bearing - (int)bearing))), nsat,
        (int)timestamp == -1 ? -1 : (int)(ctx->header.time - timestamp))
>>>>>>> 977eabdd

    /* range check parameters */
    if (isnan(lat) || isnan(lon)) /* don't fail for empty gnss */
        return set_error_status(sky_errno, SKY_ERROR_NONE);

    if ((!isnan(altitude) && (altitude < -1200 || /* Lake Baikal */
                                 altitude > 8900)) || /* Everest */
        hpe < 0.0 ||
        hpe > 100000.0 || /* max range of cell tower */
        speed < 0.0 || speed > 343.0 || /* speed of sound */
        nsat < 4 || nsat > 100) /* 4 minimum to get fix, */
        /* 100 is conservative max gnss sat count */
        return set_error_status(sky_errno, SKY_ERROR_BAD_PARAMETERS);

    if (!validate_workspace(ctx))
        return set_error_status(sky_errno, SKY_ERROR_BAD_WORKSPACE);

    ctx->gps.lat = lat;
    ctx->gps.lon = lon;
    ctx->gps.hpe = hpe;
    ctx->gps.alt = altitude;
    ctx->gps.vpe = vpe;
    ctx->gps.speed = speed;
    ctx->gps.bearing = bearing;
    ctx->gps.nsat = nsat;
    /* location was determined before sky_new_request and since Mar 1st 2019 */
    if (ctx->header.time > timestamp && timestamp > TIMESTAMP_2019_03_01)
        ctx->gps.age = ctx->header.time - timestamp;
    return set_error_status(sky_errno, SKY_ERROR_NONE);
}

/*! \brief generate a Skyhook request from the request context
 *
 *  @param ctx Skyhook request context
 *  @param sky_errno skyErrno is set to the error code
 *  @param request_buf Request to send to Skyhook server
 *  @param bufsize Request size in bytes
 *  @param loc where to save device latitude, longitude etc from cache if known
 *  @param response_size the space required to hold the server response
 *
 *  @return SKY_FINALIZE_REQUEST, SKY_FINALIZE_LOCATION or
 *          SKY_FINALIZE_ERROR and sets sky_errno with error code
 */
Sky_finalize_t sky_finalize_request(Sky_ctx_t *ctx, Sky_errno_t *sky_errno, void *request_buf,
    uint32_t bufsize, Sky_location_t *loc, uint32_t *response_size)
{
    int c, j, rc;
    Sky_cacheline_t *cl;
    Sky_finalize_t ret = SKY_FINALIZE_ERROR;

    if (!validate_workspace(ctx)) {
        *sky_errno = SKY_ERROR_BAD_WORKSPACE;
        return ret;
    }

    if (backoff_violation(ctx, (uint32_t)(*sky_time)(NULL))) {
        *sky_errno = SKY_ERROR_AUTH;
        return SKY_FINALIZE_ERROR;
    }

    /* There must be at least one beacon */
    if (ctx->len == 0 && !has_gps(ctx)) {
        *sky_errno = SKY_ERROR_NO_BEACONS;
        LOGFMT(ctx, SKY_LOG_LEVEL_ERROR, "Cannot process request with no beacons");
        return ret;
    }

    /* check cache against beacons for match */
    if ((c = get_from_cache(ctx)) >= 0) {
        cl = &ctx->state->cacheline[c];
        if (loc != NULL) {
            *loc = cl->loc;
            /* no downlink data to report to user */
            loc->dl_app_data = NULL;
            loc->dl_app_data_len = 0;
        }
        *sky_errno = SKY_ERROR_NONE;
#if SKY_DEBUG
        time_t cached_time = loc->time;
        LOGFMT(ctx, SKY_LOG_LEVEL_DEBUG, "Location from cache: %d.%06d,%d.%06d, hpe %d, age %d Sec",
            (int)loc->lat, (int)fabs(round(1000000 * (loc->lat - (int)loc->lat))), (int)loc->lon,
            (int)fabs(round(1000000 * (loc->lon - (int)loc->lon))), loc->hpe,
            (ctx->header.time - cached_time));
#endif
        if (ctx->debounce) {
            /* overwrite workspace with cached beacons */
            LOGFMT(ctx, SKY_LOG_LEVEL_DEBUG, "populate workspace with cached beacons");
            NUM_BEACONS(ctx) = cl->len;
            NUM_APS(ctx) = cl->ap_len;
            ctx->connected = cl->connected;
            for (j = 0; j < NUM_BEACONS(ctx); j++)
                ctx->beacon[j] = cl->beacon[j];
        }
        ret = SKY_FINALIZE_LOCATION;
    } else
        ret = SKY_FINALIZE_REQUEST;

    if (request_buf == NULL) {
        *sky_errno = SKY_ERROR_BAD_PARAMETERS;
        LOGFMT(ctx, SKY_LOG_LEVEL_ERROR, "Buffer pointer is bad");
        return SKY_FINALIZE_ERROR;
    }

    LOGFMT(ctx, SKY_LOG_LEVEL_DEBUG, "Processing request with %d beacons into %d byte buffer",
        ctx->len, bufsize);

#if SKY_DEBUG
    if (ctx->state->config.last_config_time == 0)
        LOGFMT(ctx, SKY_LOG_LEVEL_DEBUG, "Requesting new dynamic configuration parameters");
    else
        LOGFMT(ctx, SKY_LOG_LEVEL_DEBUG, "Configuration parameter: %d",
            ctx->state->config.last_config_time);
#endif

    /* encode request */
    rc = serialize_request(
        ctx, request_buf, bufsize, SW_VERSION, ctx->state->config.last_config_time == 0);

    if (rc > 0) {
        *response_size = get_maximum_response_size();

        *sky_errno = SKY_ERROR_NONE;

        LOGFMT(ctx, SKY_LOG_LEVEL_DEBUG, "Request buffer of %d bytes prepared %s", rc,
            (ctx->debounce && ret == SKY_FINALIZE_LOCATION) ? "from cache(debounce)" :
                                                              "from workspace");
        LOG_BUFFER(ctx, SKY_LOG_LEVEL_DEBUG, request_buf, rc);
        return ret;
    } else {
        *sky_errno = SKY_ERROR_ENCODE_ERROR;

        LOGFMT(ctx, SKY_LOG_LEVEL_ERROR, "Failed to encode request");
        return SKY_FINALIZE_ERROR;
    }
}

/*! \brief Determines the required size of the network request buffer
 *
 *  @param ctx Skyhook request context
 *  @param size parameter which will be set to the size value
 *  @param sky_errno skyErrno is set to the error code
 *
 *  @return SKY_SUCCESS or SKY_ERROR and sets sky_errno with error code
 */
Sky_status_t sky_sizeof_request_buf(Sky_ctx_t *ctx, uint32_t *size, Sky_errno_t *sky_errno)
{
    int rc, rq_config = false;

    if (!validate_workspace(ctx))
        return set_error_status(sky_errno, SKY_ERROR_BAD_WORKSPACE);

    if (size == NULL)
        return set_error_status(sky_errno, SKY_ERROR_BAD_PARAMETERS);

    /* encode request into the bit bucket, just to determine the length of the
     * encoded message */
    rq_config =
        (ctx->state->config.last_config_time == 0) ||
        (((*ctx->gettime)(NULL)-ctx->state->config.last_config_time) > CONFIG_REQUEST_INTERVAL);
    LOGFMT(ctx, SKY_LOG_LEVEL_DEBUG, "Request config: %s",
        rq_config && ctx->state->config.last_config_time != 0 ? "Timeout" :
                                                                rq_config ? "Forced" : "No");

    if (rq_config)
        ctx->state->config.last_config_time = 0; /* request on next serialize */

    // Trim any excess vap from workspace
    select_vap(ctx);

    rc = serialize_request(ctx, NULL, 0, SW_VERSION, rq_config);

    if (rc > 0) {
        *size = (uint32_t)rc;
        LOGFMT(ctx, SKY_LOG_LEVEL_DEBUG, "sizeof request %d", rc);
        return set_error_status(sky_errno, SKY_ERROR_NONE);
    } else {
        LOGFMT(ctx, SKY_LOG_LEVEL_ERROR, "Failed to size request");
        return set_error_status(sky_errno, SKY_ERROR_ENCODE_ERROR);
    }
}

/*! \brief decodes a Skyhook server response
 *
 *  @param ctx Skyhook request context
 *  @param sky_errno skyErrno is set to the error code
 *  @param response_buf buffer holding the skyhook server response
 *  @param bufsize Request size in bytes
 *  @param loc where to save device latitude, longitude etc from cache if known
 *
 *  @return SKY_SUCCESS or SKY_ERROR and sets sky_errno with error code
 */
Sky_status_t sky_decode_response(Sky_ctx_t *ctx, Sky_errno_t *sky_errno, void *response_buf,
    uint32_t bufsize, Sky_location_t *loc)
{
    Sky_state_t *s = ctx->state;
    if (loc == NULL || response_buf == NULL || bufsize == 0) {
        LOGFMT(ctx, SKY_LOG_LEVEL_ERROR, "Bad parameters");
        return set_error_status(sky_errno, SKY_ERROR_BAD_PARAMETERS);
    }

    /* decode response to get lat/lon */
    if (deserialize_response(ctx, response_buf, bufsize, loc) < 0) {
        LOGFMT(ctx, SKY_LOG_LEVEL_ERROR, "Response decode failure");
        return set_error_status(sky_errno, SKY_ERROR_DECODE_ERROR);
    } else {
        switch (loc->location_status) {
        case SKY_LOCATION_STATUS_SUCCESS:
            break;
        case SKY_LOCATION_STATUS_AUTH_RETRY:
            LOGFMT(ctx, SKY_LOG_LEVEL_ERROR, "Authentication required, retry.");
            /* note the time of this server response in the state */
            s->header.time = (uint32_t)(*sky_time)(NULL);
            s->header.crc32 = sky_crc32(
                &s->header.magic, (uint8_t *)&s->header.crc32 - (uint8_t *)&s->header.magic);
            if (ctx->auth_state == STATE_TBR_REGISTERED) { /* Location request failed auth, retry */
                ctx->state->backoff = SKY_ERROR_NONE;
                return set_error_status(sky_errno, SKY_RETRY_AUTH);
            } else if (ctx->state->backoff ==
                       SKY_ERROR_NONE) /* Registration request failed auth, retry */
                return set_error_status(sky_errno, (ctx->state->backoff = SKY_RETRY_AUTH));
            else if (ctx->state->backoff ==
                     SKY_RETRY_AUTH) /* Registration request failed again, retry after 8hr */
                return set_error_status(sky_errno, (ctx->state->backoff = SKY_RETRY_AUTH_8H));
            else if (ctx->state->backoff ==
                     SKY_RETRY_AUTH_8H) /* Registration request failed again, retry after 16hr */
                return set_error_status(sky_errno, (ctx->state->backoff = SKY_RETRY_AUTH_16H));
            else if (ctx->state->backoff ==
                     SKY_RETRY_AUTH_16H) /* Registration request failed again, retry after 24hr */
                return set_error_status(sky_errno, (ctx->state->backoff = SKY_RETRY_AUTH_1D));
            else
                return set_error_status(sky_errno, (ctx->state->backoff = SKY_RETRY_AUTH_30D));
        default:
            LOGFMT(ctx, SKY_LOG_LEVEL_ERROR, "Error. Location status: %s",
                sky_pserver_status(loc->location_status));
            return set_error_status(sky_errno, SKY_ERROR_SERVER_ERROR);
        }
    }
    s->backoff = SKY_ERROR_NONE;
    loc->time = (*ctx->gettime)(NULL);

    /* Add location and current beacons to Cache */
    if (sky_plugin_add_to_cache(ctx, sky_errno, loc) != SKY_SUCCESS)
        LOGFMT(ctx, SKY_LOG_LEVEL_WARNING, "failed to add to cache");

<<<<<<< HEAD
    LOGFMT(ctx, SKY_LOG_LEVEL_DEBUG,
        "Location from server %d.%06d,%d.%06d hpe: %d, %d dl_app_data_len", (int)loc->lat,
=======
    LOGFMT(ctx, SKY_LOG_LEVEL_DEBUG, "Location from server %d.%06d,%d.%06d hpe %d", (int)loc->lat,
>>>>>>> 977eabdd
        (int)fabs(round(1000000 * (loc->lat - (int)loc->lat))), (int)loc->lon,
        (int)fabs(round(1000000 * (loc->lon - (int)loc->lon))), loc->hpe, loc->dl_app_data_len);

    return set_error_status(sky_errno, SKY_ERROR_NONE);
}

/*! \brief returns a string which describes the meaning of sky_errno codes
 *
 *  @param sky_errno Error code for which to provide descriptive string
 *
 *  @return pointer to string or NULL if the code is invalid
 */
char *sky_perror(Sky_errno_t sky_errno)
{
    register char *str = NULL;
    switch (sky_errno) {
    case SKY_ERROR_NONE:
        str = "No error";
        break;
    case SKY_ERROR_NEVER_OPEN:
        str = "Must open first";
        break;
    case SKY_ERROR_ALREADY_OPEN:
        str = "Must close before opening with new parameters";
        break;
    case SKY_ERROR_BAD_PARAMETERS:
        str = "Validation of parameters failed";
        break;
    case SKY_ERROR_TOO_MANY:
        str = "Too many beacons";
        break;
    case SKY_ERROR_BAD_WORKSPACE:
        str = "The workspace buffer is corrupt";
        break;
    case SKY_ERROR_BAD_STATE:
        str = "The state buffer is corrupt";
        break;
    case SKY_ERROR_ENCODE_ERROR:
        str = "The request could not be encoded";
        break;
    case SKY_ERROR_DECODE_ERROR:
        str = "The response could not be decoded";
        break;
    case SKY_ERROR_RESOURCE_UNAVAILABLE:
        str = "Can\'t allocate non-volatile storage";
        break;
    case SKY_ERROR_CLOSE:
        str = "Failed to cleanup resources during close";
        break;
    case SKY_ERROR_BAD_KEY:
        str = "AES_Key is not valid format";
        break;
    case SKY_ERROR_NO_BEACONS:
        str = "At least one beacon must be added";
        break;
    case SKY_ERROR_ADD_CACHE:
        str = "Failed to add entry in cache";
        break;
    case SKY_ERROR_GET_CACHE:
        str = "Failed to get entry from cache";
        break;
    case SKY_ERROR_LOCATION_UNKNOWN:
        str = "Server failed to determine location";
        break;
    case SKY_ERROR_SERVER_ERROR:
        str = "Server responded with an error";
        break;
    case SKY_ERROR_NO_PLUGIN:
        str = "At least one plugin must be registered";
        break;
    case SKY_ERROR_INTERNAL:
        str = "An unexpected error occured";
        break;
    case SKY_ERROR_AUTH:
        str = "Operation unauthorized";
        break;
    case SKY_RETRY_AUTH:
        str = "Operation unauthorized, retry now";
        break;
    case SKY_RETRY_AUTH_8H:
        str = "Operation unauthorized, retry in 8 hours";
        break;
    case SKY_RETRY_AUTH_16H:
        str = "Operation unauthorized, retry in 16 hours";
        break;
    case SKY_RETRY_AUTH_1D:
        str = "Operation unauthorized, retry in 24 hours";
        break;
    case SKY_RETRY_AUTH_30D:
        str = "Operation unauthorized, retry in a month";
        break;
    default:
        str = "Unknown error code";
        break;
    }
    return str;
}

/*! \brief returns a string which describes the meaning of Sky_loc_status_t codes
 *
 *  @param status Error code for which to provide descriptive string
 *
 *  @return pointer to string or NULL if the code is invalid
 */
char *sky_pserver_status(Sky_loc_status_t status)
{
    register char *str = NULL;
    switch (status) {
    case SKY_LOCATION_STATUS_SUCCESS:
        str = "Server success";
        break;
    case SKY_LOCATION_STATUS_UNSPECIFIED_ERROR:
        str = "Server reports unspecified error";
        break;
    case SKY_LOCATION_STATUS_BAD_PARTNER_ID_ERROR:
        str = "Server reports bad partner id error";
        break;
    case SKY_LOCATION_STATUS_DECODE_ERROR:
        str = "Server reports error decoding request body";
        break;
    case SKY_LOCATION_STATUS_API_SERVER_ERROR:
        str = "Server error determining location";
        break;
    case SKY_LOCATION_STATUS_AUTH_RETRY:
        str = "Authentication needs retry";
        break;
    default:
        str = "Unknown server status";
        break;
    }
    return str;
}

/*! \brief returns a string which describes the meaning of Sky_beacon_type_t
 *
 *  @param b beacon type
 *
 *  @return pointer to string or NULL if the code is invalid
 */
char *sky_pbeacon(Beacon_t *b)
{
<<<<<<< HEAD
    if (is_cell_type(b) && b->cell.id2 == SKY_UNKNOWN_ID2) {
        switch (b->h.type) {
        case SKY_BEACON_LTE:
            return "LTE-NMR";
        case SKY_BEACON_NBIOT:
            return "NB-IoT-NMR";
        case SKY_BEACON_UMTS:
            return "UMTS-NMR";
        case SKY_BEACON_NR:
            return "NR-NMR";
        default:
            return "\?\?\?-NMR";
        }
    } else {
        switch (b->h.type) {
        case SKY_BEACON_AP:
            return "Wi-Fi";
        case SKY_BEACON_BLE:
            return "BLE";
        case SKY_BEACON_CDMA:
            return "CDMA";
        case SKY_BEACON_GSM:
            return "GSM";
        case SKY_BEACON_LTE:
            return "LTE";
        case SKY_BEACON_NBIOT:
            return "NB-IoT";
        case SKY_BEACON_UMTS:
            return "UMTS";
        case SKY_BEACON_NR:
            return "NR";
        default:
            return "\?\?\?";
        }
=======
    register char *str = NULL;
    switch (b->h.type) {
    case SKY_BEACON_AP:
        str = "Wi-Fi";
        break;
    case SKY_BEACON_BLE:
        str = "Bluetooth";
        break;
    case SKY_BEACON_CDMA:
        str = "CDMA";
        break;
    case SKY_BEACON_GSM:
        str = "GSM";
        break;
    case SKY_BEACON_LTE:
        str = "LTE";
        break;
    case SKY_BEACON_NBIOT:
        str = "NB-IoT";
        break;
    case SKY_BEACON_UMTS:
        str = "UMTS";
        break;
    case SKY_BEACON_NR:
        str = "NR";
        break;
    default:
        str = "Unknown";
        break;
>>>>>>> 977eabdd
    }
}

/*! \brief clean up library resourses
 *
 *  @param sky_errno skyErrno is set to the error code
 *  @param sky_state pointer to where the state buffer reference should be
 * stored
 *
 *  @return SKY_SUCCESS or SKY_ERROR and sets sky_errno with error code
 */
Sky_status_t sky_close(Sky_errno_t *sky_errno, void **sky_state)
{
#if SKY_DEBUG
    char buf[SKY_LOG_LENGTH];
#endif
    if (!sky_open_flag)
        return set_error_status(sky_errno, SKY_ERROR_NEVER_OPEN);

    sky_open_flag = false;

    if (sky_state != NULL) {
        *sky_state = &state;
#if SKY_DEBUG
        if (sky_logf != NULL && SKY_LOG_LEVEL_DEBUG <= sky_min_level) {
            snprintf(buf, sizeof(buf), "%s:%s() State buffer with CRC 0x%08X and size %d",
                sky_basename(__FILE__), __FUNCTION__, sky_crc32(&state, state.header.size),
                state.header.size);
            (*sky_logf)(SKY_LOG_LEVEL_DEBUG, buf);
        }
#endif
    }
    return set_error_status(sky_errno, SKY_ERROR_NONE);
}

/*******************************************************************************
 * Static helper functions
 ******************************************************************************/

/*! \brief sanity check the device_id
 *
 *  @param device_id this is expected to be a binary mac address
 *  @param id_len length of device_id
 *
 *  @return true or false
 */
static bool validate_device_id(uint8_t *device_id, uint32_t id_len)
{
    if (device_id == NULL)
        return false;
    else
        return true; /* TODO check upper bound? */
}

/*! \brief sanity check the partner_id
 *
 *  @param partner_id this is expected to be in the range (1 - ???)
 *
 *  @return true or false
 */
static bool validate_partner_id(uint32_t partner_id)
{
    if (partner_id == 0)
        return false;
    else
        return true; /* TODO check upper bound? */
}

/*! \brief sanity check the sku
 *
 *  @param sku this is expected to be ascii text string of no more than SKU_SIZE
 *
 *  @return true or false
 */
static bool validate_sku(char *sku)
{
    char *p = sku;
    uint32_t sku_len = 0;

    if (!sku)
        return true;
    else if ((sku_len = strlen(sku)) > MAX_SKU_LEN)
        return false;
    else {
        for (; isprint(*p); p++)
            ; /* count contiguous printable chars */
        if (p - sku != sku_len)
            return false;
    }
    return true;
}

/*! \brief sanity check the aes_key
 *
 *  @param aes_key this is expected to be a binary 16 byte value
 *
 *  @return true or false
 */
static bool validate_aes_key(uint8_t aes_key[AES_SIZE])
{
    if (aes_key == NULL)
        return false;
    else
        return true; /* TODO check for non-trivial values? e.g. zero */
}<|MERGE_RESOLUTION|>--- conflicted
+++ resolved
@@ -38,11 +38,7 @@
  * than just including the Git version string (since it will need to be updated
  * manually for every release) but cheaper bandwidth-wise.
  */
-<<<<<<< HEAD
 #define SW_VERSION 13
-=======
-#define SW_VERSION 12
->>>>>>> 977eabdd
 
 /* Interval in seconds between requests for config params */
 #define CONFIG_REQUEST_INTERVAL (24 * SECONDS_IN_HOUR) /* 24 hours */
@@ -265,19 +261,19 @@
         LOGFMT(ctx, SKY_LOG_LEVEL_DEBUG, "Backoff: %s, %d seconds so far",
             sky_perror(state.backoff), (int)(now - state.header.time));
         switch (state.backoff) {
-        case SKY_RETRY_AUTH_8H:
+        case SKY_AUTH_RETRY_8H:
             if (now - state.header.time < (8 * BACKOFF_UNITS_PER_HR))
                 return true;
             break;
-        case SKY_RETRY_AUTH_16H:
+        case SKY_AUTH_RETRY_16H:
             if (now - state.header.time < (16 * BACKOFF_UNITS_PER_HR))
                 return true;
             break;
-        case SKY_RETRY_AUTH_1D:
+        case SKY_AUTH_RETRY_1D:
             if (now - state.header.time < (24 * BACKOFF_UNITS_PER_HR))
                 return true;
             break;
-        case SKY_RETRY_AUTH_30D:
+        case SKY_AUTH_RETRY_30D:
             if (now - state.header.time < (30 * 24 * BACKOFF_UNITS_PER_HR))
                 return true;
             break;
@@ -340,7 +336,7 @@
     ctx->connected = -1; /* all unconnected */
 
     if (backoff_violation(ctx, now)) {
-        *sky_errno = SKY_ERROR_AUTH;
+        *sky_errno = SKY_SERVICE_DENIED;
         return NULL;
     }
 
@@ -394,12 +390,8 @@
 
     LOGFMT(ctx, SKY_LOG_LEVEL_DEBUG, "%02X:%02X:%02X:%02X:%02X:%02X, %d MHz, rssi %d, %sage %d",
         mac[0], mac[1], mac[2], mac[3], mac[4], mac[5], frequency, rssi,
-<<<<<<< HEAD
-        is_connected ? "serve, " : "", (int)(ctx->header.time - timestamp));
-=======
         is_connected ? "serve " : "",
-        (int)timestamp == -1 ? -1 : (int)(ctx->header.time - timestamp))
->>>>>>> 977eabdd
+        (int)timestamp == -1 ? -1 : (int)(ctx->header.time - timestamp));
 
     if (!sky_open_flag)
         return set_error_status(sky_errno, SKY_ERROR_NEVER_OPEN);
@@ -447,26 +439,15 @@
  *  @return SKY_SUCCESS or SKY_ERROR and sets sky_errno with error code
  */
 Sky_status_t sky_add_cell_lte_beacon(Sky_ctx_t *ctx, Sky_errno_t *sky_errno, int32_t tac,
-<<<<<<< HEAD
     int64_t e_cellid, uint16_t mcc, uint16_t mnc, int16_t pci, int32_t earfcn, int32_t ta,
     time_t timestamp, int16_t rsrp, bool is_connected)
-=======
-    int64_t e_cellid, uint16_t mcc, uint16_t mnc, int16_t pci, int32_t earfcn, time_t timestamp,
-    int16_t rsrp, bool is_connected)
->>>>>>> 977eabdd
 {
     Beacon_t b;
 
     if (mcc != SKY_UNKNOWN_ID1 && mnc != SKY_UNKNOWN_ID2 && e_cellid != SKY_UNKNOWN_ID4)
-<<<<<<< HEAD
         LOGFMT(ctx, SKY_LOG_LEVEL_DEBUG, "%u, %u, %d, %lld, %d, %d MHz, ta %d, rsrp %d, %sage %d",
             mcc, mnc, tac, e_cellid, pci, earfcn, ta, rsrp, is_connected ? "serve, " : "",
             (int)(ctx->header.time - timestamp));
-=======
-        LOGFMT(ctx, SKY_LOG_LEVEL_DEBUG, "%u, %u, %d, %lld, %d, %d MHz, rsrp %d, %sage %d", mcc,
-            mnc, tac, e_cellid, pci, earfcn, rsrp, is_connected ? "serve, " : "",
-            (int)timestamp == -1 ? -1 : (int)(ctx->header.time - timestamp))
->>>>>>> 977eabdd
 
     /* If at least one of the primary IDs is unvalued, then *all* primary IDs must
      * be unvalued (meaning user is attempting to add a neighbor cell). Partial
@@ -489,11 +470,7 @@
         return set_error_status(sky_errno, SKY_ERROR_NEVER_OPEN);
 
     if (!validate_workspace(ctx))
-<<<<<<< HEAD
         return set_error_status(sky_errno, SKY_ERROR_BAD_WORKSPACE);
-=======
-        return sky_return(sky_errno, SKY_ERROR_BAD_WORKSPACE);
->>>>>>> 977eabdd
 
     /* Create LTE beacon */
     memset(&b, 0, sizeof(b));
@@ -536,11 +513,7 @@
     int32_t earfcn, time_t timestamp, int16_t rsrp)
 {
     LOGFMT(ctx, SKY_LOG_LEVEL_DEBUG, "%d, %d MHz, rsrp %d, age %d", pci, earfcn, rsrp,
-<<<<<<< HEAD
-        (int)(ctx->header.time - timestamp));
-=======
-        (int)timestamp == -1 ? -1 : (int)(ctx->header.time - timestamp))
->>>>>>> 977eabdd
+        (int)timestamp == -1 ? -1 : (int)(ctx->header.time - timestamp));
     return sky_add_cell_lte_beacon(ctx, sky_errno, SKY_UNKNOWN_ID3, SKY_UNKNOWN_ID4,
         SKY_UNKNOWN_ID1, SKY_UNKNOWN_ID2, pci, earfcn, SKY_UNKNOWN_TA, timestamp, rsrp, false);
 }
@@ -561,7 +534,6 @@
  *  @return SKY_SUCCESS or SKY_ERROR and sets sky_errno with error code
  */
 Sky_status_t sky_add_cell_gsm_beacon(Sky_ctx_t *ctx, Sky_errno_t *sky_errno, int32_t lac,
-<<<<<<< HEAD
     int64_t ci, uint16_t mcc, uint16_t mnc, int32_t ta, time_t timestamp, int16_t rssi,
     bool is_connected)
 {
@@ -569,15 +541,6 @@
 
     LOGFMT(ctx, SKY_LOG_LEVEL_DEBUG, "%u, %u, %d, %lld, ta %d, rssi %d, %sage %d", lac, ci, mcc,
         mnc, ta, rssi, is_connected ? "serve, " : "", (int)(ctx->header.time - timestamp));
-=======
-    int64_t ci, uint16_t mcc, uint16_t mnc, time_t timestamp, int16_t rssi, bool is_connected)
-{
-    Beacon_t b;
-
-    LOGFMT(ctx, SKY_LOG_LEVEL_DEBUG, "%u, %u, %d, %lld, rssi %d, %sage %d", lac, ci, mcc, mnc, rssi,
-        is_connected ? "serve, " : "",
-        (int)timestamp == -1 ? -1 : (int)(ctx->header.time - timestamp))
->>>>>>> 977eabdd
 
     /* If at least one of the primary IDs is unvalued, then *all* primary IDs must
      * be unvalued (meaning user is attempting to add a neighbor cell). Partial
@@ -596,11 +559,7 @@
         return set_error_status(sky_errno, SKY_ERROR_NEVER_OPEN);
 
     if (!validate_workspace(ctx))
-<<<<<<< HEAD
         return set_error_status(sky_errno, SKY_ERROR_BAD_WORKSPACE);
-=======
-        return sky_return(sky_errno, SKY_ERROR_BAD_WORKSPACE);
->>>>>>> 977eabdd
 
     /* Create GSM beacon */
     memset(&b, 0, sizeof(b));
@@ -651,11 +610,7 @@
     if (mcc != SKY_UNKNOWN_ID1 && mnc != SKY_UNKNOWN_ID2 && ucid != SKY_UNKNOWN_ID4)
         LOGFMT(ctx, SKY_LOG_LEVEL_DEBUG, "%u, %u, %d, %lld, %d, %d MHz, rscp %d, %sage %d", mcc,
             mnc, lac, ucid, psc, uarfcn, rscp, is_connected ? "serve, " : "",
-<<<<<<< HEAD
-            (int)(ctx->header.time - timestamp));
-=======
-            (int)timestamp == -1 ? -1 : (int)(ctx->header.time - timestamp))
->>>>>>> 977eabdd
+            (int)timestamp == -1 ? -1 : (int)(ctx->header.time - timestamp));
 
     /* If at least one of the primary IDs is unvalued, then *all* primary IDs must
      * be unvalued (meaning user is attempting to add a neighbor cell). Partial
@@ -677,11 +632,7 @@
         return set_error_status(sky_errno, SKY_ERROR_NEVER_OPEN);
 
     if (!validate_workspace(ctx))
-<<<<<<< HEAD
         return set_error_status(sky_errno, SKY_ERROR_BAD_WORKSPACE);
-=======
-        return sky_return(sky_errno, SKY_ERROR_BAD_WORKSPACE);
->>>>>>> 977eabdd
 
     /* Create UMTS beacon */
     memset(&b, 0, sizeof(b));
@@ -719,11 +670,7 @@
     int16_t uarfcn, time_t timestamp, int16_t rscp)
 {
     LOGFMT(ctx, SKY_LOG_LEVEL_DEBUG, "%d, %d MHz, rscp %d, age %d", psc, uarfcn, rscp,
-<<<<<<< HEAD
-        (int)(ctx->header.time - timestamp));
-=======
-        (int)timestamp == -1 ? -1 : (int)(ctx->header.time - timestamp))
->>>>>>> 977eabdd
+        (int)timestamp == -1 ? -1 : (int)(ctx->header.time - timestamp));
     return sky_add_cell_umts_beacon(ctx, sky_errno, SKY_UNKNOWN_ID3, SKY_UNKNOWN_ID4,
         SKY_UNKNOWN_ID1, SKY_UNKNOWN_ID2, psc, uarfcn, timestamp, rscp, false);
 }
@@ -747,30 +694,18 @@
     Beacon_t b;
 
     LOGFMT(ctx, SKY_LOG_LEVEL_DEBUG, "%u, %d, %lld, rssi %d, %sage %d", sid, nid, bsid, rssi,
-<<<<<<< HEAD
-        is_connected ? "serve, " : "", (int)(ctx->header.time - timestamp));
+        is_connected ? "serve, " : "",
+        (int)timestamp == -1 ? -1 : (int)(ctx->header.time - timestamp));
 
     /* Range check parameters */
     if (sid > 32767 || nid < 0 || nid > 65535 || bsid < 0 || bsid > 65535)
         return set_error_status(sky_errno, SKY_ERROR_BAD_PARAMETERS);
-=======
-        is_connected ? "serve, " : "",
-        (int)timestamp == -1 ? -1 : (int)(ctx->header.time - timestamp))
-
-    /* Range check parameters */
-    if (sid > 32767 || nid < 0 || nid > 65535 || bsid < 0 || bsid > 65535)
-        return sky_return(sky_errno, SKY_ERROR_BAD_PARAMETERS);
->>>>>>> 977eabdd
 
     if (!sky_open_flag)
         return set_error_status(sky_errno, SKY_ERROR_NEVER_OPEN);
 
     if (!validate_workspace(ctx))
-<<<<<<< HEAD
         return set_error_status(sky_errno, SKY_ERROR_BAD_WORKSPACE);
-=======
-        return sky_return(sky_errno, SKY_ERROR_BAD_WORKSPACE);
->>>>>>> 977eabdd
 
     /* Create CDMA beacon */
     memset(&b, 0, sizeof(b));
@@ -814,14 +749,9 @@
     Beacon_t b;
 
     if (mcc != SKY_UNKNOWN_ID1 && mnc != SKY_UNKNOWN_ID2 && e_cellid != SKY_UNKNOWN_ID4)
-<<<<<<< HEAD
-        LOGFMT(ctx, SKY_LOG_LEVEL_DEBUG, "%u, %u, %d, %lld, nrsrp %d, %s, age %d", mcc, mnc, tac,
-            e_cellid, nrsrp, is_connected ? "serve, " : "", (int)(ctx->header.time - timestamp));
-=======
         LOGFMT(ctx, SKY_LOG_LEVEL_DEBUG, "%u, %u, %d, %lld, %d, %d MHz, nrsrp %d, %sage %d", mcc,
             mnc, tac, e_cellid, ncid, earfcn, nrsrp, is_connected ? "serve, " : "",
-            (int)timestamp == -1 ? -1 : (int)(ctx->header.time - timestamp))
->>>>>>> 977eabdd
+            (int)timestamp == -1 ? -1 : (int)(ctx->header.time - timestamp));
 
     /* If at least one of the primary IDs is unvalued, then *all* primary IDs must
      * be unvalued (meaning user is attempting to add a neighbor cell). Partial
@@ -844,11 +774,7 @@
         return set_error_status(sky_errno, SKY_ERROR_NEVER_OPEN);
 
     if (!validate_workspace(ctx))
-<<<<<<< HEAD
         return set_error_status(sky_errno, SKY_ERROR_BAD_WORKSPACE);
-=======
-        return sky_return(sky_errno, SKY_ERROR_BAD_WORKSPACE);
->>>>>>> 977eabdd
 
     /* Create NB IoT beacon */
     memset(&b, 0, sizeof(b));
@@ -886,14 +812,9 @@
 Sky_status_t sky_add_cell_nb_iot_neighbor_beacon(Sky_ctx_t *ctx, Sky_errno_t *sky_errno,
     int16_t ncid, int32_t earfcn, time_t timestamp, int16_t nrsrp)
 {
-<<<<<<< HEAD
     LOGFMT(ctx, SKY_LOG_LEVEL_DEBUG, "%d, %d MHz, nrsrp %d, age %d", ncid, earfcn, nrsrp,
-        (int)(ctx->header.time - timestamp));
-=======
-    LOGFMT(ctx, SKY_LOG_LEVEL_DEBUG, "%d, %d MHz nrsrp %d, age %d", ncid, earfcn, nrsrp,
-        (int)timestamp == -1 ? -1 : (int)(ctx->header.time - timestamp))
-
->>>>>>> 977eabdd
+        (int)timestamp == -1 ? -1 : (int)(ctx->header.time - timestamp));
+
     return sky_add_cell_nb_iot_beacon(ctx, sky_errno, SKY_UNKNOWN_ID1, SKY_UNKNOWN_ID2,
         SKY_UNKNOWN_ID4, SKY_UNKNOWN_ID3, ncid, earfcn, timestamp, nrsrp, false);
 }
@@ -917,26 +838,15 @@
  */
 
 Sky_status_t sky_add_cell_nr_beacon(Sky_ctx_t *ctx, Sky_errno_t *sky_errno, uint16_t mcc,
-<<<<<<< HEAD
     uint16_t mnc, int64_t nci, int32_t tac, int16_t pci, int32_t nrarfcn, int32_t ta,
     time_t timestamp, int16_t csi_rsrp, bool is_connected)
-=======
-    uint16_t mnc, int64_t nci, int32_t tac, int16_t pci, int32_t nrarfcn, time_t timestamp,
-    int16_t csi_rsrp, bool is_connected)
->>>>>>> 977eabdd
 {
     Beacon_t b;
 
     if (mcc != SKY_UNKNOWN_ID1 && mnc != SKY_UNKNOWN_ID2 && nci != SKY_UNKNOWN_ID4)
-<<<<<<< HEAD
         LOGFMT(ctx, SKY_LOG_LEVEL_DEBUG, "%u, %u, %d: %lld, %d, %d MHz, ta %d, rsrp %d, %sage %d",
             mcc, mnc, tac, nci, pci, nrarfcn, ta, csi_rsrp, is_connected ? "serve, " : "",
-            (int)(ctx->header.time - timestamp));
-=======
-        LOGFMT(ctx, SKY_LOG_LEVEL_DEBUG, "%u, %u, %d, %lld, %d, %d MHz, rsrp %d, %sage %d", mcc,
-            mnc, tac, nci, pci, nrarfcn, csi_rsrp, is_connected ? "serve, " : "",
-            (int)timestamp == -1 ? -1 : (int)(ctx->header.time - timestamp))
->>>>>>> 977eabdd
+            (int)timestamp == -1 ? -1 : (int)(ctx->header.time - timestamp));
 
     /* If at least one of the primary IDs is unvalued, then *all* primary IDs must
      * be unvalued (meaning user is attempting to add a neighbor cell). Partial
@@ -966,17 +876,13 @@
     memset(&b, 0, sizeof(b));
     b.h.magic = BEACON_MAGIC;
     b.h.type = SKY_BEACON_NR;
-<<<<<<< HEAD
     b.h.connected = is_connected;
-=======
->>>>>>> 977eabdd
     /* If beacon has meaningful timestamp */
     /* scan was before sky_new_request and since Mar 1st 2019 */
     if (ctx->header.time > timestamp && timestamp > TIMESTAMP_2019_03_01)
         b.h.age = ctx->header.time - timestamp;
     if (csi_rsrp > -40 || csi_rsrp < -140)
         csi_rsrp = -1;
-<<<<<<< HEAD
     b.h.rssi = csi_rsrp;
     b.cell.id1 = mcc;
     b.cell.id2 = mnc;
@@ -990,17 +896,6 @@
         b.cell.ta = SKY_UNKNOWN_TA;
 
     return add_beacon(ctx, sky_errno, &b);
-=======
-    b.nr.mcc = mcc;
-    b.nr.mnc = mnc;
-    b.nr.nci = nci;
-    b.nr.tac = tac;
-    b.nr.pci = pci;
-    b.nr.nrarfcn = nrarfcn;
-    b.nr.rssi = csi_rsrp;
-
-    return add_beacon(ctx, sky_errno, &b, is_connected);
->>>>>>> 977eabdd
 }
 
 /*! \brief Adds a NR cell neighbor beacon to the request context
@@ -1018,16 +913,10 @@
     int32_t nrarfcn, time_t timestamp, int16_t csi_rsrp)
 {
     LOGFMT(ctx, SKY_LOG_LEVEL_DEBUG, "%d, %d MHz, rsrp %d, age %d", pci, nrarfcn, csi_rsrp,
-<<<<<<< HEAD
-        (int)(ctx->header.time - timestamp));
+        (int)timestamp == -1 ? -1 : (int)(ctx->header.time - timestamp));
     return sky_add_cell_nr_beacon(ctx, sky_errno, SKY_UNKNOWN_ID1, SKY_UNKNOWN_ID2,
         (int64_t)SKY_UNKNOWN_ID4, SKY_UNKNOWN_ID3, pci, nrarfcn, SKY_UNKNOWN_TA, timestamp,
         csi_rsrp, false);
-=======
-        (int)timestamp == -1 ? -1 : (int)(ctx->header.time - timestamp))
-    return sky_add_cell_nr_beacon(ctx, sky_errno, SKY_UNKNOWN_ID1, SKY_UNKNOWN_ID2,
-        (int64_t)SKY_UNKNOWN_ID4, SKY_UNKNOWN_ID3, pci, nrarfcn, timestamp, csi_rsrp, false);
->>>>>>> 977eabdd
 }
 
 /*! \brief Adds the position of the device from GNSS to the request context
@@ -1057,12 +946,8 @@
 
     LOGFMT(ctx, SKY_LOG_LEVEL_DEBUG, "%d.%01dm/s, bearing %d.%01d, nsat %d, age %d", (int)speed,
         (int)fabs(round(10 * (speed - (int)speed))), (int)bearing,
-<<<<<<< HEAD
-        (int)fabs(round(1 * (bearing - (int)bearing))), nsat, (int)timestamp);
-=======
         (int)fabs(round(1 * (bearing - (int)bearing))), nsat,
-        (int)timestamp == -1 ? -1 : (int)(ctx->header.time - timestamp))
->>>>>>> 977eabdd
+        (int)timestamp == -1 ? -1 : (int)(ctx->header.time - timestamp));
 
     /* range check parameters */
     if (isnan(lat) || isnan(lon)) /* don't fail for empty gnss */
@@ -1119,7 +1004,7 @@
     }
 
     if (backoff_violation(ctx, (uint32_t)(*sky_time)(NULL))) {
-        *sky_errno = SKY_ERROR_AUTH;
+        *sky_errno = SKY_SERVICE_DENIED;
         return SKY_FINALIZE_ERROR;
     }
 
@@ -1279,21 +1164,21 @@
                 &s->header.magic, (uint8_t *)&s->header.crc32 - (uint8_t *)&s->header.magic);
             if (ctx->auth_state == STATE_TBR_REGISTERED) { /* Location request failed auth, retry */
                 ctx->state->backoff = SKY_ERROR_NONE;
-                return set_error_status(sky_errno, SKY_RETRY_AUTH);
+                return set_error_status(sky_errno, SKY_AUTH_RETRY);
             } else if (ctx->state->backoff ==
                        SKY_ERROR_NONE) /* Registration request failed auth, retry */
-                return set_error_status(sky_errno, (ctx->state->backoff = SKY_RETRY_AUTH));
+                return set_error_status(sky_errno, (ctx->state->backoff = SKY_AUTH_RETRY));
             else if (ctx->state->backoff ==
-                     SKY_RETRY_AUTH) /* Registration request failed again, retry after 8hr */
-                return set_error_status(sky_errno, (ctx->state->backoff = SKY_RETRY_AUTH_8H));
+                     SKY_AUTH_RETRY) /* Registration request failed again, retry after 8hr */
+                return set_error_status(sky_errno, (ctx->state->backoff = SKY_AUTH_RETRY_8H));
             else if (ctx->state->backoff ==
-                     SKY_RETRY_AUTH_8H) /* Registration request failed again, retry after 16hr */
-                return set_error_status(sky_errno, (ctx->state->backoff = SKY_RETRY_AUTH_16H));
+                     SKY_AUTH_RETRY_8H) /* Registration request failed again, retry after 16hr */
+                return set_error_status(sky_errno, (ctx->state->backoff = SKY_AUTH_RETRY_16H));
             else if (ctx->state->backoff ==
-                     SKY_RETRY_AUTH_16H) /* Registration request failed again, retry after 24hr */
-                return set_error_status(sky_errno, (ctx->state->backoff = SKY_RETRY_AUTH_1D));
+                     SKY_AUTH_RETRY_16H) /* Registration request failed again, retry after 24hr */
+                return set_error_status(sky_errno, (ctx->state->backoff = SKY_AUTH_RETRY_1D));
             else
-                return set_error_status(sky_errno, (ctx->state->backoff = SKY_RETRY_AUTH_30D));
+                return set_error_status(sky_errno, (ctx->state->backoff = SKY_AUTH_RETRY_30D));
         default:
             LOGFMT(ctx, SKY_LOG_LEVEL_ERROR, "Error. Location status: %s",
                 sky_pserver_status(loc->location_status));
@@ -1307,12 +1192,8 @@
     if (sky_plugin_add_to_cache(ctx, sky_errno, loc) != SKY_SUCCESS)
         LOGFMT(ctx, SKY_LOG_LEVEL_WARNING, "failed to add to cache");
 
-<<<<<<< HEAD
     LOGFMT(ctx, SKY_LOG_LEVEL_DEBUG,
         "Location from server %d.%06d,%d.%06d hpe: %d, %d dl_app_data_len", (int)loc->lat,
-=======
-    LOGFMT(ctx, SKY_LOG_LEVEL_DEBUG, "Location from server %d.%06d,%d.%06d hpe %d", (int)loc->lat,
->>>>>>> 977eabdd
         (int)fabs(round(1000000 * (loc->lat - (int)loc->lat))), (int)loc->lon,
         (int)fabs(round(1000000 * (loc->lon - (int)loc->lon))), loc->hpe, loc->dl_app_data_len);
 
@@ -1386,22 +1267,22 @@
     case SKY_ERROR_INTERNAL:
         str = "An unexpected error occured";
         break;
-    case SKY_ERROR_AUTH:
-        str = "Operation unauthorized";
-        break;
-    case SKY_RETRY_AUTH:
+    case SKY_SERVICE_DENIED:
+        str = "Operation denied";
+        break;
+    case SKY_AUTH_RETRY:
         str = "Operation unauthorized, retry now";
         break;
-    case SKY_RETRY_AUTH_8H:
+    case SKY_AUTH_RETRY_8H:
         str = "Operation unauthorized, retry in 8 hours";
         break;
-    case SKY_RETRY_AUTH_16H:
+    case SKY_AUTH_RETRY_16H:
         str = "Operation unauthorized, retry in 16 hours";
         break;
-    case SKY_RETRY_AUTH_1D:
+    case SKY_AUTH_RETRY_1D:
         str = "Operation unauthorized, retry in 24 hours";
         break;
-    case SKY_RETRY_AUTH_30D:
+    case SKY_AUTH_RETRY_30D:
         str = "Operation unauthorized, retry in a month";
         break;
     default:
@@ -1454,7 +1335,6 @@
  */
 char *sky_pbeacon(Beacon_t *b)
 {
-<<<<<<< HEAD
     if (is_cell_type(b) && b->cell.id2 == SKY_UNKNOWN_ID2) {
         switch (b->h.type) {
         case SKY_BEACON_LTE:
@@ -1489,37 +1369,6 @@
         default:
             return "\?\?\?";
         }
-=======
-    register char *str = NULL;
-    switch (b->h.type) {
-    case SKY_BEACON_AP:
-        str = "Wi-Fi";
-        break;
-    case SKY_BEACON_BLE:
-        str = "Bluetooth";
-        break;
-    case SKY_BEACON_CDMA:
-        str = "CDMA";
-        break;
-    case SKY_BEACON_GSM:
-        str = "GSM";
-        break;
-    case SKY_BEACON_LTE:
-        str = "LTE";
-        break;
-    case SKY_BEACON_NBIOT:
-        str = "NB-IoT";
-        break;
-    case SKY_BEACON_UMTS:
-        str = "UMTS";
-        break;
-    case SKY_BEACON_NR:
-        str = "NR";
-        break;
-    default:
-        str = "Unknown";
-        break;
->>>>>>> 977eabdd
     }
 }
 
