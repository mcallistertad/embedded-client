/*! \file libel/libel.c
 *  \brief sky entry points - Skyhook Embedded Library
 *
 * Copyright (c) 2020 Skyhook, Inc.
 *
 * Permission is hereby granted, free of charge, to any person obtaining a copy
 * of this software and associated documentation files (the "Software"), to
 * deal in the Software without restriction, including without limitation the
 * rights to use, copy, modify, merge, publish, distribute, sublicense, and/or
 * sell copies of the Software, and to permit persons to whom the Software is
 * furnished to do so, subject to the following conditions:
 *
 * The above copyright notice and this permission notice shall be included in
 * all copies or substantial portions of the Software.
 *
 * THE SOFTWARE IS PROVIDED "AS IS", WITHOUT WARRANTY OF ANY KIND, EXPRESS OR
 * IMPLIED, INCLUDING BUT NOT LIMITED TO THE WARRANTIES OF MERCHANTABILITY,
 * FITNESS FOR A PARTICULAR PURPOSE AND NONINFRINGEMENT. IN NO EVENT SHALL THE
 * AUTHORS OR COPYRIGHT HOLDERS BE LIABLE FOR ANY CLAIM, DAMAGES OR OTHER
 * LIABILITY, WHETHER IN AN ACTION OF CONTRACT, TORT OR OTHERWISE, ARISING
 * FROM, OUT OF OR IN CONNECTION WITH THE SOFTWARE OR THE USE OR OTHER DEALINGS
 * IN THE SOFTWARE.
 *
 */
#include <stdbool.h>
#include <string.h>
#include <stdlib.h>
#include <stdio.h>
#include <time.h>
#include <math.h>
#include <ctype.h>
#define SKY_LIBEL
#include "libel.h"
#include "proto.h"

/* A monotonically increasing version number intended to track the client
 * software version, and which is sent to the server in each request. Clumsier
 * than just including the Git version string (since it will need to be updated
 * manually for every release) but cheaper bandwidth-wise.
 */
<<<<<<< HEAD
#define SW_VERSION 12
=======
#define SW_VERSION 14
>>>>>>> 52032668

/* Interval in seconds between requests for config params */
#define CONFIG_REQUEST_INTERVAL (24 * SECONDS_IN_HOUR) /* 24 hours */

/* The following definition is intended to be changed only for QA purposes */
#define BACKOFF_UNITS_PER_HR 3600 // time in seconds

static Sky_state_t state;

/*! \brief keep track of when the user has opened the library */
static uint32_t sky_open_flag = 0;

/*! \brief keep track of logging function */
static Sky_randfn_t sky_rand_bytes;
static Sky_loggerfn_t sky_logf;
static Sky_log_level_t sky_min_level;
static Sky_timefn_t sky_time;
static bool sky_debounce;

/*! \brief base of plugin chain */
static Sky_plugin_table_t *sky_plugins = NULL;

/* Local functions */
static bool validate_device_id(uint8_t *device_id, uint32_t id_len);
static bool validate_partner_id(uint32_t partner_id);
static bool validate_aes_key(uint8_t aes_key[AES_SIZE]);
static size_t strnlen_(char *s, size_t maxlen);

/*! \brief Copy state buffer
 *
 *  Note: Old state may have less dynamic configuration parameters
 *
 *  @param sky_state Pointer to the old state buffer
 *
 *  @return sky_status_t SKY_SUCCESS or SKY_ERROR
 */
static Sky_status_t copy_state(Sky_errno_t *sky_errno, Sky_state_t *dest, Sky_state_t *src)
{
    bool update = false;

    if (src != NULL) {
        if (src->header.size < sizeof(Sky_state_t)) {
            memset((uint8_t *)dest + src->header.size, 0, dest->header.size - src->header.size);
            update = true;
        } else if (src->header.size > sizeof(Sky_state_t))
            return set_error_status(sky_errno, SKY_ERROR_BAD_STATE);
        memmove(dest, src, src->header.size);
        config_defaults(dest);
        if (update)
            dest->config.last_config_time = 0; /* force an update */
        return set_error_status(sky_errno, SKY_ERROR_NONE);
    }
    return set_error_status(sky_errno, SKY_ERROR_BAD_STATE);
}

/*! \brief Initialize Skyhook library and verify access to resources
 *
 *  @param sky_errno if sky_open returns failure, sky_errno is set to the error code
 *  @param device_id Device unique ID (example mac address of the device)
 *  @param id_len length if the Device ID, typically 6, Max 16 bytes
 *  @param partner_id Skyhook assigned credentials
 *  @param aes_key Skyhook assigned encryption key
 *  @param sku unique name of device family, must be non-empty to enable TBR Auth
 *  @param cc County code where device is being registered, 0 if unknown
 *  @param state_buf pointer to a state buffer (provided by sky_close) or NULL
 *  @param min_level logging function is called for msg with equal or greater level
 *  @param logf pointer to logging function
 *  @param rand_bytes pointer to random function
 *  @param gettime pointer to time function
 *  @param debounce true if cached beacons should be added to request rather than newly scanned
 *
 *  @return sky_status_t SKY_SUCCESS or SKY_ERROR
 *
 *  sky_open can be called many times with the same parameters. This does
 *  nothing and returns SKY_SUCCESS. However, sky_close must be called
 *  in order to change the parameter values. Device ID length will
 *  be truncated to 16 if larger, without causing an error.
 */
Sky_status_t sky_open(Sky_errno_t *sky_errno, uint8_t *device_id, uint32_t id_len,
    uint32_t partner_id, uint8_t aes_key[AES_KEYLEN], char *sku, uint32_t cc, void *state_buf,
    Sky_log_level_t min_level, Sky_loggerfn_t logf, Sky_randfn_t rand_bytes, Sky_timefn_t gettime,
    bool debounce)
{
#if SKY_DEBUG
    char buf[SKY_LOG_LENGTH];
#endif
    Sky_state_t *sky_state = state_buf;
    uint32_t sku_len = 0;

    memset(&state, 0, sizeof(state));
    /* Only consider up to 16 bytes. Ignore any extra */
    id_len = (id_len > MAX_DEVICE_ID) ? MAX_DEVICE_ID : id_len;
    sku = !sku ? "" : sku;
    sku_len = strnlen_(sku, MAX_SKU_LEN);

    if (sky_state != NULL && !validate_cache(sky_state, logf)) {
        if (logf != NULL && SKY_LOG_LEVEL_WARNING <= min_level)
            (*logf)(SKY_LOG_LEVEL_WARNING, "Invalid state buffer was ignored!");
        sky_state = NULL;
    }

    sky_min_level = min_level;
    sky_logf = logf;
    sky_rand_bytes = rand_bytes == NULL ? sky_rand_fn : rand_bytes;
    sky_time = (gettime == NULL) ? &time : gettime;
    sky_debounce = debounce;

    if (sky_register_plugins(&sky_plugins) != SKY_SUCCESS)
        return set_error_status(sky_errno, SKY_ERROR_NO_PLUGIN);

    /* if open already */
    if (sky_open_flag && sky_state) {
        /* if library is already open and sky_open parameters match those we already have, */
        /* we can ignore this call to sky_open, otherwise report error already open */
        if (memcmp(device_id, sky_state->sky_device_id, id_len) == 0 &&
            id_len == sky_state->sky_id_len && sky_state->header.size == sizeof(state) &&
            partner_id == sky_state->sky_partner_id &&
            memcmp(aes_key, sky_state->sky_aes_key, sizeof(sky_state->sky_aes_key)) == 0 &&
            strcmp(sku, sky_state->sky_sku) == 0 && cc == sky_state->sky_cc)
            return set_error_status(sky_errno, SKY_ERROR_NONE);
        else
            return set_error_status(sky_errno, SKY_ERROR_ALREADY_OPEN);
    } else if (!sky_state || copy_state(sky_errno, &state, sky_state) != SKY_SUCCESS) {
        memset(&state, 0, sizeof(state));
        state.header.magic = SKY_MAGIC;
        state.header.size = sizeof(state);
        state.header.time = (uint32_t)(*sky_time)(NULL);
        state.header.crc32 = sky_crc32(
            &state.header.magic, (uint8_t *)&state.header.crc32 - (uint8_t *)&state.header.magic);
#if CACHE_SIZE
        state.len = CACHE_SIZE;
        for (int i = 0; i < CACHE_SIZE; i++) {
            for (int j = 0; j < TOTAL_BEACONS; j++) {
                state.cacheline[i].beacon[j].h.magic = BEACON_MAGIC;
                state.cacheline[i].beacon[j].h.type = SKY_BEACON_MAX;
            }
        }
#endif
#if SKY_DEBUG
    } else {
        if (logf != NULL && SKY_LOG_LEVEL_DEBUG <= min_level) {
            snprintf(buf, sizeof(buf), "%s:%s() State buffer with CRC 0x%08X, size %d restored",
                sky_basename(__FILE__), __FUNCTION__, sky_crc32(sky_state, sky_state->header.size),
                sky_state->header.size);
            (*logf)(SKY_LOG_LEVEL_DEBUG, buf);
        }
#endif
    }
    config_defaults(&state);

    /* Sanity check */
    if (!validate_device_id(device_id, id_len) || !validate_partner_id(partner_id) ||
        !validate_aes_key(aes_key))
        return set_error_status(sky_errno, SKY_ERROR_BAD_PARAMETERS);

    state.sky_id_len = id_len;
    memcpy(state.sky_device_id, device_id, id_len);
    state.sky_partner_id = partner_id;
    memcpy(state.sky_aes_key, aes_key, sizeof(state.sky_aes_key));
    if (sku_len) {
        strncpy(state.sky_sku, sku, MAX_SKU_LEN); /* Only pass up to maximum characters of sku */
        state.sky_sku[MAX_SKU_LEN] = '\0'; /* Guarentee sku is null terminated */
        state.sky_cc = cc;
    }
    sky_open_flag = true;

    if (logf != NULL && SKY_LOG_LEVEL_DEBUG <= min_level)
        (*logf)(SKY_LOG_LEVEL_DEBUG, "Skyhook Embedded Library (Version: " VERSION ")");

    return set_error_status(sky_errno, SKY_ERROR_NONE);
}

/*! \brief Determines the size of the non-volatile memory state buffer
 *
 *  @param sky_state Pointer to state buffer
 *
 *  @return Size of state buffer or 0 to indicate that the buffer was invalid
 */
int32_t sky_sizeof_state(void *sky_state)
{
    Sky_state_t *s = sky_state;

    /* Cache space required
     *
     * header - Magic number, size of space, checksum
     * body - number of entries
     */
    if (s->header.magic != SKY_MAGIC) {
        return 0;
    } else if (s->header.crc32 == sky_crc32(&s->header.magic,
                                      (uint8_t *)&s->header.crc32 - (uint8_t *)&s->header.magic)) {
        return s->header.size;
    }
    return 0;
}

/*! \brief Determines the size of the workspace required to build request
 *
 *  @return Size of state buffer or 0 to indicate that the buffer was invalid
 */
int32_t sky_sizeof_workspace(void)
{
    /* Total space required
     *
     * header - Magic number, size of space, checksum
     * body - number of beacons, beacon data, gnss, request buffer
     */
    return sizeof(Sky_ctx_t);
}

/*! \brief Validate backoff period
 *
 *  @param ctx Pointer to workspace provided by user
 *  @param now current time
 *
 *  @return false if backoff period has not passed
 */
static bool backoff_violation(Sky_ctx_t *ctx, time_t now)
{
    /* Enforce backoff period, check that enough time has passed since last request was received */
    if (state.backoff != SKY_ERROR_NONE) { /* Retry backoff in progress */
        LOGFMT(ctx, SKY_LOG_LEVEL_DEBUG, "Backoff: %s, %d seconds so far",
            sky_perror(state.backoff), (int)(now - state.header.time));
        switch (state.backoff) {
        case SKY_AUTH_RETRY_8H:
            if (now - state.header.time < (8 * BACKOFF_UNITS_PER_HR))
                return true;
            break;
        case SKY_AUTH_RETRY_16H:
            if (now - state.header.time < (16 * BACKOFF_UNITS_PER_HR))
                return true;
            break;
        case SKY_AUTH_RETRY_1D:
            if (now - state.header.time < (24 * BACKOFF_UNITS_PER_HR))
                return true;
            break;
        case SKY_AUTH_RETRY_30D:
            if (now - state.header.time < (30 * 24 * BACKOFF_UNITS_PER_HR))
                return true;
            break;
        default:
            break;
        }
    }
    return false;
}

/*! \brief Initializes the workspace provided ready to build a request
 *
 *  @param workspace_buf Pointer to workspace provided by user
 *  @param bufsize Workspace buffer size (from sky_sizeof_workspace)
 *  @param sky_errno Pointer to error code
 *
 *  @return Pointer to the initialized workspace context buffer or NULL
 */
Sky_ctx_t *sky_new_request(void *workspace_buf, uint32_t bufsize, uint8_t *ul_app_data,
    uint32_t ul_app_data_len, Sky_errno_t *sky_errno)
{
    int i;
    Sky_ctx_t *ctx = (Sky_ctx_t *)workspace_buf;
    time_t now;

    if (!sky_open_flag) {
        *sky_errno = SKY_ERROR_NEVER_OPEN;
        return NULL;
    }
    if (bufsize != (uint32_t)sky_sizeof_workspace() || workspace_buf == NULL) {
        *sky_errno = SKY_ERROR_BAD_PARAMETERS;
        return NULL;
    }
    now = (uint32_t)(*sky_time)(NULL);

    memset(ctx, 0, bufsize);
    /* update header in workspace */
    ctx->header.magic = SKY_MAGIC;
    ctx->header.size = bufsize;
    ctx->header.time = now;
    ctx->header.crc32 = sky_crc32(
        &ctx->header.magic, (uint8_t *)&ctx->header.crc32 - (uint8_t *)&ctx->header.magic);

    ctx->state = &state;
    ctx->min_level = sky_min_level;
    ctx->logf = sky_logf;
    ctx->rand_bytes = sky_rand_bytes;
    ctx->gettime = sky_time;
    ctx->plugin = sky_plugins;
    ctx->debounce = sky_debounce;
    ctx->auth_state = !is_tbr_enabled(ctx) ?
                          STATE_TBR_DISABLED :
                          ctx->state->sky_token_id == TBR_TOKEN_UNKNOWN ? STATE_TBR_UNREGISTERED :
                                                                          STATE_TBR_REGISTERED;
    ctx->gps.lat = NAN; /* empty */
    for (i = 0; i < TOTAL_BEACONS; i++) {
        ctx->beacon[i].h.magic = BEACON_MAGIC;
        ctx->beacon[i].h.type = SKY_BEACON_MAX;
    }

    if (backoff_violation(ctx, now)) {
        *sky_errno = SKY_ERROR_SERVICE_DENIED;
        return NULL;
    }

#if CACHE_SIZE
    LOGFMT(ctx, SKY_LOG_LEVEL_DEBUG, "%d cachelines present", ctx->state->len);
    for (i = 0; i < CACHE_SIZE; i++) {
        if (state.cacheline[i].ap_len > CONFIG(ctx->state, max_ap_beacons) ||
            state.cacheline[i].len > CONFIG(ctx->state, total_beacons)) {
            state.cacheline[i].time = 0;
            LOGFMT(ctx, SKY_LOG_LEVEL_DEBUG,
                "cache %d of %d cleared due to new Dynamic Parameters. Total beacons %d vs %d, AP %d vs %d",
                i, CACHE_SIZE, CONFIG(ctx->state, total_beacons), ctx->state->cacheline[i].len,
                CONFIG(ctx->state, max_ap_beacons), ctx->state->cacheline[i].ap_len);
        }
        if (ctx->state->cacheline[i].time &&
            (now - ctx->state->cacheline[i].time) >
                ctx->state->config.cache_age_threshold * SECONDS_IN_HOUR) {
            ctx->state->cacheline[i].time = 0;
            LOGFMT(ctx, SKY_LOG_LEVEL_DEBUG, "cache %d of %d cleared due to age (%d)", i,
                CACHE_SIZE, now - ctx->state->cacheline[i].time);
        }
    }
    DUMP_CACHE(ctx);
#else
    LOGFMT(ctx, SKY_LOG_LEVEL_DEBUG, "No cachelines present");
#endif
    ctx->state->sky_ul_app_data_len = ul_app_data_len;
    memcpy(ctx->state->sky_ul_app_data, ul_app_data, ul_app_data_len);
    LOGFMT(ctx, SKY_LOG_LEVEL_DEBUG, "Partner_id: %d, Sku: %s", ctx->state->sky_partner_id,
        ctx->state->sky_sku);
    dump_hex16(__FILE__, "Device_id", ctx, SKY_LOG_LEVEL_DEBUG, ctx->state->sky_device_id,
        ctx->state->sky_id_len, 0);
    DUMP_WORKSPACE(ctx);
    return ctx;
}

/*! \brief  Adds the wifi ap information to the request context
 *
 *  @param ctx Skyhook request context
 *  @param sky_errno skyErrno is set to the error code
 *  @param mac pointer to mac address of the Wi-Fi beacon
 *  @param timestamp time in seconds (from 1970 epoch) indicating when the scan was performed, (time_t)-1 if unknown
 *  @param rssi Received Signal Strength Intensity, -10 through -127, -1 if unknown
 *  @param frequency center frequency of channel in MHz, 2400 through 6000, -1 if unknown
 *  @param is_connected this beacon is currently connected, false if unknown
 *
 *  @return SKY_SUCCESS or SKY_ERROR and sets sky_errno with error code
 */
Sky_status_t sky_add_ap_beacon(Sky_ctx_t *ctx, Sky_errno_t *sky_errno, uint8_t mac[6],
    time_t timestamp, int16_t rssi, int32_t frequency, bool is_connected)
{
    Beacon_t b;

    LOGFMT(ctx, SKY_LOG_LEVEL_DEBUG, "%02X:%02X:%02X:%02X:%02X:%02X, %d MHz, rssi %d, %sage %d",
        mac[0], mac[1], mac[2], mac[3], mac[4], mac[5], frequency, rssi,
        is_connected ? "serve " : "",
<<<<<<< HEAD
        (int)timestamp == -1 ? -1 : (int)(ctx->header.time - timestamp))
=======
        (int)timestamp == -1 ? -1 : (int)(ctx->header.time - timestamp));
>>>>>>> 52032668

    if (!sky_open_flag)
        return set_error_status(sky_errno, SKY_ERROR_NEVER_OPEN);

    if (!validate_workspace(ctx))
        return set_error_status(sky_errno, SKY_ERROR_BAD_WORKSPACE);

    /* Create AP beacon */
    memset(&b, 0, sizeof(b));
    b.h.magic = BEACON_MAGIC;
    b.h.type = SKY_BEACON_AP;
    b.h.connected = is_connected;
    if (rssi > -10 || rssi < -127)
        rssi = -1;
    b.h.rssi = rssi;
    memcpy(b.ap.mac, mac, MAC_SIZE);
    /* If beacon has meaningful timestamp */
    /* scan was before sky_new_request and since Mar 1st 2019 */
    if (ctx->header.time > timestamp && timestamp > TIMESTAMP_2019_03_01)
        b.h.age = ctx->header.time - timestamp;
    if (frequency < 2400 || frequency > 6000)
        frequency = 0; /* 0's not sent to server */
    b.ap.freq = frequency;
    b.ap.property.in_cache = false;
    b.ap.property.used = false;

    return add_beacon(ctx, sky_errno, &b);
}

/*! \brief Add an lte cell beacon to request context
 *
 *  @param ctx Skyhook request context
 *  @param sky_errno skyErrno is set to the error code
 *  @param tac lte tracking area code identifier (1-65535), SKY_UNKNOWN_ID3 if unknown
 *  @param e_cellid lte beacon identifier 28bit (0-268435455)
 *  @param mcc mobile country code (200-799)
 *  @param mnc mobile network code (0-999)
 *  @param pci mobile pci (0-503), SKY_UNKNOWN_ID5 if unknown
 *  @param earfcn channel (0-45589, SKY_UNKNOWN_ID6 if unknown)
 *  @param ta  timing-advance (0-7690), SKY_UNKNOWN_TA if unknown
 *  @param timestamp time in seconds (from 1970 epoch) indicating when the scan was performed, (time_t)-1 if unknown
 *  @param rsrp Received Signal Receive Power, range -140 to -40dbm, -1 if unknown
 *  @param is_connected this beacon is currently connected, false if unknown
 *
 *  @return SKY_SUCCESS or SKY_ERROR and sets sky_errno with error code
 */
Sky_status_t sky_add_cell_lte_beacon(Sky_ctx_t *ctx, Sky_errno_t *sky_errno, int32_t tac,
    int64_t e_cellid, uint16_t mcc, uint16_t mnc, int16_t pci, int32_t earfcn, int32_t ta,
    time_t timestamp, int16_t rsrp, bool is_connected)
{
    Beacon_t b;

    if (mcc != SKY_UNKNOWN_ID1 && mnc != SKY_UNKNOWN_ID2 && e_cellid != SKY_UNKNOWN_ID4)
<<<<<<< HEAD
        LOGFMT(ctx, SKY_LOG_LEVEL_DEBUG, "%u, %u, %d, %lld, %d, %d MHz, rsrp %d, %sage %d", mcc,
            mnc, tac, e_cellid, pci, earfcn, rsrp, is_connected ? "serve, " : "",
            (int)timestamp == -1 ? -1 : (int)(ctx->header.time - timestamp))
=======
        LOGFMT(ctx, SKY_LOG_LEVEL_DEBUG, "%u, %u, %d, %lld, %d, %d MHz, ta %d, rsrp %d, %sage %d",
            mcc, mnc, tac, e_cellid, pci, earfcn, ta, rsrp, is_connected ? "serve, " : "",
            (int)(ctx->header.time - timestamp));
>>>>>>> 52032668

    /* If at least one of the primary IDs is unvalued, then *all* primary IDs must
     * be unvalued (meaning user is attempting to add a neighbor cell). Partial
     * specification of primary IDs is considered an error.
     */
    if ((mcc == SKY_UNKNOWN_ID1 || mnc == SKY_UNKNOWN_ID2 || e_cellid == SKY_UNKNOWN_ID4) &&
        !(mcc == SKY_UNKNOWN_ID1 && mnc == SKY_UNKNOWN_ID2 && e_cellid == SKY_UNKNOWN_ID4))
        return set_error_status(sky_errno, SKY_ERROR_BAD_PARAMETERS);

    /* range check parameters */
    if ((mcc != SKY_UNKNOWN_ID1 && (mcc < 200 || mcc > 799)) ||
        (mnc != SKY_UNKNOWN_ID2 && mnc > 999) ||
        (tac != SKY_UNKNOWN_ID3 && (tac < 1 || tac > 65535)) ||
        (e_cellid != SKY_UNKNOWN_ID4 && (e_cellid < 0 || e_cellid > 268435455)) ||
        (pci != SKY_UNKNOWN_ID5 && pci > 503) || (earfcn != SKY_UNKNOWN_ID6 && earfcn > 262143) ||
        (ta != SKY_UNKNOWN_TA && (ta < 0 || ta > 7690)))
        return set_error_status(sky_errno, SKY_ERROR_BAD_PARAMETERS);

    if (!sky_open_flag)
        return set_error_status(sky_errno, SKY_ERROR_NEVER_OPEN);

    if (!validate_workspace(ctx))
        return set_error_status(sky_errno, SKY_ERROR_BAD_WORKSPACE);

    /* Create LTE beacon */
    memset(&b, 0, sizeof(b));
    b.h.magic = BEACON_MAGIC;
    b.h.type = SKY_BEACON_LTE;
    b.h.connected = is_connected;
    if (rsrp > -40 || rsrp < -140)
        rsrp = -1;
    b.h.rssi = rsrp;
    /* If beacon has meaningful timestamp */
    /* scan was before sky_new_request and since Mar 1st 2019 */
    if (ctx->header.time > timestamp && timestamp > TIMESTAMP_2019_03_01)
        b.h.age = ctx->header.time - timestamp;
    b.cell.id1 = mcc;
    b.cell.id2 = mnc;
    b.cell.id3 = tac;
    b.cell.id4 = e_cellid;
    b.cell.id5 = pci;
    b.cell.freq = earfcn;
    if (!is_cell_nmr(&b))
        b.cell.ta = ta;
    else
        b.cell.ta = SKY_UNKNOWN_TA;

    return add_beacon(ctx, sky_errno, &b);
}

/*! \brief Add an lte cell neighbor beacon to request context
 *
 *  @param ctx Skyhook request context
 *  @param sky_errno skyErrno is set to the error code
 *  @param pci mobile pci (0-503, SKY_UNKNOWN_ID5 if unknown)
 *  @param earfcn channel (0-45589, SKY_UNKNOWN_ID6 if unknown)
 *  @param timestamp time in seconds (from 1970 epoch) indicating when the scan was performed, (time_t)-1 if unknown
 *  @param rsrp Received Signal Receive Power, range -140 to -40dbm, -1 if unknown
 *
 *  @return SKY_SUCCESS or SKY_ERROR and sets sky_errno with error code
 */
Sky_status_t sky_add_cell_lte_neighbor_beacon(Sky_ctx_t *ctx, Sky_errno_t *sky_errno, int16_t pci,
    int32_t earfcn, time_t timestamp, int16_t rsrp)
{
    LOGFMT(ctx, SKY_LOG_LEVEL_DEBUG, "%d, %d MHz, rsrp %d, age %d", pci, earfcn, rsrp,
<<<<<<< HEAD
        (int)timestamp == -1 ? -1 : (int)(ctx->header.time - timestamp))
=======
        (int)timestamp == -1 ? -1 : (int)(ctx->header.time - timestamp));
>>>>>>> 52032668
    return sky_add_cell_lte_beacon(ctx, sky_errno, SKY_UNKNOWN_ID3, SKY_UNKNOWN_ID4,
        SKY_UNKNOWN_ID1, SKY_UNKNOWN_ID2, pci, earfcn, SKY_UNKNOWN_TA, timestamp, rsrp, false);
}

/*! \brief Adds a gsm cell beacon to the request context
 *
 *  @param ctx Skyhook request context
 *  @param sky_errno skyErrno is set to the error code
 *  @param lac gsm location area code identifier (1-65535)
 *  @param ci gsm cell identifier (0-65535)
 *  @param mcc mobile country code (200-799)
 *  @param mnc mobile network code  (0-999)
 *  @param ta timing-advance (0-63), SKY_UNKNOWN_TA if unknown
 *  @param timestamp time in seconds (from 1970 epoch) indicating when the scan was performed, (time_t)-1 if unknown
 *  @param rssi Received Signal Strength Intensity, range -128 to -32dbm, -1 if unknown
 *  @param is_connected this beacon is currently connected, false if unknown
 *
 *  @return SKY_SUCCESS or SKY_ERROR and sets sky_errno with error code
 */
Sky_status_t sky_add_cell_gsm_beacon(Sky_ctx_t *ctx, Sky_errno_t *sky_errno, int32_t lac,
    int64_t ci, uint16_t mcc, uint16_t mnc, int32_t ta, time_t timestamp, int16_t rssi,
    bool is_connected)
{
    Beacon_t b;

<<<<<<< HEAD
    LOGFMT(ctx, SKY_LOG_LEVEL_DEBUG, "%u, %u, %d, %lld, rssi %d, %sage %d", lac, ci, mcc, mnc, rssi,
        is_connected ? "serve, " : "",
        (int)timestamp == -1 ? -1 : (int)(ctx->header.time - timestamp))
=======
    LOGFMT(ctx, SKY_LOG_LEVEL_DEBUG, "%u, %u, %d, %lld, ta %d, rssi %d, %sage %d", lac, ci, mcc,
        mnc, ta, rssi, is_connected ? "serve, " : "", (int)(ctx->header.time - timestamp));
>>>>>>> 52032668

    /* If at least one of the primary IDs is unvalued, then *all* primary IDs must
     * be unvalued (meaning user is attempting to add a neighbor cell). Partial
     * specification of primary IDs is considered an error.
     */
    if (mcc == SKY_UNKNOWN_ID1 || mnc == SKY_UNKNOWN_ID2 || lac == SKY_UNKNOWN_ID3 ||
        ci == SKY_UNKNOWN_ID4)
        return set_error_status(sky_errno, SKY_ERROR_BAD_PARAMETERS);

    /* range check parameters */
    if (mcc < 200 || mcc > 799 || mnc > 999 || lac == 0 ||
        (ta != SKY_UNKNOWN_TA && (ta < 0 || ta > 63)))
        return set_error_status(sky_errno, SKY_ERROR_BAD_PARAMETERS);

    if (!sky_open_flag)
        return set_error_status(sky_errno, SKY_ERROR_NEVER_OPEN);

    if (!validate_workspace(ctx))
        return set_error_status(sky_errno, SKY_ERROR_BAD_WORKSPACE);

    /* Create GSM beacon */
    memset(&b, 0, sizeof(b));
    b.h.magic = BEACON_MAGIC;
    b.h.type = SKY_BEACON_GSM;
    b.h.connected = is_connected;
    if (rssi > -32 || rssi < -128)
        rssi = -1;
    b.h.rssi = rssi;
    /* If beacon has meaningful timestamp */
    /* scan was before sky_new_request and since Mar 1st 2019 */
    if (ctx->header.time > timestamp && timestamp > TIMESTAMP_2019_03_01)
        b.h.age = ctx->header.time - timestamp;
    b.cell.id1 = mcc;
    b.cell.id2 = mnc;
    b.cell.id3 = lac;
    b.cell.id4 = ci;
    b.cell.ta = ta;

    return add_beacon(ctx, sky_errno, &b);
}

/*! \brief Adds a umts cell beacon to the request context
 *
 *  @param ctx Skyhook request context
 *  @param sky_errno skyErrno is set to the error code
 *  @param lac umts location area code identifier (1-65535), SKY_UNKNOWN_ID3 if unknown
 *  @param ucid umts cell identifier 28bit (0-268435455)
 *  @param mcc mobile country code (200-799)
 *  @param mnc mobile network code  (0-999)
 *  @param psc primary scrambling code (0-511, SKY_UNKNOWN_ID5 if unknown)
 *  @param uarfcn channel (412-10833, SKY_UNKNOWN_ID6 if unknown)
 *  @param timestamp time in seconds (from 1970 epoch) indicating when the scan was performed, (time_t)-1 if unknown
 *  @param rscp Received Signal Code Power, range -120dbm to -20dbm, -1 if unknown
 *  @param is_connected this beacon is currently connected, false if unknown
 *
 *  @return SKY_SUCCESS or SKY_ERROR and sets sky_errno with error code
 */
Sky_status_t sky_add_cell_umts_beacon(Sky_ctx_t *ctx, Sky_errno_t *sky_errno, int32_t lac,
    int64_t ucid, uint16_t mcc, uint16_t mnc, int16_t psc, int16_t uarfcn, time_t timestamp,
    int16_t rscp, bool is_connected)
{
    Beacon_t b;

    if (mcc != SKY_UNKNOWN_ID1 && mnc != SKY_UNKNOWN_ID2 && ucid != SKY_UNKNOWN_ID4)
        LOGFMT(ctx, SKY_LOG_LEVEL_DEBUG, "%u, %u, %d, %lld, %d, %d MHz, rscp %d, %sage %d", mcc,
            mnc, lac, ucid, psc, uarfcn, rscp, is_connected ? "serve, " : "",
<<<<<<< HEAD
            (int)timestamp == -1 ? -1 : (int)(ctx->header.time - timestamp))
=======
            (int)timestamp == -1 ? -1 : (int)(ctx->header.time - timestamp));
>>>>>>> 52032668

    /* If at least one of the primary IDs is unvalued, then *all* primary IDs must
     * be unvalued (meaning user is attempting to add a neighbor cell). Partial
     * specification of primary IDs is considered an error.
     */
    if ((mcc == SKY_UNKNOWN_ID1 || mnc == SKY_UNKNOWN_ID2 || ucid == SKY_UNKNOWN_ID4) &&
        !(mcc == SKY_UNKNOWN_ID1 && mnc == SKY_UNKNOWN_ID2 && ucid == SKY_UNKNOWN_ID4))
        return set_error_status(sky_errno, SKY_ERROR_BAD_PARAMETERS);

    /* range check parameters */
    if ((mcc != SKY_UNKNOWN_ID1 && (mcc < 200 || mcc > 799)) ||
        (mnc != SKY_UNKNOWN_ID2 && (mnc > 999)) ||
        (ucid != SKY_UNKNOWN_ID4 && (ucid < 0 || ucid > 268435455)) ||
        (psc != SKY_UNKNOWN_ID5 && (psc < 0 || psc > 511)) ||
        (uarfcn != SKY_UNKNOWN_ID6 && (uarfcn < 412 || uarfcn > 10838)))
        return set_error_status(sky_errno, SKY_ERROR_BAD_PARAMETERS);

    if (!sky_open_flag)
        return set_error_status(sky_errno, SKY_ERROR_NEVER_OPEN);

    if (!validate_workspace(ctx))
        return set_error_status(sky_errno, SKY_ERROR_BAD_WORKSPACE);

    /* Create UMTS beacon */
    memset(&b, 0, sizeof(b));
    b.h.magic = BEACON_MAGIC;
    b.h.type = SKY_BEACON_UMTS;
    b.h.connected = is_connected;
    if (rscp > -20 || rscp < -120)
        rscp = -1;
    b.h.rssi = rscp;
    /* If beacon has meaningful timestamp */
    /* scan was before sky_new_request and since Mar 1st 2019 */
    if (ctx->header.time > timestamp && timestamp > TIMESTAMP_2019_03_01)
        b.h.age = ctx->header.time - timestamp;
    b.cell.id1 = mcc;
    b.cell.id2 = mnc;
    b.cell.id3 = lac;
    b.cell.id4 = ucid;
    b.cell.id5 = psc;

    return add_beacon(ctx, sky_errno, &b);
}

/*! \brief Adds a umts cell neighbor beacon to the request context
 *
 *  @param ctx Skyhook request context
 *  @param sky_errno skyErrno is set to the error code
 *  @param psc primary scrambling code (0-511, SKY_UNKNOWN_ID5 if unknown)
 *  @param uarfcn channel (412-10833, SKY_UNKNOWN_ID6 if unknown)
 *  @param timestamp time in seconds (from 1970 epoch) indicating when the scan was performed, (time_t)-1 if unknown
 *  @param rscp Received Signal Code Power, range -120dbm to -20dbm, -1 if unknown
 *
 *  @return SKY_SUCCESS or SKY_ERROR and sets sky_errno with error code
 */
Sky_status_t sky_add_cell_umts_neighbor_beacon(Sky_ctx_t *ctx, Sky_errno_t *sky_errno, int16_t psc,
    int16_t uarfcn, time_t timestamp, int16_t rscp)
{
    LOGFMT(ctx, SKY_LOG_LEVEL_DEBUG, "%d, %d MHz, rscp %d, age %d", psc, uarfcn, rscp,
<<<<<<< HEAD
        (int)timestamp == -1 ? -1 : (int)(ctx->header.time - timestamp))
=======
        (int)timestamp == -1 ? -1 : (int)(ctx->header.time - timestamp));
>>>>>>> 52032668
    return sky_add_cell_umts_beacon(ctx, sky_errno, SKY_UNKNOWN_ID3, SKY_UNKNOWN_ID4,
        SKY_UNKNOWN_ID1, SKY_UNKNOWN_ID2, psc, uarfcn, timestamp, rscp, false);
}

/*! \brief Adds a cdma cell beacon to the request context
 *
 *  @param ctx Skyhook request context
 *  @param sky_errno skyErrno is set to the error code
 *  @param sid cdma system identifier (0-32767)
 *  @param nid cdma network identifier(0-65535)
 *  @param bsid cdma base station identifier (0-65535)
 *  @param timestamp time in seconds (from 1970 epoch) indicating when the scan was performed, (time_t)-1 if unknown
 *  @param rssi Received Signal Strength Intensity
 *  @param is_connected this beacon is currently connected, false if unknown
 *
 *  @return SKY_SUCCESS or SKY_ERROR and sets sky_errno with error code
 */
Sky_status_t sky_add_cell_cdma_beacon(Sky_ctx_t *ctx, Sky_errno_t *sky_errno, uint32_t sid,
    int32_t nid, int64_t bsid, time_t timestamp, int16_t rssi, bool is_connected)
{
    Beacon_t b;

    LOGFMT(ctx, SKY_LOG_LEVEL_DEBUG, "%u, %d, %lld, rssi %d, %sage %d", sid, nid, bsid, rssi,
        is_connected ? "serve, " : "",
<<<<<<< HEAD
        (int)timestamp == -1 ? -1 : (int)(ctx->header.time - timestamp))
=======
        (int)timestamp == -1 ? -1 : (int)(ctx->header.time - timestamp));
>>>>>>> 52032668

    /* Range check parameters */
    if (sid > 32767 || nid < 0 || nid > 65535 || bsid < 0 || bsid > 65535)
        return set_error_status(sky_errno, SKY_ERROR_BAD_PARAMETERS);

    if (!sky_open_flag)
        return set_error_status(sky_errno, SKY_ERROR_NEVER_OPEN);

    if (!validate_workspace(ctx))
        return set_error_status(sky_errno, SKY_ERROR_BAD_WORKSPACE);

    /* Create CDMA beacon */
    memset(&b, 0, sizeof(b));
    b.h.magic = BEACON_MAGIC;
    b.h.type = SKY_BEACON_CDMA;
    b.h.connected = is_connected;
    if (rssi > -49 || rssi < -140)
        rssi = -1;
    b.h.rssi = rssi;
    /* If beacon has meaningful timestamp */
    /* scan was before sky_new_request and since Mar 1st 2019 */
    if (ctx->header.time > timestamp && timestamp > TIMESTAMP_2019_03_01)
        b.h.age = ctx->header.time - timestamp;
    b.cell.id2 = sid;
    b.cell.id3 = nid;
    b.cell.id4 = bsid;

    return add_beacon(ctx, sky_errno, &b);
}

/*! \brief Adds a nb_iot cell beacon to the request context
 *
 *  @param ctx Skyhook request context
 *  @param sky_errno skyErrno is set to the error code
 *  @param mcc mobile country code (200-799)
 *  @param mnc mobile network code  (0-999)
 *  @param e_cellid nbiot beacon identifier (0-268435455)
 *  @param tac nbiot tracking area code identifier (1-65535), SKY_UNKNOWN_ID3 if unknown
 *  @param ncid mobile cell ID (0-503), SKY_UNKNOWN_ID5 if unknown
 *  @param earfcn channel (0-45589), SKY_UNKNOWN_ID6 if unknown
 *  @param timestamp time in seconds (from 1970 epoch) indicating when the scan was performed, (time_t)-1 if unknown
 *  @param nrsrp Narrowband Reference Signal Received Power, range -156 to -44dbm, -1 if unknown
 *  @param is_connected this beacon is currently connected, false if unknown
 *
 *  @return SKY_SUCCESS or SKY_ERROR and sets sky_errno with error code
 */
Sky_status_t sky_add_cell_nb_iot_beacon(Sky_ctx_t *ctx, Sky_errno_t *sky_errno, uint16_t mcc,
    uint16_t mnc, int64_t e_cellid, int32_t tac, int16_t ncid, int32_t earfcn, time_t timestamp,
    int16_t nrsrp, bool is_connected)
{
    Beacon_t b;

    if (mcc != SKY_UNKNOWN_ID1 && mnc != SKY_UNKNOWN_ID2 && e_cellid != SKY_UNKNOWN_ID4)
        LOGFMT(ctx, SKY_LOG_LEVEL_DEBUG, "%u, %u, %d, %lld, %d, %d MHz, nrsrp %d, %sage %d", mcc,
            mnc, tac, e_cellid, ncid, earfcn, nrsrp, is_connected ? "serve, " : "",
<<<<<<< HEAD
            (int)timestamp == -1 ? -1 : (int)(ctx->header.time - timestamp))
=======
            (int)timestamp == -1 ? -1 : (int)(ctx->header.time - timestamp));
>>>>>>> 52032668

    /* If at least one of the primary IDs is unvalued, then *all* primary IDs must
     * be unvalued (meaning user is attempting to add a neighbor cell). Partial
     * specification of primary IDs is considered an error.
     */
    if ((mcc == SKY_UNKNOWN_ID1 || mnc == SKY_UNKNOWN_ID2 || e_cellid == SKY_UNKNOWN_ID4) &&
        !(mcc == SKY_UNKNOWN_ID1 && mnc == SKY_UNKNOWN_ID2 && e_cellid == SKY_UNKNOWN_ID4))
        return set_error_status(sky_errno, SKY_ERROR_BAD_PARAMETERS);

    /* range check parameters */
    if ((mcc != SKY_UNKNOWN_ID1 && (mcc < 200 || mcc > 799)) ||
        (mnc != SKY_UNKNOWN_ID2 && mnc > 999) ||
        (tac != SKY_UNKNOWN_ID3 && (tac < 1 || tac > 65535)) ||
        (e_cellid != SKY_UNKNOWN_ID4 && (e_cellid < 0 || e_cellid > 268435455)) ||
        (ncid != SKY_UNKNOWN_ID5 && (ncid < 0 || ncid > 503)) ||
        (earfcn != SKY_UNKNOWN_ID6 && (earfcn < 0 || earfcn > 262143)))
        return set_error_status(sky_errno, SKY_ERROR_BAD_PARAMETERS);

    if (!sky_open_flag)
        return set_error_status(sky_errno, SKY_ERROR_NEVER_OPEN);

    if (!validate_workspace(ctx))
        return set_error_status(sky_errno, SKY_ERROR_BAD_WORKSPACE);

    /* Create NB IoT beacon */
    memset(&b, 0, sizeof(b));
    b.h.magic = BEACON_MAGIC;
    b.h.type = SKY_BEACON_NBIOT;
    b.h.connected = is_connected;
    if (nrsrp > -44 || nrsrp < -156)
        nrsrp = -1;
    b.h.rssi = nrsrp;
    /* If beacon has meaningful timestamp */
    /* scan was before sky_new_request and since Mar 1st 2019 */
    if (ctx->header.time > timestamp && timestamp > TIMESTAMP_2019_03_01)
        b.h.age = ctx->header.time - timestamp;
    b.cell.id1 = mcc;
    b.cell.id2 = mnc;
    b.cell.id3 = tac;
    b.cell.id4 = e_cellid;
    b.cell.id5 = ncid;
    b.cell.freq = earfcn;

    return add_beacon(ctx, sky_errno, &b);
}

/*! \brief Adds a nb_iot cell neighbor beacon to the request context
 *
 *  @param ctx Skyhook request context
 *  @param sky_errno skyErrno is set to the error code
 *  @param ncid mobile cell ID (0-503, SKY_UNKNOWN_ID4 if unknown)
 *  @param earfcn channel (0-45589, SKY_UNKNOWN_ID6 if unknown)
 *  @param timestamp time in seconds (from 1970 epoch) indicating when the scan was performed, (time_t)-1 if unknown
 *  @param nrsrp Narrowband Reference Signal Received Power, range -156 to -44dbm, -1 if unknown
 *
 *  @return SKY_SUCCESS or SKY_ERROR and sets sky_errno with error code
 */
Sky_status_t sky_add_cell_nb_iot_neighbor_beacon(Sky_ctx_t *ctx, Sky_errno_t *sky_errno,
    int16_t ncid, int32_t earfcn, time_t timestamp, int16_t nrsrp)
{
<<<<<<< HEAD
    LOGFMT(ctx, SKY_LOG_LEVEL_DEBUG, "%d, %d MHz nrsrp %d, age %d", ncid, earfcn, nrsrp,
        (int)timestamp == -1 ? -1 : (int)(ctx->header.time - timestamp))
=======
    LOGFMT(ctx, SKY_LOG_LEVEL_DEBUG, "%d, %d MHz, nrsrp %d, age %d", ncid, earfcn, nrsrp,
        (int)timestamp == -1 ? -1 : (int)(ctx->header.time - timestamp));
>>>>>>> 52032668

    return sky_add_cell_nb_iot_beacon(ctx, sky_errno, SKY_UNKNOWN_ID1, SKY_UNKNOWN_ID2,
        SKY_UNKNOWN_ID4, SKY_UNKNOWN_ID3, ncid, earfcn, timestamp, nrsrp, false);
}

/*! \brief Adds a NR cell beacon to the request context
 *
 *  @param ctx          Skyhook request context
 *  @param sky_errno    sky_errno is set to the error code
 *  @param mcc          mobile country code (200-799)
 *  @param mnc          mobile network code (0-999)
 *  @param nci          nr cell identity (0-68719476735)
 *  @param tac          tracking area code identifier (1-65535), SKY_UNKNOWN_ID3 if unknown
 *  @param pci          physical cell ID (0-1007), SKY_UNKNOWN_ID5 if unknown
 *  @param nrarfcn      channel (0-3279165), SKY_UNKNOWN_ID6 if unknown
 *  @param ta           timing-advance (0-3846), SKY_UNKNOWN_TA if unknown
 *  @param timestamp    time in seconds (from 1970 epoch) indicating when the scan was performed, (time_t)-1 if unknown
 *  @param csi_rsrp     CSI Reference Signal Received Power, range -140 to -40dBm, -1 if unknown
 *  @param is_connected this beacon is currently connected, false if unknown
 *
 * Returns      SKY_SUCCESS or SKY_ERROR and sets sky_errno with error code
 */

Sky_status_t sky_add_cell_nr_beacon(Sky_ctx_t *ctx, Sky_errno_t *sky_errno, uint16_t mcc,
    uint16_t mnc, int64_t nci, int32_t tac, int16_t pci, int32_t nrarfcn, int32_t ta,
    time_t timestamp, int16_t csi_rsrp, bool is_connected)
{
    Beacon_t b;

    if (mcc != SKY_UNKNOWN_ID1 && mnc != SKY_UNKNOWN_ID2 && nci != SKY_UNKNOWN_ID4)
<<<<<<< HEAD
        LOGFMT(ctx, SKY_LOG_LEVEL_DEBUG, "%u, %u, %d, %lld, %d, %d MHz, rsrp %d, %sage %d", mcc,
            mnc, tac, nci, pci, nrarfcn, csi_rsrp, is_connected ? "serve, " : "",
            (int)timestamp == -1 ? -1 : (int)(ctx->header.time - timestamp))
=======
        LOGFMT(ctx, SKY_LOG_LEVEL_DEBUG, "%u, %u, %d: %lld, %d, %d MHz, ta %d, rsrp %d, %sage %d",
            mcc, mnc, tac, nci, pci, nrarfcn, ta, csi_rsrp, is_connected ? "serve, " : "",
            (int)timestamp == -1 ? -1 : (int)(ctx->header.time - timestamp));
>>>>>>> 52032668

    /* If at least one of the primary IDs is unvalued, then *all* primary IDs must
     * be unvalued (meaning user is attempting to add a neighbor cell). Partial
     * specification of primary IDs is considered an error.
     */
    if ((mcc == SKY_UNKNOWN_ID1 || mnc == SKY_UNKNOWN_ID2 || nci == SKY_UNKNOWN_ID4) &&
        !(mcc == SKY_UNKNOWN_ID1 && mnc == SKY_UNKNOWN_ID2 && nci == SKY_UNKNOWN_ID4))
        return set_error_status(sky_errno, SKY_ERROR_BAD_PARAMETERS);

    /* range check parameters */
    if ((mcc != SKY_UNKNOWN_ID1 && (mcc < 200 || mcc > 799)) ||
        (mnc != SKY_UNKNOWN_ID2 && mnc > 999) ||
        (nci != SKY_UNKNOWN_ID4 && (nci < 0 || nci > 68719476735)) ||
        (tac != SKY_UNKNOWN_ID3 && (tac < 1 || tac > 65535)) ||
        (pci != SKY_UNKNOWN_ID5 && (pci < 0 || pci > 1007)) ||
        (nrarfcn != SKY_UNKNOWN_ID6 && (nrarfcn < 0 || nrarfcn > 3279165)) ||
        (ta != SKY_UNKNOWN_TA && (ta < 0 || ta > 3846)))
        return set_error_status(sky_errno, SKY_ERROR_BAD_PARAMETERS);

    if (!sky_open_flag)
        return set_error_status(sky_errno, SKY_ERROR_NEVER_OPEN);

    if (!validate_workspace(ctx))
        return set_error_status(sky_errno, SKY_ERROR_BAD_WORKSPACE);

    /* Create NR beacon */
    memset(&b, 0, sizeof(b));
    b.h.magic = BEACON_MAGIC;
    b.h.type = SKY_BEACON_NR;
    b.h.connected = is_connected;
    /* If beacon has meaningful timestamp */
    /* scan was before sky_new_request and since Mar 1st 2019 */
    if (ctx->header.time > timestamp && timestamp > TIMESTAMP_2019_03_01)
        b.h.age = ctx->header.time - timestamp;
    if (csi_rsrp > -40 || csi_rsrp < -140)
        csi_rsrp = -1;
    b.h.rssi = csi_rsrp;
    b.cell.id1 = mcc;
    b.cell.id2 = mnc;
    b.cell.id3 = tac;
    b.cell.id4 = nci;
    b.cell.id5 = pci;
    b.cell.freq = nrarfcn;
    if (!is_cell_nmr(&b))
        b.cell.ta = ta;
    else
        b.cell.ta = SKY_UNKNOWN_TA;

    return add_beacon(ctx, sky_errno, &b);
}

/*! \brief Adds a NR cell neighbor beacon to the request context
 *
 *  @param ctx Skyhook request context
 *  @param sky_errno skyErrno is set to the error code
 *  @param physical cell ID (0-1007), SKY_UNKNOWN_ID5 if unknown
 *  @param nrarfcn channel (0-3279165), SKY_UNKNOWN_ID6 if unknown
 *  @param timestamp time in seconds (from 1970 epoch) indicating when the scan was performed, (time_t)-1 if unknown
 *  @param nrsrp Narrowband Reference Signal Received Power, range -156 to -44dbm, -1 if unknown
 *
 *  @return SKY_SUCCESS or SKY_ERROR and sets sky_errno with error code
 */
Sky_status_t sky_add_cell_nr_neighbor_beacon(Sky_ctx_t *ctx, Sky_errno_t *sky_errno, int16_t pci,
    int32_t nrarfcn, time_t timestamp, int16_t csi_rsrp)
{
    LOGFMT(ctx, SKY_LOG_LEVEL_DEBUG, "%d, %d MHz, rsrp %d, age %d", pci, nrarfcn, csi_rsrp,
<<<<<<< HEAD
        (int)timestamp == -1 ? -1 : (int)(ctx->header.time - timestamp))
=======
        (int)timestamp == -1 ? -1 : (int)(ctx->header.time - timestamp));
>>>>>>> 52032668
    return sky_add_cell_nr_beacon(ctx, sky_errno, SKY_UNKNOWN_ID1, SKY_UNKNOWN_ID2,
        (int64_t)SKY_UNKNOWN_ID4, SKY_UNKNOWN_ID3, pci, nrarfcn, SKY_UNKNOWN_TA, timestamp,
        csi_rsrp, false);
}

/*! \brief Adds the position of the device from GNSS to the request context
 *
 *  @param ctx Skyhook request context
 *  @param sky_errno skyErrno is set to the error code
 *  @param lat device latitude
 *  @param lon device longitude
 *  @param hpe pointer to horizontal Positioning Error in meters with 68% confidence, 0 if unknown
 *  @param altitude pointer to altitude above mean sea level, in meters, NaN if unknown
 *  @param vpe pointer to vertical Positioning Error in meters with 68% confidence, 0 if unknown
 *  @param speed pointer to speed in meters per second, Nan if unknown
 *  @param bearing pointer to bearing of device in degrees, counterclockwise from north
 *  @param timestamp time in seconds (from 1970 epoch) indicating when the scan was performed, (time_t)-1 if unknown
 *  @param nsat number of satelites used to determine the location, 0 if unknown
 *
 *  @return SKY_SUCCESS or SKY_ERROR and sets sky_errno with error code
 */
Sky_status_t sky_add_gnss(Sky_ctx_t *ctx, Sky_errno_t *sky_errno, float lat, float lon,
    uint16_t hpe, float altitude, uint16_t vpe, float speed, float bearing, uint16_t nsat,
    time_t timestamp)
{
    LOGFMT(ctx, SKY_LOG_LEVEL_DEBUG, "%d.%06d,%d.%06d, hpe %d, alt %d.%02d, vpe %d,", (int)lat,
        (int)fabs(round(1000000 * (lat - (int)lat))), (int)lon,
        (int)fabs(round(1000000 * (lon - (int)lon))), hpe, (int)altitude,
        (int)fabs(round(100 * (altitude - (int)altitude))), vpe);

    LOGFMT(ctx, SKY_LOG_LEVEL_DEBUG, "%d.%01dm/s, bearing %d.%01d, nsat %d, age %d", (int)speed,
        (int)fabs(round(10 * (speed - (int)speed))), (int)bearing,
        (int)fabs(round(1 * (bearing - (int)bearing))), nsat,
<<<<<<< HEAD
        (int)timestamp == -1 ? -1 : (int)(ctx->header.time - timestamp))
=======
        (int)timestamp == -1 ? -1 : (int)(ctx->header.time - timestamp));
>>>>>>> 52032668

    /* range check parameters */
    if (isnan(lat) || isnan(lon)) /* don't fail for empty gnss */
        return set_error_status(sky_errno, SKY_ERROR_NONE);

    if ((!isnan(altitude) && (altitude < -1200 || /* Lake Baikal */
                                 altitude > 8900)) || /* Everest */
        hpe < 0.0 ||
        hpe > 100000.0 || /* max range of cell tower */
        speed < 0.0 || speed > 343.0 || /* speed of sound */
        nsat < 4 || nsat > 100) /* 4 minimum to get fix, */
        /* 100 is conservative max gnss sat count */
        return set_error_status(sky_errno, SKY_ERROR_BAD_PARAMETERS);

    if (!validate_workspace(ctx))
        return set_error_status(sky_errno, SKY_ERROR_BAD_WORKSPACE);

    ctx->gps.lat = lat;
    ctx->gps.lon = lon;
    ctx->gps.hpe = hpe;
    ctx->gps.alt = altitude;
    ctx->gps.vpe = vpe;
    ctx->gps.speed = speed;
    ctx->gps.bearing = bearing;
    ctx->gps.nsat = nsat;
    /* location was determined before sky_new_request and since Mar 1st 2019 */
    if (ctx->header.time > timestamp && timestamp > TIMESTAMP_2019_03_01)
        ctx->gps.age = ctx->header.time - timestamp;
    return set_error_status(sky_errno, SKY_ERROR_NONE);
}

/*! \brief Determines the required size of the network request buffer
 *
 *  Size is determined by doing a dry run of encoding the request
 *  but this requires the workspace to be prepared first
 *
 *  @param ctx Skyhook request context
 *  @param size parameter which will be set to the size value
 *  @param sky_errno skyErrno is set to the error code
 *
 *  @return SKY_SUCCESS or SKY_ERROR and sets sky_errno with error code
 */
Sky_status_t sky_sizeof_request_buf(Sky_ctx_t *ctx, uint32_t *size, Sky_errno_t *sky_errno)
{
    int rc, rq_config = false;
#if CACHE_SIZE
    Sky_cacheline_t *cl;
#endif

    if (!validate_workspace(ctx))
        return set_error_status(sky_errno, SKY_ERROR_BAD_WORKSPACE);

    if (size == NULL)
        return set_error_status(sky_errno, SKY_ERROR_BAD_PARAMETERS);

    /* determine whether request_client_conf should be true in request message */
    rq_config =
        (ctx->state->config.last_config_time == 0) ||
        (((*ctx->gettime)(NULL)-ctx->state->config.last_config_time) > CONFIG_REQUEST_INTERVAL);
    LOGFMT(ctx, SKY_LOG_LEVEL_DEBUG, "Request config: %s",
        rq_config && ctx->state->config.last_config_time != 0 ? "Timeout" :
                                                                rq_config ? "Forced" : "No");

    if (rq_config)
        ctx->state->config.last_config_time = 0; /* request on next serialize */

    /* Trim any excess vap from workspace i.e. total number of vap
     * in workspace cannot exceed max that a request can carry
     */
    select_vap(ctx);

    /* check cache against beacons for match
     * setting from_cache if a matching cacheline is found
     * */
#if CACHE_SIZE
    get_from_cache(ctx);
    if (IS_CACHE_HIT(ctx)) {
        cl = &ctx->state->cacheline[ctx->get_from];

        /* cache hit */
        /* count of consecutive cache hits since last cache miss */
        if (ctx->state->cache_hits < 127) {
            ctx->state->cache_hits++;
            if (ctx->debounce) {
                /* overwrite workspace with cached beacons */
                LOGFMT(ctx, SKY_LOG_LEVEL_DEBUG, "populate workspace with cached beacons");
                NUM_BEACONS(ctx) = cl->len;
                NUM_APS(ctx) = cl->ap_len;
                for (int j = 0; j < NUM_BEACONS(ctx); j++)
                    ctx->beacon[j] = cl->beacon[j];
            }
        } else {
            ctx->get_from = -1; /* force cache miss after 127 consecutive cache hits */
            ctx->state->cache_hits = 0; /* report 0 for cache miss */
        }
    }
#else
    ctx->get_from = -1; /* cache miss */
    ctx->state->cache_hits = 0; /* report 0 for cache miss */
#endif

    /* encode request into the bit bucket, just to determine the length of the
     * encoded message */
    rc = serialize_request(ctx, NULL, 0, SW_VERSION, rq_config);

    if (rc > 0) {
        *size = (uint32_t)rc;
        LOGFMT(ctx, SKY_LOG_LEVEL_DEBUG, "sizeof request %d", rc);
        return set_error_status(sky_errno, SKY_ERROR_NONE);
    } else {
        LOGFMT(ctx, SKY_LOG_LEVEL_ERROR, "Failed to size request");
        return set_error_status(sky_errno, SKY_ERROR_ENCODE_ERROR);
    }
}

/*! \brief generate a Skyhook request from the request context
 *
 *  @param ctx Skyhook request context
 *  @param sky_errno skyErrno is set to the error code
 *  @param request_buf Request to send to Skyhook server
 *  @param bufsize Request size in bytes
 *  @param loc where to save device latitude, longitude etc from cache if known
 *  @param response_size the space required to hold the server response
 *
 *  @return SKY_FINALIZE_REQUEST, SKY_FINALIZE_LOCATION or
 *          SKY_FINALIZE_ERROR and sets sky_errno with error code
 */
Sky_finalize_t sky_finalize_request(Sky_ctx_t *ctx, Sky_errno_t *sky_errno, void *request_buf,
    uint32_t bufsize, Sky_location_t *loc, uint32_t *response_size)
{
    int rc;
    Sky_finalize_t ret = SKY_FINALIZE_ERROR;
#if CACHE_SIZE
    Sky_cacheline_t *cl;
#endif

    if (!validate_workspace(ctx)) {
        *sky_errno = SKY_ERROR_BAD_WORKSPACE;
        return ret;
    }

    if (backoff_violation(ctx, (uint32_t)(*sky_time)(NULL))) {
        *sky_errno = SKY_ERROR_SERVICE_DENIED;
        return ret;
    }

    /* There must be at least one beacon */
    if (NUM_BEACONS(ctx) == 0 && !has_gps(ctx)) {
        *sky_errno = SKY_ERROR_NO_BEACONS;
        LOGFMT(ctx, SKY_LOG_LEVEL_ERROR, "Cannot process request with no beacons");
        return ret;
    }

        /* check cache match result */
#if CACHE_SIZE
    if (IS_CACHE_HIT(ctx)) {
        cl = &ctx->state->cacheline[ctx->get_from];
        if (loc != NULL) {
            *loc = cl->loc;
            /* no downlink data to report to user */
            loc->dl_app_data = NULL;
            loc->dl_app_data_len = 0;
        }
#if SKY_DEBUG
        time_t cached_time = loc->time;
        LOGFMT(ctx, SKY_LOG_LEVEL_DEBUG, "Location from cache: %d.%06d,%d.%06d, hpe %d, age %d Sec",
            (int)loc->lat, (int)fabs(round(1000000 * (loc->lat - (int)loc->lat))), (int)loc->lon,
            (int)fabs(round(1000000 * (loc->lon - (int)loc->lon))), loc->hpe,
            (ctx->header.time - cached_time));
#endif
        ret = SKY_FINALIZE_LOCATION;
    } else
        ret = SKY_FINALIZE_REQUEST;
#else
    (void)loc; /* suppress warning of unused parameter */
    ret = SKY_FINALIZE_REQUEST;
#endif

    if (request_buf == NULL) {
        *sky_errno = SKY_ERROR_BAD_PARAMETERS;
        LOGFMT(ctx, SKY_LOG_LEVEL_ERROR, "Buffer pointer is bad");
        return SKY_FINALIZE_ERROR;
    }

    LOGFMT(ctx, SKY_LOG_LEVEL_DEBUG, "Processing request with %d beacons into %d byte buffer",
        NUM_BEACONS(ctx), bufsize);

#if SKY_DEBUG
    if (ctx->state->config.last_config_time == 0)
        LOGFMT(ctx, SKY_LOG_LEVEL_DEBUG, "Requesting new dynamic configuration parameters");
    else
        LOGFMT(ctx, SKY_LOG_LEVEL_DEBUG, "Configuration parameter: %d",
            ctx->state->config.last_config_time);
#endif

    /* encode request */
    rc = serialize_request(
        ctx, request_buf, bufsize, SW_VERSION, ctx->state->config.last_config_time == 0);

    if (rc > 0) {
        *response_size = get_maximum_response_size();

        *sky_errno = SKY_ERROR_NONE;

        LOGFMT(ctx, SKY_LOG_LEVEL_DEBUG, "Request buffer of %d bytes prepared %s", rc,
            (ctx->debounce && ret == SKY_FINALIZE_LOCATION) ? "from cache(debounce)" :
                                                              "from workspace");
        LOG_BUFFER(ctx, SKY_LOG_LEVEL_DEBUG, request_buf, rc);
        return ret;
    } else {
        *sky_errno = SKY_ERROR_ENCODE_ERROR;

        LOGFMT(ctx, SKY_LOG_LEVEL_ERROR, "Failed to encode request");
        return SKY_FINALIZE_ERROR;
    }
}

/*! \brief decodes a Skyhook server response
 *
 *  @param ctx Skyhook request context
 *  @param sky_errno skyErrno is set to the error code
 *  @param response_buf buffer holding the skyhook server response
 *  @param bufsize Request size in bytes
 *  @param loc where to save device latitude, longitude etc from cache if known
 *
 *  @return SKY_SUCCESS or SKY_ERROR and sets sky_errno with error code
 */
Sky_status_t sky_decode_response(Sky_ctx_t *ctx, Sky_errno_t *sky_errno, void *response_buf,
    uint32_t bufsize, Sky_location_t *loc)
{
    Sky_state_t *s = ctx->state;

    if (loc == NULL || response_buf == NULL || bufsize == 0) {
        LOGFMT(ctx, SKY_LOG_LEVEL_ERROR, "Bad parameters");
        return set_error_status(sky_errno, SKY_ERROR_BAD_PARAMETERS);
    }

    /* decode response to get lat/lon */
    if (deserialize_response(ctx, response_buf, bufsize, loc) < 0) {
        LOGFMT(ctx, SKY_LOG_LEVEL_ERROR, "Response decode failure");
        return set_error_status(sky_errno, SKY_ERROR_DECODE_ERROR);
    } else {
        /* if this is a response from a cache miss, clear cache_hits count */
        if (IS_CACHE_MISS(ctx))
            ctx->state->cache_hits = 0;

        /* set error status based on server error code */
        switch (loc->location_status) {
        case SKY_LOCATION_STATUS_SUCCESS:
            /* Server reports success so clear backoff period tracking */
            s->backoff = SKY_ERROR_NONE;
            loc->time = (*ctx->gettime)(NULL);

            /* Add location and current beacons to Cache */
            if (sky_plugin_add_to_cache(ctx, sky_errno, loc) != SKY_SUCCESS)
                LOGFMT(ctx, SKY_LOG_LEVEL_WARNING, "failed to add to cache");

            LOGFMT(ctx, SKY_LOG_LEVEL_DEBUG,
                "Location from server %d.%06d,%d.%06d hpe: %d, %d dl_app_data_len", (int)loc->lat,
                (int)fabs(round(1000000 * (loc->lat - (int)loc->lat))), (int)loc->lon,
                (int)fabs(round(1000000 * (loc->lon - (int)loc->lon))), loc->hpe,
                loc->dl_app_data_len);

            return set_error_status(sky_errno, SKY_ERROR_NONE);
            break;
        case SKY_LOCATION_STATUS_AUTH_ERROR:
            LOGFMT(ctx, SKY_LOG_LEVEL_ERROR, "Authentication required, retry.");
            /* note the time of this server response in the state */
            s->header.time = (uint32_t)(*sky_time)(NULL);
            s->header.crc32 = sky_crc32(
                &s->header.magic, (uint8_t *)&s->header.crc32 - (uint8_t *)&s->header.magic);

            if (ctx->auth_state ==
                STATE_TBR_DISABLED) { /* Non-TBR Location request failed auth, error */
                return set_error_status(sky_errno, SKY_ERROR_AUTH);
            } else if (ctx->auth_state ==
                       STATE_TBR_REGISTERED) { /* Location request failed auth, retry */
                ctx->state->backoff = SKY_ERROR_NONE;
                return set_error_status(sky_errno, SKY_AUTH_RETRY);
            } else if (ctx->state->backoff ==
                       SKY_ERROR_NONE) /* Registration request failed auth, retry */
                return set_error_status(sky_errno, (ctx->state->backoff = SKY_AUTH_RETRY));
            else if (ctx->state->backoff ==
                     SKY_AUTH_RETRY) /* Registration request failed again, retry after 8hr */
                return set_error_status(sky_errno, (ctx->state->backoff = SKY_AUTH_RETRY_8H));
            else if (ctx->state->backoff ==
                     SKY_AUTH_RETRY_8H) /* Registration request failed again, retry after 16hr */
                return set_error_status(sky_errno, (ctx->state->backoff = SKY_AUTH_RETRY_16H));
            else if (ctx->state->backoff ==
                     SKY_AUTH_RETRY_16H) /* Registration request failed again, retry after 24hr */
                return set_error_status(sky_errno, (ctx->state->backoff = SKY_AUTH_RETRY_1D));
            else
                return set_error_status(sky_errno, (ctx->state->backoff = SKY_AUTH_RETRY_30D));
            break;
        case SKY_LOCATION_STATUS_BAD_PARTNER_ID_ERROR:
        case SKY_LOCATION_STATUS_DECODE_ERROR:
            return set_error_status(sky_errno, SKY_ERROR_AUTH);
            break;
        case SKY_LOCATION_STATUS_UNABLE_TO_LOCATE:
            return set_error_status(sky_errno, SKY_ERROR_LOCATION_UNKNOWN);
            break;
        default:
            return set_error_status(sky_errno, SKY_ERROR_SERVER_ERROR);
        }
    }
<<<<<<< HEAD
    loc->time = (*ctx->gettime)(NULL);

    /* Add location and current beacons to Cache */
    if (add_to_cache(ctx, loc) == SKY_ERROR)
        LOGFMT(ctx, SKY_LOG_LEVEL_ERROR, "failed to add to cache")

    LOGFMT(ctx, SKY_LOG_LEVEL_DEBUG, "Location from server %d.%06d,%d.%06d hpe %d", (int)loc->lat,
        (int)fabs(round(1000000 * (loc->lat - (int)loc->lat))), (int)loc->lon,
        (int)fabs(round(1000000 * (loc->lon - (int)loc->lon))), loc->hpe)

    return sky_return(sky_errno, SKY_ERROR_NONE);
=======
>>>>>>> 52032668
}

/*! \brief returns a string which describes the meaning of sky_errno codes
 *
 *  @param sky_errno Error code for which to provide descriptive string
 *
 *  @return pointer to string or NULL if the code is invalid
 */
char *sky_perror(Sky_errno_t sky_errno)
{
    register char *str = NULL;
    switch (sky_errno) {
    case SKY_ERROR_NONE:
        str = "No error";
        break;
    case SKY_ERROR_NEVER_OPEN:
        str = "Must open first";
        break;
    case SKY_ERROR_ALREADY_OPEN:
        str = "Must close before opening with new parameters";
        break;
    case SKY_ERROR_BAD_PARAMETERS:
        str = "Validation of parameters failed";
        break;
    case SKY_ERROR_BAD_WORKSPACE:
        str = "The workspace buffer is corrupt";
        break;
    case SKY_ERROR_BAD_STATE:
        str = "The state buffer is corrupt";
        break;
    case SKY_ERROR_ENCODE_ERROR:
        str = "The request could not be encoded";
        break;
    case SKY_ERROR_DECODE_ERROR:
        str = "The response could not be decoded";
        break;
    case SKY_ERROR_RESOURCE_UNAVAILABLE:
        str = "Can\'t allocate non-volatile storage";
        break;
    case SKY_ERROR_NO_BEACONS:
        str = "At least one beacon must be added";
        break;
    case SKY_ERROR_LOCATION_UNKNOWN:
        str = "Server failed to determine location";
        break;
    case SKY_ERROR_SERVER_ERROR:
        str = "Server responded with an error";
        break;
    case SKY_ERROR_NO_PLUGIN:
        str = "At least one plugin must be registered";
        break;
    case SKY_ERROR_INTERNAL:
        str = "An unexpected error occured";
        break;
    case SKY_ERROR_SERVICE_DENIED:
        str = "Service blocked due to repeated errors";
        break;
    case SKY_AUTH_RETRY:
        str = "Operation unauthorized, retry now";
        break;
    case SKY_AUTH_RETRY_8H:
        str = "Operation unauthorized, retry in 8 hours";
        break;
    case SKY_AUTH_RETRY_16H:
        str = "Operation unauthorized, retry in 16 hours";
        break;
    case SKY_AUTH_RETRY_1D:
        str = "Operation unauthorized, retry in 24 hours";
        break;
    case SKY_AUTH_RETRY_30D:
        str = "Operation unauthorized, retry in a month";
        break;
    case SKY_ERROR_AUTH:
        str = "Operation failed due to authentication error";
        break;
    case SKY_ERROR_MAX:
        str = "Unknown error code";
        break;
    }
    return str;
}

/*! \brief returns a string which describes the meaning of Sky_loc_status_t codes
 *
 *  @param status Error code for which to provide descriptive string
 *
 *  @return pointer to string or NULL if the code is invalid
 */
char *sky_pserver_status(Sky_loc_status_t status)
{
    register char *str = NULL;
    switch (status) {
    case SKY_LOCATION_STATUS_SUCCESS:
        str = "Server success";
        break;
    case SKY_LOCATION_STATUS_UNSPECIFIED_ERROR:
        str = "Server reports unspecified error";
        break;
    case SKY_LOCATION_STATUS_BAD_PARTNER_ID_ERROR:
        str = "Server reports bad partner id error";
        break;
    case SKY_LOCATION_STATUS_DECODE_ERROR:
        str = "Server reports error decoding request body";
        break;
    case SKY_LOCATION_STATUS_API_SERVER_ERROR:
        str = "Server error determining location";
        break;
    case SKY_LOCATION_STATUS_AUTH_ERROR:
        str = "Server error authentication error";
        break;
    case SKY_LOCATION_STATUS_UNABLE_TO_LOCATE:
        str = "Server reports unable to determine location";
        break;
    default:
        str = "Unknown server status";
        break;
    }
    return str;
}

/*! \brief returns a string which describes the meaning of Sky_beacon_type_t
 *
 *  @param b beacon type
 *
 *  @return pointer to string or NULL if the code is invalid
 */
char *sky_pbeacon(Beacon_t *b)
{
    if (is_cell_type(b) && b->cell.id2 == SKY_UNKNOWN_ID2) {
        switch (b->h.type) {
        case SKY_BEACON_LTE:
            return "LTE-NMR";
        case SKY_BEACON_NBIOT:
            return "NB-IoT-NMR";
        case SKY_BEACON_UMTS:
            return "UMTS-NMR";
        case SKY_BEACON_NR:
            return "NR-NMR";
        default:
            return "\?\?\?-NMR";
        }
    } else {
        switch (b->h.type) {
        case SKY_BEACON_AP:
            return "Wi-Fi";
        case SKY_BEACON_BLE:
            return "BLE";
        case SKY_BEACON_CDMA:
            return "CDMA";
        case SKY_BEACON_GSM:
            return "GSM";
        case SKY_BEACON_LTE:
            return "LTE";
        case SKY_BEACON_NBIOT:
            return "NB-IoT";
        case SKY_BEACON_UMTS:
            return "UMTS";
        case SKY_BEACON_NR:
            return "NR";
        default:
            return "\?\?\?";
        }
    }
}

/*! \brief clean up library resourses
 *
 *  @param sky_errno skyErrno is set to the error code
 *  @param sky_state pointer to where the state buffer reference should be
 * stored
 *
 *  @return SKY_SUCCESS or SKY_ERROR and sets sky_errno with error code
 */
Sky_status_t sky_close(Sky_errno_t *sky_errno, void **sky_state)
{
#if SKY_DEBUG
    char buf[SKY_LOG_LENGTH];
#endif
    if (!sky_open_flag)
        return set_error_status(sky_errno, SKY_ERROR_NEVER_OPEN);

    sky_open_flag = false;

    if (sky_state != NULL) {
        *sky_state = &state;
#if SKY_DEBUG
        if (sky_logf != NULL && SKY_LOG_LEVEL_DEBUG <= sky_min_level) {
            snprintf(buf, sizeof(buf), "%s:%s() State buffer with CRC 0x%08X and size %d",
                sky_basename(__FILE__), __FUNCTION__, sky_crc32(&state, state.header.size),
                state.header.size);
            (*sky_logf)(SKY_LOG_LEVEL_DEBUG, buf);
        }
#endif
    }
    return set_error_status(sky_errno, SKY_ERROR_NONE);
}

/*******************************************************************************
 * Static helper functions
 ******************************************************************************/

/*! \brief sanity check the device_id
 *
 *  @param device_id this is expected to be a binary mac address
 *  @param id_len length of device_id
 *
 *  @return true or false
 */
static bool validate_device_id(uint8_t *device_id, uint32_t id_len)
{
    if (device_id == NULL || id_len > MAX_DEVICE_ID)
        return false;
    else
        return true;
}

/*! \brief sanity check the partner_id
 *
 *  @param partner_id this is expected to be in the range (1 - ???)
 *
 *  @return true or false
 */
static bool validate_partner_id(uint32_t partner_id)
{
    if (partner_id == 0)
        return false;
    else
        return true; /* TODO check upper bound? */
}

/*! \brief safely return bounded length of string
 *
 *  @param pointer to string
 *  @param maximum number of chars to scan
 *
 *  @return length of string (up to length provided)
 */
static size_t strnlen_(char *s, size_t maxlen)
{
    char *p = s;

    if ((p = memchr(s, '\0', maxlen)) != NULL) {
        return p - s;
    } else
        return maxlen;
}

/*! \brief sanity check the aes_key
 *
 *  @param aes_key this is expected to be a binary 16 byte value
 *
 *  @return true or false
 */
static bool validate_aes_key(uint8_t aes_key[AES_SIZE])
{
    if (aes_key == NULL)
        return false;
    else
        return true; /* TODO check for non-trivial values? e.g. zero */
}<|MERGE_RESOLUTION|>--- conflicted
+++ resolved
@@ -38,11 +38,7 @@
  * than just including the Git version string (since it will need to be updated
  * manually for every release) but cheaper bandwidth-wise.
  */
-<<<<<<< HEAD
-#define SW_VERSION 12
-=======
 #define SW_VERSION 14
->>>>>>> 52032668
 
 /* Interval in seconds between requests for config params */
 #define CONFIG_REQUEST_INTERVAL (24 * SECONDS_IN_HOUR) /* 24 hours */
@@ -398,11 +394,7 @@
     LOGFMT(ctx, SKY_LOG_LEVEL_DEBUG, "%02X:%02X:%02X:%02X:%02X:%02X, %d MHz, rssi %d, %sage %d",
         mac[0], mac[1], mac[2], mac[3], mac[4], mac[5], frequency, rssi,
         is_connected ? "serve " : "",
-<<<<<<< HEAD
-        (int)timestamp == -1 ? -1 : (int)(ctx->header.time - timestamp))
-=======
         (int)timestamp == -1 ? -1 : (int)(ctx->header.time - timestamp));
->>>>>>> 52032668
 
     if (!sky_open_flag)
         return set_error_status(sky_errno, SKY_ERROR_NEVER_OPEN);
@@ -456,15 +448,9 @@
     Beacon_t b;
 
     if (mcc != SKY_UNKNOWN_ID1 && mnc != SKY_UNKNOWN_ID2 && e_cellid != SKY_UNKNOWN_ID4)
-<<<<<<< HEAD
-        LOGFMT(ctx, SKY_LOG_LEVEL_DEBUG, "%u, %u, %d, %lld, %d, %d MHz, rsrp %d, %sage %d", mcc,
-            mnc, tac, e_cellid, pci, earfcn, rsrp, is_connected ? "serve, " : "",
-            (int)timestamp == -1 ? -1 : (int)(ctx->header.time - timestamp))
-=======
         LOGFMT(ctx, SKY_LOG_LEVEL_DEBUG, "%u, %u, %d, %lld, %d, %d MHz, ta %d, rsrp %d, %sage %d",
             mcc, mnc, tac, e_cellid, pci, earfcn, ta, rsrp, is_connected ? "serve, " : "",
             (int)(ctx->header.time - timestamp));
->>>>>>> 52032668
 
     /* If at least one of the primary IDs is unvalued, then *all* primary IDs must
      * be unvalued (meaning user is attempting to add a neighbor cell). Partial
@@ -530,11 +516,7 @@
     int32_t earfcn, time_t timestamp, int16_t rsrp)
 {
     LOGFMT(ctx, SKY_LOG_LEVEL_DEBUG, "%d, %d MHz, rsrp %d, age %d", pci, earfcn, rsrp,
-<<<<<<< HEAD
-        (int)timestamp == -1 ? -1 : (int)(ctx->header.time - timestamp))
-=======
         (int)timestamp == -1 ? -1 : (int)(ctx->header.time - timestamp));
->>>>>>> 52032668
     return sky_add_cell_lte_beacon(ctx, sky_errno, SKY_UNKNOWN_ID3, SKY_UNKNOWN_ID4,
         SKY_UNKNOWN_ID1, SKY_UNKNOWN_ID2, pci, earfcn, SKY_UNKNOWN_TA, timestamp, rsrp, false);
 }
@@ -560,14 +542,8 @@
 {
     Beacon_t b;
 
-<<<<<<< HEAD
-    LOGFMT(ctx, SKY_LOG_LEVEL_DEBUG, "%u, %u, %d, %lld, rssi %d, %sage %d", lac, ci, mcc, mnc, rssi,
-        is_connected ? "serve, " : "",
-        (int)timestamp == -1 ? -1 : (int)(ctx->header.time - timestamp))
-=======
     LOGFMT(ctx, SKY_LOG_LEVEL_DEBUG, "%u, %u, %d, %lld, ta %d, rssi %d, %sage %d", lac, ci, mcc,
         mnc, ta, rssi, is_connected ? "serve, " : "", (int)(ctx->header.time - timestamp));
->>>>>>> 52032668
 
     /* If at least one of the primary IDs is unvalued, then *all* primary IDs must
      * be unvalued (meaning user is attempting to add a neighbor cell). Partial
@@ -634,11 +610,7 @@
     if (mcc != SKY_UNKNOWN_ID1 && mnc != SKY_UNKNOWN_ID2 && ucid != SKY_UNKNOWN_ID4)
         LOGFMT(ctx, SKY_LOG_LEVEL_DEBUG, "%u, %u, %d, %lld, %d, %d MHz, rscp %d, %sage %d", mcc,
             mnc, lac, ucid, psc, uarfcn, rscp, is_connected ? "serve, " : "",
-<<<<<<< HEAD
-            (int)timestamp == -1 ? -1 : (int)(ctx->header.time - timestamp))
-=======
             (int)timestamp == -1 ? -1 : (int)(ctx->header.time - timestamp));
->>>>>>> 52032668
 
     /* If at least one of the primary IDs is unvalued, then *all* primary IDs must
      * be unvalued (meaning user is attempting to add a neighbor cell). Partial
@@ -698,11 +670,7 @@
     int16_t uarfcn, time_t timestamp, int16_t rscp)
 {
     LOGFMT(ctx, SKY_LOG_LEVEL_DEBUG, "%d, %d MHz, rscp %d, age %d", psc, uarfcn, rscp,
-<<<<<<< HEAD
-        (int)timestamp == -1 ? -1 : (int)(ctx->header.time - timestamp))
-=======
         (int)timestamp == -1 ? -1 : (int)(ctx->header.time - timestamp));
->>>>>>> 52032668
     return sky_add_cell_umts_beacon(ctx, sky_errno, SKY_UNKNOWN_ID3, SKY_UNKNOWN_ID4,
         SKY_UNKNOWN_ID1, SKY_UNKNOWN_ID2, psc, uarfcn, timestamp, rscp, false);
 }
@@ -727,11 +695,7 @@
 
     LOGFMT(ctx, SKY_LOG_LEVEL_DEBUG, "%u, %d, %lld, rssi %d, %sage %d", sid, nid, bsid, rssi,
         is_connected ? "serve, " : "",
-<<<<<<< HEAD
-        (int)timestamp == -1 ? -1 : (int)(ctx->header.time - timestamp))
-=======
         (int)timestamp == -1 ? -1 : (int)(ctx->header.time - timestamp));
->>>>>>> 52032668
 
     /* Range check parameters */
     if (sid > 32767 || nid < 0 || nid > 65535 || bsid < 0 || bsid > 65535)
@@ -787,11 +751,7 @@
     if (mcc != SKY_UNKNOWN_ID1 && mnc != SKY_UNKNOWN_ID2 && e_cellid != SKY_UNKNOWN_ID4)
         LOGFMT(ctx, SKY_LOG_LEVEL_DEBUG, "%u, %u, %d, %lld, %d, %d MHz, nrsrp %d, %sage %d", mcc,
             mnc, tac, e_cellid, ncid, earfcn, nrsrp, is_connected ? "serve, " : "",
-<<<<<<< HEAD
-            (int)timestamp == -1 ? -1 : (int)(ctx->header.time - timestamp))
-=======
             (int)timestamp == -1 ? -1 : (int)(ctx->header.time - timestamp));
->>>>>>> 52032668
 
     /* If at least one of the primary IDs is unvalued, then *all* primary IDs must
      * be unvalued (meaning user is attempting to add a neighbor cell). Partial
@@ -852,13 +812,8 @@
 Sky_status_t sky_add_cell_nb_iot_neighbor_beacon(Sky_ctx_t *ctx, Sky_errno_t *sky_errno,
     int16_t ncid, int32_t earfcn, time_t timestamp, int16_t nrsrp)
 {
-<<<<<<< HEAD
-    LOGFMT(ctx, SKY_LOG_LEVEL_DEBUG, "%d, %d MHz nrsrp %d, age %d", ncid, earfcn, nrsrp,
-        (int)timestamp == -1 ? -1 : (int)(ctx->header.time - timestamp))
-=======
     LOGFMT(ctx, SKY_LOG_LEVEL_DEBUG, "%d, %d MHz, nrsrp %d, age %d", ncid, earfcn, nrsrp,
         (int)timestamp == -1 ? -1 : (int)(ctx->header.time - timestamp));
->>>>>>> 52032668
 
     return sky_add_cell_nb_iot_beacon(ctx, sky_errno, SKY_UNKNOWN_ID1, SKY_UNKNOWN_ID2,
         SKY_UNKNOWN_ID4, SKY_UNKNOWN_ID3, ncid, earfcn, timestamp, nrsrp, false);
@@ -889,15 +844,9 @@
     Beacon_t b;
 
     if (mcc != SKY_UNKNOWN_ID1 && mnc != SKY_UNKNOWN_ID2 && nci != SKY_UNKNOWN_ID4)
-<<<<<<< HEAD
-        LOGFMT(ctx, SKY_LOG_LEVEL_DEBUG, "%u, %u, %d, %lld, %d, %d MHz, rsrp %d, %sage %d", mcc,
-            mnc, tac, nci, pci, nrarfcn, csi_rsrp, is_connected ? "serve, " : "",
-            (int)timestamp == -1 ? -1 : (int)(ctx->header.time - timestamp))
-=======
         LOGFMT(ctx, SKY_LOG_LEVEL_DEBUG, "%u, %u, %d: %lld, %d, %d MHz, ta %d, rsrp %d, %sage %d",
             mcc, mnc, tac, nci, pci, nrarfcn, ta, csi_rsrp, is_connected ? "serve, " : "",
             (int)timestamp == -1 ? -1 : (int)(ctx->header.time - timestamp));
->>>>>>> 52032668
 
     /* If at least one of the primary IDs is unvalued, then *all* primary IDs must
      * be unvalued (meaning user is attempting to add a neighbor cell). Partial
@@ -964,11 +913,7 @@
     int32_t nrarfcn, time_t timestamp, int16_t csi_rsrp)
 {
     LOGFMT(ctx, SKY_LOG_LEVEL_DEBUG, "%d, %d MHz, rsrp %d, age %d", pci, nrarfcn, csi_rsrp,
-<<<<<<< HEAD
-        (int)timestamp == -1 ? -1 : (int)(ctx->header.time - timestamp))
-=======
         (int)timestamp == -1 ? -1 : (int)(ctx->header.time - timestamp));
->>>>>>> 52032668
     return sky_add_cell_nr_beacon(ctx, sky_errno, SKY_UNKNOWN_ID1, SKY_UNKNOWN_ID2,
         (int64_t)SKY_UNKNOWN_ID4, SKY_UNKNOWN_ID3, pci, nrarfcn, SKY_UNKNOWN_TA, timestamp,
         csi_rsrp, false);
@@ -1002,11 +947,7 @@
     LOGFMT(ctx, SKY_LOG_LEVEL_DEBUG, "%d.%01dm/s, bearing %d.%01d, nsat %d, age %d", (int)speed,
         (int)fabs(round(10 * (speed - (int)speed))), (int)bearing,
         (int)fabs(round(1 * (bearing - (int)bearing))), nsat,
-<<<<<<< HEAD
-        (int)timestamp == -1 ? -1 : (int)(ctx->header.time - timestamp))
-=======
         (int)timestamp == -1 ? -1 : (int)(ctx->header.time - timestamp));
->>>>>>> 52032668
 
     /* range check parameters */
     if (isnan(lat) || isnan(lon)) /* don't fail for empty gnss */
@@ -1312,20 +1253,6 @@
             return set_error_status(sky_errno, SKY_ERROR_SERVER_ERROR);
         }
     }
-<<<<<<< HEAD
-    loc->time = (*ctx->gettime)(NULL);
-
-    /* Add location and current beacons to Cache */
-    if (add_to_cache(ctx, loc) == SKY_ERROR)
-        LOGFMT(ctx, SKY_LOG_LEVEL_ERROR, "failed to add to cache")
-
-    LOGFMT(ctx, SKY_LOG_LEVEL_DEBUG, "Location from server %d.%06d,%d.%06d hpe %d", (int)loc->lat,
-        (int)fabs(round(1000000 * (loc->lat - (int)loc->lat))), (int)loc->lon,
-        (int)fabs(round(1000000 * (loc->lon - (int)loc->lon))), loc->hpe)
-
-    return sky_return(sky_errno, SKY_ERROR_NONE);
-=======
->>>>>>> 52032668
 }
 
 /*! \brief returns a string which describes the meaning of sky_errno codes
