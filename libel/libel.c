--- conflicted
+++ resolved
@@ -301,18 +301,11 @@
         &ctx->header.magic, (uint8_t *)&ctx->header.crc32 - (uint8_t *)&ctx->header.magic);
 
     ctx->session = s;
-<<<<<<< HEAD
     ctx->auth_state =
         !is_tbr_enabled(ctx) ?
             STATE_TBR_DISABLED :
-            s->sky_token_id == TBR_TOKEN_UNKNOWN ? STATE_TBR_UNREGISTERED : STATE_TBR_REGISTERED;
-    ctx->gps.lat = NAN; /* empty */
-=======
-    ctx->auth_state = !is_tbr_enabled(ctx)             ? STATE_TBR_DISABLED :
-                      s->token_id == TBR_TOKEN_UNKNOWN ? STATE_TBR_UNREGISTERED :
-                                                         STATE_TBR_REGISTERED;
+            s->token_id == TBR_TOKEN_UNKNOWN ? STATE_TBR_UNREGISTERED : STATE_TBR_REGISTERED;
     ctx->gnss.lat = NAN; /* empty */
->>>>>>> 9ae49ac0
     for (i = 0; i < TOTAL_BEACONS; i++) {
         ctx->beacon[i].h.magic = BEACON_MAGIC;
         ctx->beacon[i].h.type = SKY_BEACON_MAX;
@@ -1321,10 +1314,10 @@
         *value = ctx->session->config.max_vap_per_rq;
         break;
     case CONF_REPORT_CACHE:
-        *value = ctx->session->sky_debounce;
+        *value = ctx->session->report_cache;
         break;
     case CONF_LOGGING_LEVEL:
-        *value = ctx->session->sky_min_level;
+        *value = ctx->session->min_level;
         break;
     default:
         err = SKY_ERROR_BAD_PARAMETERS;
@@ -1408,10 +1401,10 @@
         ctx->session->config.max_vap_per_rq = value;
         break;
     case CONF_REPORT_CACHE:
-        ctx->session->sky_debounce = value ? 1 : 0;
+        ctx->session->report_cache = value ? 1 : 0;
         break;
     case CONF_LOGGING_LEVEL:
-        ctx->session->sky_min_level = value;
+        ctx->session->min_level = value;
         break;
     default:
         err = SKY_ERROR_BAD_PARAMETERS;
