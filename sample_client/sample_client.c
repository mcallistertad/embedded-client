--- conflicted
+++ resolved
@@ -396,13 +396,9 @@
     for (i = 0; ap; i++, ap++) {
         uint8_t mac[MAC_SIZE];
 
-<<<<<<< HEAD
-        if (hex2bin(ap->mac, MAC_SIZE * 2, mac, MAC_SIZE) == MAC_SIZE) {
-=======
         if (ap->mac[0] == '\0')
             break;
         else if (hex2bin(ap->mac, MAC_SIZE * 2, mac, MAC_SIZE) == MAC_SIZE) {
->>>>>>> 6ead6ba1
             ret_status = sky_add_ap_beacon(
                 ctx, &sky_errno, mac, timestamp - ap->age, ap->rssi, ap->frequency, ap->connected);
             if (ret_status != SKY_SUCCESS)
@@ -598,14 +594,11 @@
      * which will result in needless additional messaging to and from
      * the Skyhook server.
      */
-<<<<<<< HEAD
-    pstate = retrieve_session_context(config.statefile); /* may return an empty buffer */
-=======
     if (config.factory_reset)
         pstate = NULL;
     else
-        pstate = restore_state(config.statefile); /* returns a non-NULL pointer if space allocated */
->>>>>>> 6ead6ba1
+        pstate = retrieve_session_context(
+            config.statefile); /* returns a non-NULL pointer if space allocated */
 
     /* Initialize the Skyhook resources and restore any saved state.
      * A real device would do this at boot time, or perhaps the first
