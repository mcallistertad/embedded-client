--- conflicted
+++ resolved
@@ -30,17 +30,10 @@
 #define SKY_LIBEL
 #include "libel.h"
 
-<<<<<<< HEAD
-/* Uncomment VERBOSE_DEBUG to enable extra logging */
-// #ifndef VERBOSE_DEBUG
-// #define VERBOSE_DEBUG
-// #endif
-=======
 /* set VERBOSE_DEBUG to true to enable extra logging */
 #ifndef VERBOSE_DEBUG
 #define VERBOSE_DEBUG false
 #endif
->>>>>>> 5cbcc7aa
 
 typedef enum {
     HIGHEST_PRIORITY = 0xffff,
@@ -100,24 +93,10 @@
     case SKY_BEACON_NBIOT:
     case SKY_BEACON_UMTS:
     case SKY_BEACON_NR:
-<<<<<<< HEAD
-=======
-#if VERBOSE_DEBUG
-        dump_beacon(ctx, "a:", a, __FILE__, __FUNCTION__);
-        dump_beacon(ctx, "b:", b, __FILE__, __FUNCTION__);
-        LOGFMT(ctx, SKY_LOG_LEVEL_DEBUG, "LTE");
-#endif
->>>>>>> 5cbcc7aa
         if ((a->cell.id1 == b->cell.id1) && (a->cell.id2 == b->cell.id2) &&
             (a->cell.id4 == b->cell.id4)) {
             if ((a->cell.id1 == SKY_UNKNOWN_ID1) || (a->cell.id2 == SKY_UNKNOWN_ID2) ||
                 (a->cell.id4 == SKY_UNKNOWN_ID4)) {
-<<<<<<< HEAD
-=======
-#if VERBOSE_DEBUG
-                LOGFMT(ctx, SKY_LOG_LEVEL_DEBUG, "LTE-NMR");
-#endif
->>>>>>> 5cbcc7aa
                 /* NMR */
                 if ((a->cell.id5 == b->cell.id5) && (a->cell.freq == b->cell.freq))
                     equivalent = true;
@@ -244,14 +223,13 @@
     for (i = 0; i < CACHE_SIZE; i++) {
         cl = &ctx->state->cacheline[i];
         /* if cacheline is old, mark it empty */
-        if (cl->time != TIME_UNAVAILABLE &&
-            (ctx->header.time - cl->time) >
-                (CONFIG(ctx->state, cache_age_threshold) * SECONDS_IN_HOUR)) {
+        if (cl->time != 0 && (ctx->header.time - cl->time) >
+                                 (CONFIG(ctx->state, cache_age_threshold) * SECONDS_IN_HOUR)) {
             LOGFMT(ctx, SKY_LOG_LEVEL_DEBUG, "Cache line %d expired", i);
-            cl->time = TIME_UNAVAILABLE;
+            cl->time = CACHE_EMPTY;
         }
         /* if line is empty and it is the first one, remember it */
-        if (cl->time == TIME_UNAVAILABLE) {
+        if (cl->time == CACHE_EMPTY) {
             if (bestputratio < 1.0) {
                 bestput = (int16_t)i;
                 bestputratio = 1.0f;
@@ -262,12 +240,9 @@
     /* score each cache line wrt beacon match ratio */
     for (i = 0; i < CACHE_SIZE; i++) {
         cl = &ctx->state->cacheline[i];
-<<<<<<< HEAD
-        if (cl->time == 0 || serving_cell_changed(ctx, cl) == true) {
-=======
-        threshold = ratio = score = 0;
-        if (cl->time == TIME_UNAVAILABLE || cell_changed(ctx, cl) == true) {
->>>>>>> 5cbcc7aa
+        threshold = score = 0;
+        ratio = 0.0f;
+        if (cl->time == CACHE_EMPTY || serving_cell_changed(ctx, cl) == true) {
             LOGFMT(ctx, SKY_LOG_LEVEL_DEBUG,
                 "Cache: %d: Score 0 for empty cacheline or cell change", i);
             continue;
