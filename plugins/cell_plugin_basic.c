--- conflicted
+++ resolved
@@ -183,14 +183,9 @@
     for (i = 0, err = false; i < ctx->session->len; i++) {
         cl = &ctx->session->cacheline[i];
         /* if cacheline is old, mark it empty */
-<<<<<<< HEAD
-        if (cl->time != 0 && ((uint32_t)(*ctx->session->sky_time)(NULL)-cl->time) >
-                                 (CONFIG(ctx->session, cache_age_threshold) * SECONDS_IN_HOUR)) {
-=======
         if (cl->time != TIME_UNAVAILABLE &&
             (ctx->header.time - cl->time) >
-                (CONFIG(ctx->state, cache_age_threshold) * SECONDS_IN_HOUR)) {
->>>>>>> 5cbcc7aa
+                (CONFIG(ctx->session, cache_age_threshold) * SECONDS_IN_HOUR)) {
             LOGFMT(ctx, SKY_LOG_LEVEL_DEBUG, "Cache line %d expired", i);
             cl->time = TIME_UNAVAILABLE;
         }
