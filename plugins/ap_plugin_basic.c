/*! \file plugins/ap_plugin_basic.c
     *  \brief AP plugin supporting basic APs and cells Only
 *  Plugin for Skyhook Embedded Library
 *
 * Copyright (c) 2020 Skyhook, Inc.
 *
 * Permission is hereby granted, free of charge, to any person obtaining a copy
 * of this software and associated documentation files (the "Software"), to
 * deal in the Software without restriction, including without limitation the
 * rights to use, copy, modify, merge, publish, distribute, sublicense, and/or
 * sell copies of the Software, and to permit persons to whom the Software is
 * furnished to do so, subject to the following conditions:
 *
 * The above copyright notice and this permission notice shall be included in
 * all copies or substantial portions of the Software.
 *
 * THE SOFTWARE IS PROVIDED "AS IS", WITHOUT WARRANTY OF ANY KIND, EXPRESS OR
 * IMPLIED, INCLUDING BUT NOT LIMITED TO THE WARRANTIES OF MERCHANTABILITY,
 * FITNESS FOR A PARTICULAR PURPOSE AND NONINFRINGEMENT. IN NO EVENT SHALL THE
 * AUTHORS OR COPYRIGHT HOLDERS BE LIABLE FOR ANY CLAIM, DAMAGES OR OTHER
 * LIABILITY, WHETHER IN AN ACTION OF CONTRACT, TORT OR OTHERWISE, ARISING
 * FROM, OUT OF OR IN CONNECTION WITH THE SOFTWARE OR THE USE OR OTHER DEALINGS
 * IN THE SOFTWARE.
 *
 */
#include <stdbool.h>
#include <string.h>
#include <time.h>
#include <math.h>
#include <stdio.h>
#include <limits.h>
#define SKY_LIBEL
#include "libel.h"

/* Uncomment VERBOSE_DEBUG to enable extra logging */
// #define VERBOSE_DEBUG

#define MIN(x, y) ((x) > (y) ? (y) : (x))
#define EFFECTIVE_RSSI(b) ((b) == -1 ? (-127) : (b))
#define AP_BELOW_RSSI_THRESHOLD(ctx, idx)                                                          \
    (EFFECTIVE_RSSI((ctx)->beacon[(idx)].h.rssi) <                                                 \
        -(int)CONFIG((ctx)->state, cache_neg_rssi_threshold))

/*! \brief compare beacons for equality
 *
 *  if beacons are equivalent, return SKY_SUCCESS otherwise SKY_FAILURE
 *  if an error occurs during comparison. return SKY_ERROR
 */
static Sky_status_t equal(Sky_ctx_t *ctx, Beacon_t *a, Beacon_t *b, Sky_beacon_property_t *prop)
{
    if (!ctx || !a || !b) {
        LOGFMT(ctx, SKY_LOG_LEVEL_ERROR, "bad params");
        return SKY_ERROR;
    }

#ifdef VERBOSE_DEBUG
    dump_beacon(ctx, "a:", a, __FILE__, __FUNCTION__);
    dump_beacon(ctx, "b:", b, __FILE__, __FUNCTION__);
#endif
    /* Two APs can be compared but others are ordered by type */
    if (a->h.type != SKY_BEACON_AP || b->h.type != SKY_BEACON_AP)
        return SKY_ERROR;

    /* test two APs for equivalence */
    if (memcmp(a->ap.mac, b->ap.mac, MAC_SIZE) == 0) {
        if (prop != NULL && b->ap.property.in_cache)
            prop->in_cache = true;
        return SKY_SUCCESS;
    }
    return SKY_FAILURE;
}

/*! \brief test two MAC addresses for being members of same virtual Group
 *
 *   Similar means the two mac addresses differ only in one nibble AND
 *   if that nibble is the second-least-significant bit of second hex digit,
 *   then that bit must match too.
 *
 *  @param macA pointer to the first MAC
 *  @param macB pointer to the second MAC
 *  @param pn pointer to nibble index of where they differ if similar (0-11)
 *
 *  @return negative, 0 or positive
 *  return 0 when NOT similar, negative indicates parent is B, positive parent is A
 *  if macs are similar, and pn is not NULL, *pn is set to nibble index of difference
 */
static int mac_similar(uint8_t macA[], uint8_t macB[], int *pn)
{
    size_t num_diff = 0; // Num hex digits which differ
    size_t idx_diff = 0; // nibble digit which differs
    size_t n;
    int result = 1;

    /* for each nibble, increment count if different */
    for (n = 0; n < MAC_SIZE * 2; n++) {
        if ((macA[n / 2] & NIBBLE_MASK(n)) != (macB[n / 2] & NIBBLE_MASK(n))) {
            if (++num_diff > 1)
                return 0;
            idx_diff = n;
            result = macA[n / 2] - macB[n / 2];
        }
    }

    /* Only one nibble different, but is the Local Administrative bit different */
    if (LOCAL_ADMIN_MASK(macA[0]) != LOCAL_ADMIN_MASK(macB[0])) {
        return 0; /* not similar */
    }

    /* report which nibble is different */
    if (pn)
        *pn = idx_diff;
    return result;
}

/*! \brief try to remove one AP by selecting an AP which leaves best spread of rssi values
 *
 *  Workspace AP beacons are stored in decreasing rssi order
 *  Avoid removing first and last beacons (with highest and lowest rssi) as this likely
 *  would reduce the overall range of rssi values.
 *
 *  @param ctx Skyhook request context
 *
 *  @return boot true if beacon removed or false
 */
static bool remove_worst_ap_by_rssi(Sky_ctx_t *ctx)
{
    int i, reject, jump, up_down;
    float band_range, worst, difference;
    float ideal_rssi[MAX_AP_BEACONS + 1];
    Beacon_t *b;

    if (NUM_APS(ctx) <= CONFIG(ctx->state, max_ap_beacons))
        return false;

    if (ctx->beacon[0].h.type != SKY_BEACON_AP)
        return false;

    /* what share of the range of rssi values does each beacon represent */
    band_range = (EFFECTIVE_RSSI(ctx->beacon[0].h.rssi) -
                     EFFECTIVE_RSSI(ctx->beacon[NUM_APS(ctx) - 1].h.rssi)) /
                 ((float)NUM_APS(ctx) - 1);

    /* if the rssi range is small
     * first, look for and remove an uncached *and* unconnected AP.
     * If there isn't one, look for and remove an uncached AP.
     * In either case, search from the middle outward in order to
     * avoid reducing an already small RSSI value range
     */

    if (band_range < 0.5) {
        /* search from middle of range looking for uncached and unconnected beacon */
        for (jump = 0, up_down = -1, i = NUM_APS(ctx) / 2; i >= 0 && i < NUM_APS(ctx);
             jump++, i += up_down * jump, up_down = -up_down) {
            b = &ctx->beacon[i];
            if (!b->ap.property.in_cache && !b->ap.h.connected) {
                LOGFMT(ctx, SKY_LOG_LEVEL_WARNING, "Warning: rssi range is small, %s beacon",
                    !jump ? "remove middle unconnected uncached" : "remove unconnected uncached");
                return remove_beacon(ctx, i) == SKY_SUCCESS;
            }
        }
        for (jump = 0, up_down = -1, i = NUM_APS(ctx) / 2; i >= 0 && i < NUM_APS(ctx);
             jump++, i += up_down * jump, up_down = -up_down) {
            b = &ctx->beacon[i];
            if (!b->ap.property.in_cache) {
                LOGFMT(ctx, SKY_LOG_LEVEL_WARNING, "Warning: rssi range is small, %s beacon",
                    !jump ? "remove middle uncached" : "remove uncached");
                return remove_beacon(ctx, i) == SKY_SUCCESS;
            }
        }
        LOGFMT(ctx, SKY_LOG_LEVEL_WARNING,
            "Warning: rssi range is small, remove cached or connected beacon");
        return remove_beacon(ctx, NUM_APS(ctx) / 2) == SKY_SUCCESS;
    }

    /* if beacon with min RSSI is below threshold, */
    /* throw out a weak one */
    if (AP_BELOW_RSSI_THRESHOLD(ctx, NUM_APS(ctx) - 1)) {
        /* find weak ap not connected amd not in cache if possible */
        for (i = NUM_APS(ctx) - 1, reject = -1; i > 0 && reject == -1; i--) {
            if (AP_BELOW_RSSI_THRESHOLD(ctx, i) && !ctx->beacon[i].ap.h.connected &&
                !ctx->beacon[i].ap.property.in_cache)
                reject = i;
        }
        /* Second, if none found, try to find uncached, weak, AP. */
        for (i = NUM_APS(ctx) - 1, reject = -1; i > 0 && reject == -1; i--) {
            if (AP_BELOW_RSSI_THRESHOLD(ctx, i) && !ctx->beacon[i].ap.property.in_cache)
                reject = i;
        }
        /* Third, if none found, remove weakest AP. */
        if (reject == -1)
            reject = NUM_APS(ctx) - 1;
        LOGFMT(ctx, SKY_LOG_LEVEL_WARNING, "Discarding beacon %d with very weak strength", reject);
        return remove_beacon(ctx, reject) == SKY_SUCCESS;
    }

    LOGFMT(ctx, SKY_LOG_LEVEL_DEBUG, "range: %d band range: %d.%02d",
        (int)(band_range * (NUM_APS(ctx) - 1)), (int)band_range,
        (int)fabs(round(100 * (band_range - (int)band_range))));

    /* for each beacon, work out it's ideal rssi value to give an even distribution */
    for (i = 0; i < NUM_APS(ctx); i++)
        ideal_rssi[i] = EFFECTIVE_RSSI(ctx->beacon[0].h.rssi) - (i * band_range);

    /* find AP with poorest fit to ideal rssi */
    /* always keep lowest and highest rssi */
    /* unless all the middle candidates are connected or in the cache */
    for (i = 1, reject = -1, worst = 0; i < NUM_APS(ctx) - 1; i++) {
        difference = fabs(EFFECTIVE_RSSI(ctx->beacon[i].h.rssi) - ideal_rssi[i]);
        if (!ctx->beacon[i].ap.property.in_cache && !ctx->beacon[i].ap.h.connected &&
            difference >= worst) {
            worst = difference;
            reject = i;
        }
    }
    /* haven't found a beacon to remove yet due to matching cached beacons and connected */
    /* find poorest fit which may be in cache */
    if (reject == -1) {
        for (i = 1, worst = 0; i < NUM_APS(ctx) - 1; i++) {
            difference = fabs(EFFECTIVE_RSSI(ctx->beacon[i].h.rssi) - ideal_rssi[i]);
            if (!ctx->beacon[i].ap.h.connected && difference >= worst) {
                worst = difference;
                reject = i;
            }
        }
    }
    if (reject == -1) {
        /* haven't found a beacon to remove yet due to matching cached beacons or connected */
        /* Throw away either lowest or highest rssi valued beacons if not cached */
        if (!ctx->beacon[NUM_APS(ctx) - 1].ap.property.in_cache)
            reject = NUM_APS(ctx) - 1;
        else if (!ctx->beacon[0].ap.property.in_cache)
            reject = 0;
        else
            reject = NUM_APS(ctx) / 2; /* remove middle beacon (all beacons are in cache) */
    }
#if SKY_DEBUG
    for (i = 0; i < NUM_APS(ctx); i++) {
        b = &ctx->beacon[i];
        LOGFMT(ctx, SKY_LOG_LEVEL_DEBUG,
            "%-2d %s %s: %-2d, %s ideal %d.%02d fit %2d.%02d MAC %02X:%02X:%02X:%02X:%02X:%02X (%d)",
            i, b->ap.h.connected ? "*" : " ", (reject == i) ? "remove" : "      ", i,
            b->ap.property.in_cache ? "Cached" : "      ", (int)ideal_rssi[i],
            (int)fabs(round(100 * (ideal_rssi[i] - (int)ideal_rssi[i]))),
            (int)fabs(EFFECTIVE_RSSI(b->h.rssi) - ideal_rssi[i]), ideal_rssi[i],
            (int)fabs(round(100 * (fabs(EFFECTIVE_RSSI(b->h.rssi) - ideal_rssi[i]) -
                                      (int)fabs(EFFECTIVE_RSSI(b->h.rssi) - ideal_rssi[i])))),
            b->ap.mac[0], b->ap.mac[1], b->ap.mac[2], b->ap.mac[3], b->ap.mac[4], b->ap.mac[5],
            b->h.rssi);
    }
#endif
    return remove_beacon(ctx, reject) == SKY_SUCCESS;
}

#if CACHE_SIZE
/*! \brief count number of cached APs in workspace relative to a cacheline
 *
 *  @param ctx Skyhook request context
 *  @param cl the cacheline to count in, otherwise count in workspace
 *
 *  @return number of cached APs or -1 for fatal error
 */
static int count_cached_aps_in_workspace(Sky_ctx_t *ctx, Sky_cacheline_t *cl)
{
    int num_aps_cached = 0;
    int j, i;
    if (!ctx || !cl)
        return -1;
    for (j = 0; j < NUM_APS(ctx); j++) {
        for (i = 0; i < NUM_APS(cl); i++) {
            num_aps_cached += equal(ctx, &ctx->beacon[j], &cl->beacon[i], NULL) ? 1 : 0;
        }
    }
#ifdef VERBOSE_DEBUG
    LOGFMT(
        ctx, SKY_LOG_LEVEL_DEBUG, "%d APs in cache %d", num_aps_cached, cl - ctx->state->cacheline);
#endif
    return num_aps_cached;
}
#endif

/*! \brief select between two virtual APs which should be removed,
 *  and then remove it
 *
 *  keep beacons with connectedness and then in_cache properties
 *
 *  @param ctx Skyhook request context
 *
 *  @return true if beacon removed or false otherwise
 */
static bool remove_poorest_of_pair(Sky_ctx_t *ctx, int i, int j)
{
    /* Assume we'll keep i and discard j. Then, apply following
     * logic to see if this should be reversed:
     * If j is connected and i is not, keep j
     * If i and j have the same connected state and j is in cache and i is not,
     * keep j.
     */
    int tmp;

    if ((ctx->beacon[j].ap.h.connected && !ctx->beacon[i].ap.h.connected) ||
        ((ctx->beacon[j].ap.h.connected == ctx->beacon[i].ap.h.connected) &&
            (ctx->beacon[j].ap.property.in_cache && !ctx->beacon[i].ap.property.in_cache))) {
        tmp = i;
        i = j;
        j = tmp;
    }
    LOGFMT(ctx, SKY_LOG_LEVEL_DEBUG, "remove_beacon: %d similar to %d%s%s", j, i,
        ctx->beacon[i].ap.h.connected ? " (connected)" : "",
        ctx->beacon[i].ap.property.in_cache ? " (cached)" : "");
    return (remove_beacon(ctx, j) == SKY_SUCCESS);
}

/*! \brief try to reduce AP by filtering out virtual AP
 *
 *  When similar, remove beacon with highesr mac address
 *  unless it is in cache, then choose to remove the uncached beacon
 *
 *  @param ctx Skyhook request context
 *
 *  @return true if beacon removed or false otherwise
 */
static bool remove_virtual_ap(Sky_ctx_t *ctx)
{
    int i, j;
    int cmp;

    LOGFMT(ctx, SKY_LOG_LEVEL_DEBUG, "ap_len: %d APs of %d beacons", (int)NUM_APS(ctx),
        (int)NUM_BEACONS(ctx));

    if (NUM_APS(ctx) <= CONFIG(ctx->state, max_ap_beacons)) {
        return false;
    }

    /* look for any AP beacon that is 'similar' to another */
    if (ctx->beacon[0].h.type != SKY_BEACON_AP) {
        LOGFMT(ctx, SKY_LOG_LEVEL_CRITICAL, "beacon type not WiFi");
        return false;
    }

#ifdef VERBOSE_DEBUG
    DUMP_WORKSPACE(ctx);
#endif
    /* Compare all beacons, looking for similar macs
     * Try to keep lowest of two beacons with similar macs, unless
     * the lower one is connected or in cache and the other is not
     */
    for (j = NUM_APS(ctx) - 1; j > 0; j--) {
        for (i = j - 1; i >= 0; i--) {
            if ((cmp = mac_similar(ctx->beacon[i].ap.mac, ctx->beacon[j].ap.mac, NULL)) < 0) {
                /* j has higher mac so we will remove it unless connected or in cache indicate otherwise
                 *
                 */
                return remove_poorest_of_pair(ctx, i, j);
            } else if (cmp > 0) {
                /* situation is exactly reversed (i has higher mac) but logic is otherwise
                 * identical
                 */
                return remove_poorest_of_pair(ctx, j, i);
            }
        }
    }
    LOGFMT(ctx, SKY_LOG_LEVEL_DEBUG, "no match");
    return false;
}

/*! \brief try to reduce AP by filtering out the oldest one
 *
 *  Workspace AP beacons are stored in decreasing rssi order
 *
 *  @param ctx Skyhook request context
 *
 *  @return sky_status_t SKY_SUCCESS if beacon removed or SKY_ERROR
 */
static bool remove_worst_ap_by_age(Sky_ctx_t *ctx)
{
    int i;
    int oldest_idx = -1;
    uint32_t oldest_age = 0, youngest_age = UINT_MAX; /* age is in seconds, larger means older */

    if (NUM_APS(ctx) <= CONFIG(ctx->state, max_ap_beacons))
        return false;

    /* Find the youngest and oldest APs. Search from weakest remembering oldest and weakest */
    for (i = NUM_APS(ctx) - 1; i >= 0; i--) {
        if (ctx->beacon[i].h.age < youngest_age) {
            youngest_age = ctx->beacon[i].h.age;
        }
        if (ctx->beacon[i].h.age > oldest_age) {
            oldest_age = ctx->beacon[i].h.age;
            oldest_idx = i;
        }
    }

    /* if the oldest and youngest beacons have the same age,
     * there is nothing to do. Otherwise remove the oldest (and weakest) */
    if (youngest_age != oldest_age && oldest_idx != -1) {
        LOGFMT(ctx, SKY_LOG_LEVEL_DEBUG, "remove_beacon: %d oldest", oldest_idx);
        remove_beacon(ctx, oldest_idx);
        return true;
    }
    return false;
}

static Sky_status_t remove_worst(Sky_ctx_t *ctx)
{
    /* beacon is AP and is subject to filtering */
    /* discard virtual duplicates or remove one based on age or rssi distribution */
    if (!remove_virtual_ap(ctx) && !remove_worst_ap_by_age(ctx) && !remove_worst_ap_by_rssi(ctx)) {
        LOGFMT(ctx, SKY_LOG_LEVEL_WARNING, "failed to remove worst AP, try next plugin?");
        return SKY_ERROR;
    }
    return SKY_SUCCESS;
}

/*! \brief find cache entry with a match to workspace
 *
 *   Expire any old cachelines
 *   Compare each cacheline with the workspace beacons:
 *    . If workspace has enough cached APs, compare them with low threshold
 *    . If just a few APs, compare all APs with higher threshold
 *    . If no APs, compare cells for 100% match
 *
 *   If any cacheline score meets threshold, accept it.
 *   While searching, keep track of best cacheline to
 *   save a new server response. An empty cacheline is
 *   best, a good match is next, oldest is the fall back.
 *   Best cacheline to 'save_to' is set in the workspace for later use.
 *
 *  @param ctx Skyhook request context
 *  @param idx cacheline index of best match or empty cacheline or -1
 *
 *  @return index of best match or empty cacheline or -1
 */
static Sky_status_t match(Sky_ctx_t *ctx, int *idx)
{
#if CACHE_SIZE
    int i; /* i iterates through cacheline */
    int err; /* err breaks the seach due to bad value */
    float ratio; /* 0.0 <= ratio <= 1.0 is the degree to which workspace matches cacheline
                    In typical case this is the intersection(workspace, cache) / union(workspace, cache) */
    float bestratio = 0.0;
    float bestputratio = 0.0;
    int score; /* score is number of APs found in cacheline */
    int threshold; /* the threshold determined that ratio should meet */
    int num_aps_cached = 0;
    int bestc = -1, bestput = -1;
    int bestthresh = 0;
    Sky_cacheline_t *cl;
    bool result = false;

    if (!idx) {
        LOGFMT(ctx, SKY_LOG_LEVEL_ERROR, "Bad parameter");
        return SKY_ERROR;
    }

    /* expire old cachelines and note first empty cacheline as best line to save to */
    for (i = 0, err = false; i < CACHE_SIZE; i++) {
        cl = &ctx->state->cacheline[i];
        /* if cacheline is old, mark it empty */
        if (cl->time != 0 && ((uint32_t)(*ctx->gettime)(NULL)-cl->time) >
                                 (CONFIG(ctx->state, cache_age_threshold) * SECONDS_IN_HOUR)) {
            LOGFMT(ctx, SKY_LOG_LEVEL_DEBUG, "Cache line %d expired", i);
            cl->time = 0;
        }
        /* if line is empty and it is the first one, remember it */
        if (cl->time == 0) {
            if (bestputratio < 1.0) {
                bestput = i;
                bestputratio = 1.0;
            }
        }
    }

    if (NUM_APS(ctx) == 0) {
        LOGFMT(ctx, SKY_LOG_LEVEL_DEBUG, "No APs");
        return SKY_ERROR;
    }

    DUMP_WORKSPACE(ctx);
    DUMP_CACHE(ctx);

    /* score each cache line wrt beacon match ratio */
    for (i = 0, err = false; i < CACHE_SIZE; i++) {
        cl = &ctx->state->cacheline[i];
        threshold = ratio = score = 0;
        if (cl->time == 0 || cell_changed(ctx, cl) == true || cached_gnss_worse(ctx, cl) == true) {
            LOGFMT(ctx, SKY_LOG_LEVEL_DEBUG,
                "Cache: %d: Score 0 for empty cacheline or cacheline has difference cell or worse gnss",
                i);
            continue;
        } else {
            /* count number of matching APs in workspace and cache */
            if ((num_aps_cached = count_cached_aps_in_workspace(ctx, cl)) < 0) {
                err = true;
                break;
            } else if (NUM_APS(ctx) && NUM_APS(cl)) {
                /* Score based on ALL APs */
                LOGFMT(ctx, SKY_LOG_LEVEL_DEBUG, "Cache: %d: Score based on ALL APs", i);
                score = num_aps_cached;
                int unionAB = NUM_APS(ctx) + NUM_APS(cl) - num_aps_cached;
                if (NUM_APS(ctx) <= CONFIG(ctx->state, cache_beacon_threshold))
                    threshold = 99; /* cache hit requires 100% */
                else
<<<<<<< HEAD
                    threshold = CONFIG(ctx->state, cache_match_used_threshold);
=======
                    threshold = CONFIG(ctx->state, cache_match_all_threshold);

>>>>>>> f5e063da
                ratio = (float)score / unionAB;
                LOGFMT(ctx, SKY_LOG_LEVEL_DEBUG, "Cache: %d: score %d (%d/%d) vs %d", i,
                    (int)round(ratio * 100), score, unionAB, threshold);
                result = true;
            }
        }

        if (ratio > bestputratio) {
            bestput = i;
            bestputratio = ratio;
        }
        if (ratio > bestratio) {
            if (bestratio > 0.0)
                LOGFMT(ctx, SKY_LOG_LEVEL_DEBUG,
                    "Found better match in cache %d of %d score %d (vs %d)", i, CACHE_SIZE,
                    (int)round(ratio * 100), threshold);
            bestc = i;
            bestratio = ratio;
            bestthresh = threshold;
        }
        if (ratio * 100 > threshold)
            break;
    }
    if (err) {
        LOGFMT(ctx, SKY_LOG_LEVEL_ERROR, "Bad parameters counting APs");
        return SKY_ERROR;
    }

    /* make a note of the best match used by add_to_cache */
    ctx->save_to = bestput;

    if (result && bestratio * 100 > bestthresh) {
        LOGFMT(ctx, SKY_LOG_LEVEL_DEBUG, "location in cache, pick cache %d of %d score %d (vs %d)",
            bestc, CACHE_SIZE, (int)round(bestratio * 100), bestthresh);
        *idx = bestc;
        return SKY_SUCCESS;
    }
    if (result) {
        LOGFMT(ctx, SKY_LOG_LEVEL_DEBUG, "No Cache match found. Cache %d, best score %d (vs %d)",
            bestc, (int)round(bestratio * 100), bestthresh);
        LOGFMT(ctx, SKY_LOG_LEVEL_DEBUG, "Best cacheline to save location: %d of %d score %d",
            bestput, CACHE_SIZE, (int)round(bestputratio * 100));
        return SKY_FAILURE;
    }
    LOGFMT(ctx, SKY_LOG_LEVEL_DEBUG, "Unable to compare using APs. No cache match");
    LOGFMT(ctx, SKY_LOG_LEVEL_DEBUG, "Best cacheline to save location: %d of %d score %d", bestput,
        CACHE_SIZE, (int)round(bestputratio * 100));
    return SKY_ERROR;
#else
    (void)ctx; /* suppress warning unused parameter */
    (void)idx; /* suppress warning unused parameter */
    return SKY_FAILURE;
#endif
}

/*! \brief add location to cache
 *
 *   The location is saved in the cacheline indicated by bestput (set by find_best_match)
 *   unless this is -1, in which case, location is saved in oldest cacheline.
 *
 *  @param ctx Skyhook request context
 *  @param loc pointer to location info
 *
 *  @return SKY_SUCCESS if beacon successfully added or SKY_ERROR
 */
static Sky_status_t to_cache(Sky_ctx_t *ctx, Sky_location_t *loc)
{
#if CACHE_SIZE
    int i = ctx->save_to;
    int j;
    uint32_t now = (*ctx->gettime)(NULL);
    Sky_cacheline_t *cl;

    if (CACHE_SIZE < 1) {
        return SKY_SUCCESS;
    }

    /* compare current time to Mar 1st 2019 */
    LOGFMT(ctx, SKY_LOG_LEVEL_DEBUG, "Time (now) %d %d", now, time(NULL));
    if (now <= TIMESTAMP_2019_03_01) {
        LOGFMT(ctx, SKY_LOG_LEVEL_ERROR, "Don't have good time of day! %u", now);
        return SKY_ERROR;
    }

    /* if best 'save-to' location was not set by beacon_score, use oldest */
    if (i < 0) {
        i = find_oldest(ctx);
        LOGFMT(ctx, SKY_LOG_LEVEL_DEBUG, "find_oldest chose cache %d of %d", i, CACHE_SIZE);
    }
    cl = &ctx->state->cacheline[i];
    if (loc->location_status != SKY_LOCATION_STATUS_SUCCESS) {
        LOGFMT(ctx, SKY_LOG_LEVEL_WARNING, "Won't add unknown location to cache");
        cl->time = 0; /* clear cacheline */
        LOGFMT(ctx, SKY_LOG_LEVEL_DEBUG, "clearing cache %d of %d", i, CACHE_SIZE);
        return SKY_ERROR;
    } else if (cl->time == 0)
        LOGFMT(ctx, SKY_LOG_LEVEL_DEBUG, "Saving to empty cache %d of %d", i, CACHE_SIZE);
    else
        LOGFMT(ctx, SKY_LOG_LEVEL_DEBUG, "Saving to cache %d of %d", i, CACHE_SIZE);

    cl->len = NUM_BEACONS(ctx);
    cl->ap_len = NUM_APS(ctx);
    cl->gps = ctx->gps;
    cl->loc = *loc;
    cl->time = now;

    for (j = 0; j < NUM_BEACONS(ctx); j++) {
        cl->beacon[j] = ctx->beacon[j];
        if (cl->beacon[j].h.type == SKY_BEACON_AP) {
            cl->beacon[j].ap.property.in_cache = true;
        }
    }
    DUMP_CACHE(ctx);
    return SKY_SUCCESS;
#else
    (void)ctx; /* suppress warning unused parameter */
    (void)loc; /* suppress warning unused parameter */
    return SKY_SUCCESS;
#endif
}

/* * * * * * Plugin access table * * * * *
 *
 * Each plugin is registered via the access table
 * The tables for each plugin are formed into a linked list
 *
 * For a given operation, each registered plugin is
 * called for that operation until a plugin returns success.
 */

Sky_plugin_table_t ap_plugin_basic_table = {
    .next = NULL, /* Pointer to next plugin table */
    .magic = SKY_MAGIC, /* Mark table so it can be validated */
    .name = __FILE__,
    /* Entry points */
    .equal = equal, /*Compare two beacons for equality */
    .remove_worst = remove_worst, /* Remove least desirable beacon from workspace */
    .cache_match = match, /* Find best match between workspace and cache lines */
    .add_to_cache = to_cache /* Copy workspace beacons to a cacheline */
};<|MERGE_RESOLUTION|>--- conflicted
+++ resolved
@@ -501,12 +501,7 @@
                 if (NUM_APS(ctx) <= CONFIG(ctx->state, cache_beacon_threshold))
                     threshold = 99; /* cache hit requires 100% */
                 else
-<<<<<<< HEAD
-                    threshold = CONFIG(ctx->state, cache_match_used_threshold);
-=======
                     threshold = CONFIG(ctx->state, cache_match_all_threshold);
-
->>>>>>> f5e063da
                 ratio = (float)score / unionAB;
                 LOGFMT(ctx, SKY_LOG_LEVEL_DEBUG, "Cache: %d: score %d (%d/%d) vs %d", i,
                     (int)round(ratio * 100), score, unionAB, threshold);
