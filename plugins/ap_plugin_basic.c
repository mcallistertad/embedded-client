/*! \file plugins/ap_plugin_basic.c
 *  \brief AP plugin supporting basic APs and cells Only
 *  Plugin for Skyhook Embedded Library
 *
 * Copyright (c) 2020 Skyhook, Inc.
 *
 * Permission is hereby granted, free of charge, to any person obtaining a copy
 * of this software and associated documentation files (the "Software"), to
 * deal in the Software without restriction, including without limitation the
 * rights to use, copy, modify, merge, publish, distribute, sublicense, and/or
 * sell copies of the Software, and to permit persons to whom the Software is
 * furnished to do so, subject to the following conditions:
 *
 * The above copyright notice and this permission notice shall be included in
 * all copies or substantial portions of the Software.
 *
 * THE SOFTWARE IS PROVIDED "AS IS", WITHOUT WARRANTY OF ANY KIND, EXPRESS OR
 * IMPLIED, INCLUDING BUT NOT LIMITED TO THE WARRANTIES OF MERCHANTABILITY,
 * FITNESS FOR A PARTICULAR PURPOSE AND NONINFRINGEMENT. IN NO EVENT SHALL THE
 * AUTHORS OR COPYRIGHT HOLDERS BE LIABLE FOR ANY CLAIM, DAMAGES OR OTHER
 * LIABILITY, WHETHER IN AN ACTION OF CONTRACT, TORT OR OTHERWISE, ARISING
 * FROM, OUT OF OR IN CONNECTION WITH THE SOFTWARE OR THE USE OR OTHER DEALINGS
 * IN THE SOFTWARE.
 *
 */
#include <stdbool.h>
#include <string.h>
#include <math.h>
#include <stdio.h>
#include <stdlib.h>
#define SKY_LIBEL
#include "libel.h"

/* set VERBOSE_DEBUG to true to enable extra logging */
#ifndef VERBOSE_DEBUG
#define VERBOSE_DEBUG false
#endif

#define IDX(b) ((b)-ctx->beacon)
#define ABS(a) (((a) < 0) ? -(a) : (a))
#define AP_BELOW_RSSI_THRESHOLD(ctx, idx)                                                          \
    (EFFECTIVE_RSSI((ctx)->beacon[(idx)].h.rssi) <                                                 \
        -(int)CONFIG((ctx)->state, cache_neg_rssi_threshold))

/* Attribute priorities are prioritized as follows
 *  highest 1) : Connected
 *          2) : Cached
 *          3) : deviation from ideal distribution
 *
 * Each priority is assigned a value, highest priority has highest value
 * Overall priority value is the sum of the three priorities which allows
 * priority values (priority of beacons) to be compared numerically
 *
 * Connected - value 512 (2^9)
 * Cached - value 256 (2^8)
 * Deviation from ideal rssi is fractional but in the range of 0 through 128.
 * The priority is held as 128 - deviation, making the priority higher when better.
 *
 * Below are the definitions for the property priorities
 */
typedef enum {
    HIGHEST_PRIORITY = 0xffff,
    CONNECTED = 0x200,
    IN_CACHE = 0x100,
    LOWEST_PRIORITY = 0x000
} Property_priority_t;

static Sky_status_t set_priorities(Sky_ctx_t *ctx);

/*! \brief test two APs for equality
 *
 *  @param ctx Skyhook request context
 *  @param a pointer to an AP
 *  @param b pointer to an AP
 *  @param prop pointer to where cached beacon properties are saved if equal
 *  @param diff result of comparison, positive when a is better
 *
 *  @return
 *  if beacons are comparable, return SKY_SUCCESS, and set equivalence
 *  if an error occurs during comparison. return SKY_ERROR
 */
static Sky_status_t equal(
    Sky_ctx_t *ctx, Beacon_t *a, Beacon_t *b, Sky_beacon_property_t *prop, bool *equal)
{
    if (!ctx || !a || !b || !equal) {
        LOGFMT(ctx, SKY_LOG_LEVEL_ERROR, "bad params");
        return SKY_ERROR;
    }

    /* Two APs can be compared but others are ordered by type */
    if (a->h.type != SKY_BEACON_AP || b->h.type != SKY_BEACON_AP)
        return SKY_ERROR;

    if (COMPARE_MAC(a, b) == 0) {
        *equal = true;
        /* If user provided property pointer, copy properties
         * from b (useful when getting properties from matching cached beacon */
        if (prop != NULL && b->ap.property.in_cache) {
            prop->in_cache = true;
            prop->used = false; /* Premium plugin supports this property */
        }
    } else
        *equal = false;
    return SKY_SUCCESS;
}

/*! \brief compare AP for ordering when adding to context
 *
 *  AP order is primarily based on signal strength
 *  lowest MAC address is used as tie breaker if strengths are the same
 *
 *  @param ctx Skyhook request context
 *  @param a pointer to an AP
 *  @param b pointer to an AP
 *  @param diff result of comparison, positive when a is better
 *
 *  @return
 *  if beacons are comparable, return SKY_SUCCESS and difference
 *  (greater than zero if a should be before b)
 *  if an error occurs during comparison. return SKY_ERROR
 */
static Sky_status_t compare(Sky_ctx_t *ctx, Beacon_t *a, Beacon_t *b, int *diff)
{
    if (!ctx || !a || !b || !diff) {
        LOGFMT(ctx, SKY_LOG_LEVEL_ERROR, "bad params");
        return SKY_ERROR;
    }

    /* Move on to other plugins if either beacon is not an AP */
    if (a->h.type != SKY_BEACON_AP || b->h.type != SKY_BEACON_AP)
        return SKY_ERROR;

    /* APs are ordered by rssi value */
    if (a->h.rssi != b->h.rssi)
        *diff = COMPARE_RSSI(a, b);
    else
        *diff = COMPARE_MAC(a, b);
    return SKY_SUCCESS;
}

/*! \brief test two MAC addresses for being members of same virtual Group
 *
 *   Similar means the two mac addresses differ only in one nibble AND
 *   if that nibble is the second-least-significant bit of second hex digit,
 *   then that bit must match too.
 *
 *  @param macA pointer to the first MAC
 *  @param macB pointer to the second MAC
 *  @param pn pointer to nibble index of where they differ if similar (0-11) (needed for premium)
 *
 *  @return negative, 0 or positive
 *  return 0 when NOT similar, negative indicates parent is B, positive parent is A
 *  if macs are similar, and pn is not NULL, *pn is set to nibble index of difference
 */
static int mac_similar(const uint8_t macA[], const uint8_t macB[], int *pn)
{
    size_t num_diff = 0; // Num hex digits which differ
    size_t idx_diff = 0; // nibble digit which differs
    size_t n;
    int result = 1;

    /* for each nibble, increment count if different */
    for (n = 0; n < MAC_SIZE * 2; n++) {
        if ((macA[n / 2] & NIBBLE_MASK(n)) != (macB[n / 2] & NIBBLE_MASK(n))) {
            if (++num_diff > 1)
                return 0;
            idx_diff = n;
            result = macA[n / 2] - macB[n / 2];
        }
    }

    /* Only one nibble different, but is the Local Administrative bit different */
    if (LOCAL_ADMIN_MASK(macA[0]) != LOCAL_ADMIN_MASK(macB[0])) {
        return 0; /* not similar */
    }

    /* report which nibble is different */
    if (pn)
        *pn = idx_diff;
    return result;
}

#if CACHE_SIZE
/*! \brief count number of cached APs in request ctx relative to a cacheline
 *
 *  @param ctx Skyhook request context
 *  @param cl the cacheline to count in, otherwise count in request ctx
 *
 *  @return number of cached APs or -1 for fatal error
 */
static int count_cached_aps_in_request_ctx(Sky_ctx_t *ctx, Sky_cacheline_t *cl)
{
    int num_aps_cached = 0;
    int j, i;
    if (!ctx || !cl)
        return -1;
    for (j = 0; j < NUM_APS(ctx); j++) {
        for (i = 0; i < NUM_APS(cl); i++) {
            bool equivalent = false;
            equal(ctx, &ctx->beacon[j], &cl->beacon[i], NULL, &equivalent);
            num_aps_cached += equivalent;
        }
    }
#if VERBOSE_DEBUG
    LOGFMT(ctx, SKY_LOG_LEVEL_DEBUG, "%d APs in cache %d", num_aps_cached,
        cl - ctx->session->cacheline);
#endif
    return num_aps_cached;
}
#endif

/*! \brief select between two APs which should be removed,
 *
 *  return negative if j has better properties than i
 *  otherwise return positive if worse (or 0 when same)
 *
 *  @param ctx Skyhook request context
 *
 */
#define CONNECTED_AND_IN_CACHE_ONLY(priority) ((int16_t)(priority) & (CONNECTED | IN_CACHE))
static int cmp_properties(Sky_ctx_t *ctx, int i, int j)
{
    /* Assume i is better than j (positive) unless priority
     * logic dictates this should be reversed */
    return (CONNECTED_AND_IN_CACHE_ONLY(ctx->beacon[i].h.priority) -
            CONNECTED_AND_IN_CACHE_ONLY(ctx->beacon[j].h.priority));
}

/*! \brief try to reduce AP by filtering out virtual AP
 *
 *  When similar, select beacon with highest mac address
 *  unless it better properties, then choose to select the other beacon
 *  Remove the selected beacon with worst properties
 *
 *  @param ctx Skyhook request context
 *
 *  @return true if beacon removed or false otherwise
 */
static bool remove_virtual_ap(Sky_ctx_t *ctx)
{
    int i, j;
    int cmp;
    Beacon_t *vap_a = NULL;
    Beacon_t *vap_b = NULL;
    Beacon_t *worst_vap = NULL;

    if (NUM_APS(ctx) <= CONFIG(ctx->session, max_ap_beacons)) {
        return false;
    }

    /* look for any AP beacon that is 'similar' to another */
    if (ctx->beacon[0].h.type != SKY_BEACON_AP) {
        LOGFMT(ctx, SKY_LOG_LEVEL_CRITICAL, "beacon type not WiFi");
        return false;
    }

#if VERBOSE_DEBUG
    DUMP_REQUEST_CTX(ctx);
#endif
    /* Compare all beacons, looking for similar macs
     * find the lowest of two beacons with similar macs, with
     * the lowest priority
     */
    for (j = NUM_APS(ctx) - 1; j > 0; j--) {
        for (i = j - 1; i >= 0; i--) {
            if ((cmp = mac_similar(ctx->beacon[i].ap.mac, ctx->beacon[j].ap.mac, NULL)) < 0) {
                /* beacons are similar and i has lower mac */
                /* j has higher mac so we will remove it unless properties indicate otherwise
                 */
                if (cmp_properties(ctx, j, i) > 0) {
                    vap_a = &ctx->beacon[i];
                    vap_b = &ctx->beacon[j];
                } else {
                    vap_a = &ctx->beacon[j];
                    vap_b = &ctx->beacon[i];
                }
            } else if (cmp > 0) {
                /* beacons are similar and j has lower mac */
                /* situation is exactly reversed (i has higher mac) but logic is otherwise
                 * identical
                 */
                if (cmp_properties(ctx, i, j) > 0) {
                    vap_a = &ctx->beacon[j];
                    vap_b = &ctx->beacon[i];
                } else {
                    vap_a = &ctx->beacon[i];
                    vap_b = &ctx->beacon[j];
                }
            } else
                continue;
#if VERBOSE_DEBUG
            LOGFMT(ctx, SKY_LOG_LEVEL_DEBUG, "%d similar to %d%s%s", IDX(vap_a), IDX(vap_b),
                vap_b->h.connected ? " (connected)" : "",
                vap_b->ap.property.in_cache ? " (cached)" : "");
            dump_ap(ctx, "similar A:", vap_a, __FILE__, __FUNCTION__);
            dump_ap(ctx, "similar B:", vap_b, __FILE__, __FUNCTION__);
#else
            (void)vap_b;
#endif
            /* if new match is similar to existing best candidate,
             * select new match if it is worse properties,
             * else if not similar, choose new match if lower mac and same properties or worse properties.
             */
            if (worst_vap == vap_a)
                continue;
            if (worst_vap == NULL)
                worst_vap = vap_a;
            else if (mac_similar(worst_vap->ap.mac, vap_a->ap.mac, NULL)) {
                /* same virtual group. Check if worse properties */
                if (cmp_properties(ctx, IDX(vap_a), IDX(worst_vap)) < 0)
                    worst_vap = vap_a;
            } else {
                /* different virtual group. Choose one based on properties or MAC */
                if (cmp_properties(ctx, IDX(vap_a), IDX(worst_vap)) == 0 &&
                    COMPARE_MAC(vap_a, worst_vap) > 0)
                    worst_vap = vap_a;
                else if (cmp_properties(ctx, IDX(vap_a), IDX(worst_vap)) < 0)
                    worst_vap = vap_a;
            }
            if (worst_vap == vap_a)
                dump_ap(ctx, "worst vap >>>:", vap_a, __FILE__, __FUNCTION__);
        }
    }
    if (worst_vap != NULL)
        return (remove_beacon(ctx, IDX(worst_vap)) == SKY_SUCCESS);
    LOGFMT(ctx, SKY_LOG_LEVEL_DEBUG, "no match");
    return false;
}

/*! \brief try to reduce AP by filtering out the worst one
 *
 *  Request Context AP beacons are stored in decreasing rssi order
 *
 *  @param ctx Skyhook request context
 *
 *  @return sky_status_t SKY_SUCCESS if beacon removed or SKY_ERROR
 */
static Sky_status_t remove_worst(Sky_ctx_t *ctx)
{
    int idx_of_worst;
    idx_of_worst = set_priorities(ctx);

    /* no work to do if request context is not full of max APs */
    if (NUM_APS(ctx) <= CONFIG(ctx->session, max_ap_beacons)) {
        LOGFMT(ctx, SKY_LOG_LEVEL_DEBUG, "No need to remove AP");
        return SKY_ERROR;
    }

    DUMP_WORKSPACE(ctx);
    LOGFMT(ctx, SKY_LOG_LEVEL_DEBUG, "Overall worst AP idx:%d", idx_of_worst);

    /* beacon is AP and is subject to filtering */
    /* discard virtual duplicates or remove one based on age, rssi distribution etc */
    if (!remove_virtual_ap(ctx)) {
        return remove_beacon(ctx, idx_of_worst);
    }
    return SKY_SUCCESS;
}

/*! \brief find cache entry with a match to request ctx
 *
 *   Expire any old cachelines
 *   Compare each cacheline with the request ctx beacons:
 *    . If request ctx has enough cached APs, compare them with low threshold
 *    . If just a few APs, compare all APs with higher threshold
 *    . If no APs, compare cells for 100% match
 *
 *   If any cacheline score meets threshold, accept it.
 *   While searching, keep track of best cacheline to
 *   save a new server response. An empty cacheline is
 *   best, a good match is next, oldest is the fall back.
 *   Best cacheline to 'save_to' is set in the request ctx for later use.
 *
 *  @param ctx Skyhook request context
 *  @param idx cacheline index of best match or empty cacheline or -1
 *
 *  @return index of best match or empty cacheline or -1
 */
static Sky_status_t match(Sky_ctx_t *ctx, int *idx)
{
#if CACHE_SIZE
    int i; /* i iterates through cacheline */
    float ratio; /* 0.0 <= ratio <= 1.0 is the degree to which request ctx matches cacheline
                    In typical case this is the intersection(request ctx, cache) / union(request ctx, cache) */
    float bestratio = 0.0f;
    float bestputratio = 0.0f;
    int score; /* score is number of APs found in cacheline */
    int threshold; /* the threshold determined that ratio should meet */
    int num_aps_cached = 0;
    int bestc = -1;
    int16_t bestput = -1;
    int bestthresh = 0;
    Sky_cacheline_t *cl;

    if (!idx) {
        LOGFMT(ctx, SKY_LOG_LEVEL_ERROR, "Bad parameter");
        return SKY_ERROR;
    }

    /* expire old cachelines and note first empty cacheline as best line to save to */
    for (i = 0; i < ctx->session->num_cachelines; i++) {
        cl = &ctx->session->cacheline[i];
        /* if cacheline is old, mark it empty */
        if (cl->time != CACHE_EMPTY &&
            (ctx->header.time - cl->time) >
                (CONFIG(ctx->session, cache_age_threshold) * SECONDS_IN_HOUR)) {
            LOGFMT(ctx, SKY_LOG_LEVEL_DEBUG, "Cache line %d expired", i);
            cl->time = CACHE_EMPTY;
        }
        /* if line is empty and it is the first one, remember it */
        if (cl->time == CACHE_EMPTY) {
            if (bestputratio < 1.0) {
                bestput = (int16_t)i;
                bestputratio = 1.0f;
            }
        }
    }

    if (NUM_APS(ctx) == 0) {
        LOGFMT(ctx, SKY_LOG_LEVEL_DEBUG, "Unable to compare using APs. No cache match");
        LOGFMT(ctx, SKY_LOG_LEVEL_DEBUG, "Best cacheline to save location: %d of %d score %d",
            bestput, CACHE_SIZE, (int)round((double)bestputratio * 100));
        return SKY_ERROR;
    }

    DUMP_REQUEST_CTX(ctx);
    DUMP_CACHE(ctx);

    /* score each cache line wrt beacon match ratio */
    for (i = 0; i < ctx->session->num_cachelines; i++) {
        cl = &ctx->session->cacheline[i];
        threshold = score = 0;
        ratio = 0.0f;
        if (cl->time == CACHE_EMPTY) {
            LOGFMT(ctx, SKY_LOG_LEVEL_DEBUG, "Cache: %d: Score 0 for empty cacheline", i);
            continue;
        } else if (serving_cell_changed(ctx, cl) == true) {
            LOGFMT(ctx, SKY_LOG_LEVEL_DEBUG, "Cache: %d: Score 0 for serving cell change", i);
            continue;
        } else {
            /* count number of matching APs in request ctx and cache */
            if ((num_aps_cached = count_cached_aps_in_request_ctx(ctx, cl)) < 0) {
                *idx = -1;
                return SKY_SUCCESS;
            } else if (NUM_APS(ctx) && NUM_APS(cl)) {
                /* Score based on ALL APs */
                LOGFMT(ctx, SKY_LOG_LEVEL_DEBUG, "Cache: %d: Score based on ALL APs", i);
                score = num_aps_cached;
                int unionAB = NUM_APS(ctx) + NUM_APS(cl) - num_aps_cached;
<<<<<<< HEAD
                threshold = CONFIG(ctx->state, cache_match_all_threshold);
                ratio = (float)score / (float)unionAB;
=======
                threshold = CONFIG(ctx->session, cache_match_all_threshold);
                ratio = (float)score / unionAB;
>>>>>>> e0e3aba6
                LOGFMT(ctx, SKY_LOG_LEVEL_DEBUG, "Cache: %d: score %d (%d/%d) vs %d", i,
                    (int)round((double)ratio * 100), score, unionAB, threshold);
            }
        }

        if (ratio > bestputratio) {
            bestput = (int16_t)i;
            bestputratio = ratio;
        }
        if (ratio > bestratio) {
            if (bestratio > 0.0)
                LOGFMT(ctx, SKY_LOG_LEVEL_DEBUG,
                    "Found better match in cache %d of %d score %d (vs %d)", i,
                    ctx->session->num_cachelines, (int)round((double)ratio * 100), threshold);
            bestc = i;
            bestratio = ratio;
            bestthresh = threshold;
        }
        if (ratio * 100 > (float)threshold)
            break;
    }

    /* make a note of the best match used by add_to_cache */
    ctx->save_to = bestput;

    if ((bestratio * 100) > (float)bestthresh) {
        LOGFMT(ctx, SKY_LOG_LEVEL_DEBUG, "location in cache, pick cache %d of %d score %d (vs %d)",
            bestc, ctx->session->num_cachelines, (int)round((double)bestratio * 100), bestthresh);
        *idx = bestc;
    } else {
        LOGFMT(ctx, SKY_LOG_LEVEL_DEBUG, "No Cache match found. Cache %d, best score %d (vs %d)",
            bestc, (int)round((double)bestratio * 100), bestthresh);
        LOGFMT(ctx, SKY_LOG_LEVEL_DEBUG, "Best cacheline to save location: %d of %d score %d",
            bestput, ctx->session->num_cachelines, (int)round((double)bestputratio * 100));
        *idx = -1;
    }
    return SKY_SUCCESS;
#else
    *idx = -1;
    (void)ctx; /* suppress warning unused parameter */
    return SKY_SUCCESS;
#endif
}

/*! \brief add location to cache
 *
 *   The location is saved in the cacheline indicated by bestput (set by find_best_match)
 *   unless this is -1, in which case, location is saved in oldest cacheline.
 *
 *  @param ctx Skyhook request context
 *  @param loc pointer to location info
 *
 *  @return SKY_SUCCESS if beacon successfully added or SKY_ERROR
 */
static Sky_status_t to_cache(Sky_ctx_t *ctx, Sky_location_t *loc)
{
#if CACHE_SIZE
    int i = ctx->save_to;
    int j;
    Sky_cacheline_t *cl;

    /* compare current time to Mar 1st 2019 */
    if (loc->time <= TIMESTAMP_2019_03_01) {
        return SKY_ERROR;
    }

    /* if best 'save-to' location was not set by beacon_score, use oldest */
    if (i < 0) {
        i = find_oldest(ctx);
        LOGFMT(ctx, SKY_LOG_LEVEL_DEBUG, "find_oldest chose cache %d of %d", i,
            ctx->session->num_cachelines);
    }
    cl = &ctx->session->cacheline[i];
    if (loc->location_status != SKY_LOCATION_STATUS_SUCCESS) {
        LOGFMT(ctx, SKY_LOG_LEVEL_WARNING, "Won't add unknown location to cache");
        cl->time = CACHE_EMPTY; /* clear cacheline */
        LOGFMT(
            ctx, SKY_LOG_LEVEL_DEBUG, "clearing cache %d of %d", i, ctx->session->num_cachelines);
        return SKY_ERROR;
    } else if (cl->time == CACHE_EMPTY)
        LOGFMT(ctx, SKY_LOG_LEVEL_DEBUG, "Saving to empty cache %d of %d", i,
            ctx->session->num_cachelines);
    else
        LOGFMT(
            ctx, SKY_LOG_LEVEL_DEBUG, "Saving to cache %d of %d", i, ctx->session->num_cachelines);

    cl->num_beacons = NUM_BEACONS(ctx);
    cl->num_ap = NUM_APS(ctx);
    cl->gnss = ctx->gnss;
    cl->loc = *loc;
    cl->time = loc->time;

    for (j = 0; j < NUM_BEACONS(ctx); j++) {
        cl->beacon[j] = ctx->beacon[j];
        if (cl->beacon[j].h.type == SKY_BEACON_AP) {
            cl->beacon[j].ap.property.in_cache = false;
        }
    }
    DUMP_CACHE(ctx);
    return SKY_SUCCESS;
#else
    (void)ctx; /* suppress warning unused parameter */
    (void)loc; /* suppress warning unused parameter */
    return SKY_SUCCESS;
#endif
}

/*! \brief Compute an AP's priority value.
 *
<<<<<<< HEAD
 * An AP's priority is based on the following attributes, in priority order:
 * 1. its connected flag value
 * 2. whether it's present in the cache
 * 3. the deviation of its RSSI value from the ideal
 *
 * The computed priority is really just a concatenation of these 3 components
 * expressed as a single floating point quantity, partitioned in the following way:
 * 1. connected flag: bit 9
 * 2. present in cache: bit 8
 * 3. RSSI deviation from ideal: bits 0-7 plus the fractional part
=======
 * Priority is based on the attributes
 *  1. connected
 *  2. virtual groups
 *  2. cached APs
 *  3. deviation from rssi uniform distribution (less is better)
>>>>>>> e0e3aba6
 *
 *  @param ctx pointer to request context
 *  @param b pointer to AP
 *
 *  @return computed priority
 */
static float get_priority(Sky_ctx_t *ctx, Beacon_t *b)
{
    float priority = 0;
    float deviation;
    int lowest_rssi, highest_rssi;
    float band_width, ideal_rssi;

    if (b->h.connected)
        priority += (float)CONNECTED;
    if (b->ap.property.in_cache) {
        priority += (float)IN_CACHE;
    }
    /* Compute the range of RSSI values across all APs. */
    /* (Note that the list of APs is in rssi order so index 0 is the strongest beacon.) */
    highest_rssi = EFFECTIVE_RSSI(ctx->beacon[0].h.rssi);
    lowest_rssi = EFFECTIVE_RSSI(ctx->beacon[NUM_APS(ctx) - 1].h.rssi);

    /* Find the deviation of the AP's RSSI from its ideal RSSI. Subtract this number from
     * 128 so that smaller deviations are considered better.
     */
    band_width = (float)(highest_rssi - lowest_rssi) / (float)(NUM_APS(ctx) - 1);
    ideal_rssi = (float)highest_rssi - band_width * (float)(IDX(b));
    deviation = ABS(EFFECTIVE_RSSI(b->h.rssi) - ideal_rssi);
    priority += 128 - deviation;

#if VERBOSE_DEBUG
    LOGFMT(ctx, SKY_LOG_LEVEL_DEBUG, "%d rssi:%d ideal:%d.%d priority:%d.%d", IDX(b),
        EFFECTIVE_RSSI(b->h.rssi), ideal_rssi, (int)((ideal_rssi - (int)ideal_rssi) * 10),
        (int)priority, (int)((priority - (int)priority) * 10));
#endif
    return priority;
}

/*! \brief assign priority value to all beacons
 *
 * use get_priority to assign a priority to each beacon in request context
 * process APs from the middle and remember the worst AP found
 * if the weakest AP is below threshold, find the worst weak AP
 *
 *  @param ctx Skyhook request context
 *
 *  @return idx of beacon with lowest priority
 */
static int set_priorities(Sky_ctx_t *ctx)
{
    int j, jump, up_down;
    int idx_of_worst = NUM_APS(ctx) / 2;
    float priority_of_worst = HIGHEST_PRIORITY;
    bool weak_only;

    /* if weakest AP is below threshold
     * look for lowest priority weak beacon */
    weak_only = (AP_BELOW_RSSI_THRESHOLD(ctx, NUM_APS(ctx) - 1));

    /* search from middle of range looking for worst AP */
    for (jump = 0, up_down = -1, j = NUM_APS(ctx) / 2; j >= 0 && j < NUM_APS(ctx);
         jump++, j += up_down * jump, up_down = -up_down) {
        ctx->beacon[j].h.priority = get_priority(ctx, &ctx->beacon[j]);
        if ((!weak_only || AP_BELOW_RSSI_THRESHOLD(ctx, j)) &&
            ctx->beacon[j].h.priority < priority_of_worst) {
            idx_of_worst = j;
            priority_of_worst = ctx->beacon[j].h.priority;
        }
    }

    return idx_of_worst;
}

/* * * * * * Plugin access table * * * * *
 *
 * Each plugin is registered via the access table
 * The tables for each plugin are formed into a linked list
 *
 * For a given operation, each registered plugin is
 * called for that operation until a plugin returns success.
 */

Sky_plugin_table_t ap_plugin_basic_table = {
    .next = NULL, /* Pointer to next plugin table */
    .magic = SKY_MAGIC, /* Mark table so it can be validated */
    .name = __FILE__,
    /* Entry points */
    .equal = equal, /* Compare two beacons for equality*/
    .compare = compare, /*Compare two beacons for ordering in request context */
    .remove_worst = remove_worst, /* Remove lowest priority beacon from  */
    .cache_match = match, /* Find best match between request context and cache lines */
    .add_to_cache = to_cache, /* Copy request context beacons to a cacheline */
};<|MERGE_RESOLUTION|>--- conflicted
+++ resolved
@@ -40,7 +40,7 @@
 #define ABS(a) (((a) < 0) ? -(a) : (a))
 #define AP_BELOW_RSSI_THRESHOLD(ctx, idx)                                                          \
     (EFFECTIVE_RSSI((ctx)->beacon[(idx)].h.rssi) <                                                 \
-        -(int)CONFIG((ctx)->state, cache_neg_rssi_threshold))
+        -(int)CONFIG((ctx)->session, cache_neg_rssi_threshold))
 
 /* Attribute priorities are prioritized as follows
  *  highest 1) : Connected
@@ -254,9 +254,6 @@
         return false;
     }
 
-#if VERBOSE_DEBUG
-    DUMP_REQUEST_CTX(ctx);
-#endif
     /* Compare all beacons, looking for similar macs
      * find the lowest of two beacons with similar macs, with
      * the lowest priority
@@ -338,15 +335,15 @@
 static Sky_status_t remove_worst(Sky_ctx_t *ctx)
 {
     int idx_of_worst;
+
     idx_of_worst = set_priorities(ctx);
-
     /* no work to do if request context is not full of max APs */
     if (NUM_APS(ctx) <= CONFIG(ctx->session, max_ap_beacons)) {
         LOGFMT(ctx, SKY_LOG_LEVEL_DEBUG, "No need to remove AP");
         return SKY_ERROR;
     }
 
-    DUMP_WORKSPACE(ctx);
+    DUMP_REQUEST_CTX(ctx);
     LOGFMT(ctx, SKY_LOG_LEVEL_DEBUG, "Overall worst AP idx:%d", idx_of_worst);
 
     /* beacon is AP and is subject to filtering */
@@ -447,13 +444,8 @@
                 LOGFMT(ctx, SKY_LOG_LEVEL_DEBUG, "Cache: %d: Score based on ALL APs", i);
                 score = num_aps_cached;
                 int unionAB = NUM_APS(ctx) + NUM_APS(cl) - num_aps_cached;
-<<<<<<< HEAD
-                threshold = CONFIG(ctx->state, cache_match_all_threshold);
-                ratio = (float)score / (float)unionAB;
-=======
                 threshold = CONFIG(ctx->session, cache_match_all_threshold);
                 ratio = (float)score / unionAB;
->>>>>>> e0e3aba6
                 LOGFMT(ctx, SKY_LOG_LEVEL_DEBUG, "Cache: %d: score %d (%d/%d) vs %d", i,
                     (int)round((double)ratio * 100), score, unionAB, threshold);
             }
@@ -563,7 +555,6 @@
 
 /*! \brief Compute an AP's priority value.
  *
-<<<<<<< HEAD
  * An AP's priority is based on the following attributes, in priority order:
  * 1. its connected flag value
  * 2. whether it's present in the cache
@@ -574,13 +565,6 @@
  * 1. connected flag: bit 9
  * 2. present in cache: bit 8
  * 3. RSSI deviation from ideal: bits 0-7 plus the fractional part
-=======
- * Priority is based on the attributes
- *  1. connected
- *  2. virtual groups
- *  2. cached APs
- *  3. deviation from rssi uniform distribution (less is better)
->>>>>>> e0e3aba6
  *
  *  @param ctx pointer to request context
  *  @param b pointer to AP
