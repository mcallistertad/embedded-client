/*! \file plugins/ap_plugin_basic.c
     *  \brief AP plugin supporting basic APs and cells Only
 *  Plugin for Skyhook Embedded Library
 *
 * Copyright (c) 2020 Skyhook, Inc.
 *
 * Permission is hereby granted, free of charge, to any person obtaining a copy
 * of this software and associated documentation files (the "Software"), to
 * deal in the Software without restriction, including without limitation the
 * rights to use, copy, modify, merge, publish, distribute, sublicense, and/or
 * sell copies of the Software, and to permit persons to whom the Software is
 * furnished to do so, subject to the following conditions:
 *
 * The above copyright notice and this permission notice shall be included in
 * all copies or substantial portions of the Software.
 *
 * THE SOFTWARE IS PROVIDED "AS IS", WITHOUT WARRANTY OF ANY KIND, EXPRESS OR
 * IMPLIED, INCLUDING BUT NOT LIMITED TO THE WARRANTIES OF MERCHANTABILITY,
 * FITNESS FOR A PARTICULAR PURPOSE AND NONINFRINGEMENT. IN NO EVENT SHALL THE
 * AUTHORS OR COPYRIGHT HOLDERS BE LIABLE FOR ANY CLAIM, DAMAGES OR OTHER
 * LIABILITY, WHETHER IN AN ACTION OF CONTRACT, TORT OR OTHERWISE, ARISING
 * FROM, OUT OF OR IN CONNECTION WITH THE SOFTWARE OR THE USE OR OTHER DEALINGS
 * IN THE SOFTWARE.
 *
 */
#include <stdbool.h>
#include <string.h>
#include <math.h>
#include <stdio.h>
#include <stdlib.h>
#define SKY_LIBEL
#include "libel.h"

/* set VERBOSE_DEBUG to true to enable extra logging */
#ifndef VERBOSE_DEBUG
#define VERBOSE_DEBUG false
#endif

/* Attribute priorities held as 16-bit value
 *   bits     |   description
 *   0-7      |   deviation from ideal strength
 *   8        |   beacon is in cache
 *   11       |   beacon is connected (e.g. serving cell)
 */
typedef enum {
    HIGHEST_PRIORITY = 0xffff,
    CONNECTED = 0x200,
    IN_CACHE = 0x100,
    LOWEST_PRIORITY = 0x000
} Priority_t;

#define ABS(x) ((x) < 0 ? -(x) : (x))

static Sky_status_t set_priorities(Sky_ctx_t *ctx);

/*! \brief test two APs for equality
 *
 *  @param ctx Skyhook request context
 *  @param a pointer to an AP
 *  @param b pointer to an AP
 *  @param prop pointer to where cached beacon properties are saved if equal
 *  @param diff result of comparison, positive when a is better
 *
 *  @return
 *  if beacons are comparable, return SKY_SUCCESS, and set equivalence
 *  if an error occurs during comparison. return SKY_ERROR
 */
static Sky_status_t equal(
    Sky_ctx_t *ctx, Beacon_t *a, Beacon_t *b, Sky_beacon_property_t *prop, bool *equal)
{
    if (!ctx || !a || !b || !equal) {
        LOGFMT(ctx, SKY_LOG_LEVEL_ERROR, "bad params");
        return SKY_ERROR;
    }

    /* Two APs can be compared but others are ordered by type */
    if (a->h.type != SKY_BEACON_AP || b->h.type != SKY_BEACON_AP)
        return SKY_ERROR;

    if (COMPARE_MAC(a, b) == 0) {
        *equal = true;
        /* If user provided property pointer, copy properties
         * from b (useful when getting properties from matching cached beacon */
        if (prop != NULL && b->ap.property.in_cache) {
            prop->in_cache = true;
            prop->used = false; /* Premium plugin supports this property */
        }
    } else
        *equal = false;
    return SKY_SUCCESS;
}

/*! \brief compare AP for ordering when adding to context
 *
 *  AP order is primarily based on signal strength
 *  lowest MAC address is used as tie breaker if strengths are the same
 *
 *  @param ctx Skyhook request context
 *  @param a pointer to an AP
 *  @param b pointer to an AP
 *  @param diff result of comparison, positive when a is better
 *
 *  @return
 *  if beacons are comparable, return SKY_SUCCESS and difference
 *  (greater than zero if a should be before b)
 *  if an error occurs during comparison. return SKY_ERROR
 */
static Sky_status_t compare(Sky_ctx_t *ctx, Beacon_t *a, Beacon_t *b, int *diff)
{
    if (!ctx || !a || !b || !diff) {
        LOGFMT(ctx, SKY_LOG_LEVEL_ERROR, "bad params");
        return SKY_ERROR;
    }

    /* Move on to other plugins if either beacon is not an AP */
    if (a->h.type != SKY_BEACON_AP || b->h.type != SKY_BEACON_AP)
        return SKY_ERROR;

    /* APs are ordered by rssi value */
    if (a->h.rssi != b->h.rssi)
        *diff = COMPARE_RSSI(a, b);
    else
        *diff = COMPARE_MAC(a, b);
    return SKY_SUCCESS;
}

/*! \brief test two MAC addresses for being members of same virtual Group
 *
 *   Similar means the two mac addresses differ only in one nibble AND
 *   if that nibble is the second-least-significant bit of second hex digit,
 *   then that bit must match too.
 *
 *  @param macA pointer to the first MAC
 *  @param macB pointer to the second MAC
 *  @param pn pointer to nibble index of where they differ if similar (0-11)
 *
 *  @return negative, 0 or positive
 *  return 0 when NOT similar, negative indicates parent is B, positive parent is A
 *  if macs are similar, and pn is not NULL, *pn is set to nibble index of difference
 */
static int mac_similar(const uint8_t macA[], const uint8_t macB[], int *pn)
{
    size_t num_diff = 0; // Num hex digits which differ
    size_t idx_diff = 0; // nibble digit which differs
    size_t n;
    int result = 1;

    /* for each nibble, increment count if different */
    for (n = 0; n < MAC_SIZE * 2; n++) {
        if ((macA[n / 2] & NIBBLE_MASK(n)) != (macB[n / 2] & NIBBLE_MASK(n))) {
            if (++num_diff > 1)
                return 0;
            idx_diff = n;
            result = macA[n / 2] - macB[n / 2];
        }
    }

    /* Only one nibble different, but is the Local Administrative bit different */
    if (LOCAL_ADMIN_MASK(macA[0]) != LOCAL_ADMIN_MASK(macB[0])) {
        return 0; /* not similar */
    }

    /* report which nibble is different */
    if (pn)
        *pn = idx_diff;
    return result;
}

#if CACHE_SIZE
/*! \brief count number of cached APs in request ctx relative to a cacheline
 *
 *  @param ctx Skyhook request context
 *  @param cl the cacheline to count in, otherwise count in request ctx
 *
 *  @return number of cached APs or -1 for fatal error
 */
static int count_cached_aps_in_request_ctx(Sky_ctx_t *ctx, Sky_cacheline_t *cl)
{
    int num_aps_cached = 0;
    int j, i;
    if (!ctx || !cl)
        return -1;
    for (j = 0; j < NUM_APS(ctx); j++) {
        for (i = 0; i < NUM_APS(cl); i++) {
            bool equivalent = false;
            equal(ctx, &ctx->beacon[j], &cl->beacon[i], NULL, &equivalent);
            num_aps_cached += equivalent;
        }
    }
#if VERBOSE_DEBUG
    LOGFMT(ctx, SKY_LOG_LEVEL_DEBUG, "%d APs in cache %d", num_aps_cached,
        cl - ctx->session->cacheline);
#endif
    return num_aps_cached;
}
#endif

/*! \brief select between two virtual APs which should be removed,
 *  and then remove it
 *
 *  keep beacons with higher priority properties
 *
 *  @param ctx Skyhook request context
 *
 *  @return true if beacon removed or false otherwise
 */
#define CONNECTED_AND_IN_CACHE_ONLY(priority) (priority & (CONNECTED | IN_CACHE))
static bool remove_poorest_of_pair(Sky_ctx_t *ctx, int i, int j)
{
    /* Assume we'll keep i and discard j. Then, use priority
     * logic to see if this should be reversed */
    int tmp;

    /* keep lowest MAC unless j has difference in Connectivity or cache */
    if (CONNECTED_AND_IN_CACHE_ONLY(ctx->beacon[j].h.priority) >
        CONNECTED_AND_IN_CACHE_ONLY(ctx->beacon[i].h.priority)) {
        tmp = i;
        i = j;
        j = tmp;
    }
    LOGFMT(ctx, SKY_LOG_LEVEL_DEBUG, "remove_beacon: %d similar to %d%s%s", j, i,
        ctx->beacon[i].h.connected ? " (connected)" : "",
        ctx->beacon[i].ap.property.in_cache ? " (cached)" : "");
    return (remove_beacon(ctx, j) == SKY_SUCCESS);
}

/*! \brief try to reduce AP by filtering out virtual AP
 *
 *  When similar, remove beacon with highesr mac address
 *  unless it is in cache, then choose to remove the uncached beacon
 *
 *  @param ctx Skyhook request context
 *
 *  @return true if beacon removed or false otherwise
 */
static bool remove_virtual_ap(Sky_ctx_t *ctx)
{
    int i, j;
    int cmp;

    if (NUM_APS(ctx) <= CONFIG(ctx->session, max_ap_beacons)) {
        return false;
    }

    /* look for any AP beacon that is 'similar' to another */
    if (ctx->beacon[0].h.type != SKY_BEACON_AP) {
        LOGFMT(ctx, SKY_LOG_LEVEL_CRITICAL, "beacon type not WiFi");
        return false;
    }

#if VERBOSE_DEBUG
    DUMP_REQUEST_CTX(ctx);
#endif
    /* Compare all beacons, looking for similar macs
     * Try to keep lowest of two beacons with similar macs, unless
     * the lower one is connected or in cache and the other is not
     */
    for (j = NUM_APS(ctx) - 1; j > 0; j--) {
        for (i = j - 1; i >= 0; i--) {
            if ((cmp = mac_similar(ctx->beacon[i].ap.mac, ctx->beacon[j].ap.mac, NULL)) < 0) {
                /* j has higher mac so we will remove it unless connected or in cache indicate otherwise
                 *
                 */
                return remove_poorest_of_pair(ctx, i, j);
            } else if (cmp > 0) {
                /* situation is exactly reversed (i has higher mac) but logic is otherwise
                 * identical
                 */
                return remove_poorest_of_pair(ctx, j, i);
            }
        }
    }
    LOGFMT(ctx, SKY_LOG_LEVEL_DEBUG, "no match");
    return false;
}

/*! \brief try to reduce AP by filtering out the worst one
 *
 *  Request Context AP beacons are stored in decreasing rssi order
 *
 *  @param ctx Skyhook request context
 *
 *  @return sky_status_t SKY_SUCCESS if beacon removed or SKY_ERROR
 */
static Sky_status_t remove_worst(Sky_ctx_t *ctx)
{
    int idx_of_worst;
    idx_of_worst = set_priorities(ctx);

    /* no work to do if workspace not full of max APs */
    if (NUM_APS(ctx) <= CONFIG(ctx->session, max_ap_beacons)) {
        LOGFMT(ctx, SKY_LOG_LEVEL_DEBUG, "No need to remove AP");
        return SKY_ERROR;
    }

    /* beacon is AP and is subject to filtering */
    /* discard virtual duplicates or remove one based on age, rssi distribution etc */
    if (!remove_virtual_ap(ctx)) {
        return remove_beacon(ctx, idx_of_worst);
    }
    return SKY_SUCCESS;
}

/*! \brief find cache entry with a match to request ctx
 *
 *   Expire any old cachelines
 *   Compare each cacheline with the request ctx beacons:
 *    . If request ctx has enough cached APs, compare them with low threshold
 *    . If just a few APs, compare all APs with higher threshold
 *    . If no APs, compare cells for 100% match
 *
 *   If any cacheline score meets threshold, accept it.
 *   While searching, keep track of best cacheline to
 *   save a new server response. An empty cacheline is
 *   best, a good match is next, oldest is the fall back.
 *   Best cacheline to 'save_to' is set in the request ctx for later use.
 *
 *  @param ctx Skyhook request context
 *  @param idx cacheline index of best match or empty cacheline or -1
 *
 *  @return index of best match or empty cacheline or -1
 */
static Sky_status_t match(Sky_ctx_t *ctx, int *idx)
{
#if CACHE_SIZE
    int i; /* i iterates through cacheline */
<<<<<<< HEAD
    float ratio; /* 0.0 <= ratio <= 1.0 is the degree to which workspace matches cacheline
                    In typical case this is the intersection(workspace, cache) / union(workspace, cache) */
=======
    int err; /* err breaks the seach due to bad value */
    float ratio; /* 0.0 <= ratio <= 1.0 is the degree to which request ctx matches cacheline
                    In typical case this is the intersection(request ctx, cache) / union(request ctx, cache) */
>>>>>>> dc020b50
    float bestratio = 0.0f;
    float bestputratio = 0.0f;
    int score; /* score is number of APs found in cacheline */
    int threshold; /* the threshold determined that ratio should meet */
    int num_aps_cached = 0;
    int bestc = -1;
    int16_t bestput = -1;
    int bestthresh = 0;
    Sky_cacheline_t *cl;

    if (!idx) {
        LOGFMT(ctx, SKY_LOG_LEVEL_ERROR, "Bad parameter");
        return SKY_ERROR;
    }

    /* expire old cachelines and note first empty cacheline as best line to save to */
<<<<<<< HEAD
    for (i = 0; i < CACHE_SIZE; i++) {
        cl = &ctx->state->cacheline[i];
=======
    for (i = 0, err = false; i < ctx->session->num_cachelines; i++) {
        cl = &ctx->session->cacheline[i];
>>>>>>> dc020b50
        /* if cacheline is old, mark it empty */
        if (cl->time != CACHE_EMPTY &&
            (ctx->header.time - cl->time) >
                (CONFIG(ctx->session, cache_age_threshold) * SECONDS_IN_HOUR)) {
            LOGFMT(ctx, SKY_LOG_LEVEL_DEBUG, "Cache line %d expired", i);
            cl->time = CACHE_EMPTY;
        }
        /* if line is empty and it is the first one, remember it */
        if (cl->time == CACHE_EMPTY) {
            if (bestputratio < 1.0) {
                bestput = (int16_t)i;
                bestputratio = 1.0f;
            }
        }
    }

    if (NUM_APS(ctx) == 0) {
        LOGFMT(ctx, SKY_LOG_LEVEL_DEBUG, "Unable to compare using APs. No cache match");
        LOGFMT(ctx, SKY_LOG_LEVEL_DEBUG, "Best cacheline to save location: %d of %d score %d",
            bestput, CACHE_SIZE, (int)round((double)bestputratio * 100));
        return SKY_ERROR;
    }

    DUMP_REQUEST_CTX(ctx);
    DUMP_CACHE(ctx);

    /* score each cache line wrt beacon match ratio */
<<<<<<< HEAD
    for (i = 0; i < CACHE_SIZE; i++) {
        cl = &ctx->state->cacheline[i];
=======
    for (i = 0, err = false; i < ctx->session->num_cachelines; i++) {
        cl = &ctx->session->cacheline[i];
>>>>>>> dc020b50
        threshold = score = 0;
        ratio = 0.0f;
        if (cl->time == CACHE_EMPTY) {
            LOGFMT(ctx, SKY_LOG_LEVEL_DEBUG, "Cache: %d: Score 0 for empty cacheline", i);
            continue;
        } else if (serving_cell_changed(ctx, cl) == true) {
            LOGFMT(ctx, SKY_LOG_LEVEL_DEBUG, "Cache: %d: Score 0 for serving cell change", i);
            continue;
        } else {
<<<<<<< HEAD
            /* count number of matching APs in workspace and cache */
            if ((num_aps_cached = count_cached_aps_in_workspace(ctx, cl)) < 0) {
                LOGFMT(ctx, SKY_LOG_LEVEL_ERROR, "Bad parameters counting APs");
                *idx = -1;
                return SKY_SUCCESS;
=======
            /* count number of matching APs in request ctx and cache */
            if ((num_aps_cached = count_cached_aps_in_request_ctx(ctx, cl)) < 0) {
                err = true;
                break;
>>>>>>> dc020b50
            } else if (NUM_APS(ctx) && NUM_APS(cl)) {
                /* Score based on ALL APs */
                LOGFMT(ctx, SKY_LOG_LEVEL_DEBUG, "Cache: %d: Score based on ALL APs", i);
                score = num_aps_cached;
                int unionAB = NUM_APS(ctx) + NUM_APS(cl) - num_aps_cached;
                threshold = CONFIG(ctx->session, cache_match_all_threshold);
                ratio = (float)score / unionAB;
                LOGFMT(ctx, SKY_LOG_LEVEL_DEBUG, "Cache: %d: score %d (%d/%d) vs %d", i,
                    (int)round((double)ratio * 100), score, unionAB, threshold);
            }
        }

        if (ratio > bestputratio) {
            bestput = (int16_t)i;
            bestputratio = ratio;
        }
        if (ratio > bestratio) {
            if (bestratio > 0.0)
                LOGFMT(ctx, SKY_LOG_LEVEL_DEBUG,
                    "Found better match in cache %d of %d score %d (vs %d)", i,
                    ctx->session->num_cachelines, (int)round((double)ratio * 100), threshold);
            bestc = i;
            bestratio = ratio;
            bestthresh = threshold;
        }
        if (ratio * 100 > (float)threshold)
            break;
    }

    /* make a note of the best match used by add_to_cache */
    ctx->save_to = bestput;

<<<<<<< HEAD
    if ((bestratio * 100) > (float)bestthresh) {
        LOGFMT(ctx, SKY_LOG_LEVEL_DEBUG, "location in cache, pick cache %d of %d score %d (vs %d)",
            bestc, CACHE_SIZE, (int)round((double)bestratio * 100), bestthresh);
        *idx = bestc;
    } else {
        LOGFMT(ctx, SKY_LOG_LEVEL_DEBUG, "No Cache match found. Cache %d, best score %d (vs %d)",
            bestc, (int)round((double)bestratio * 100), bestthresh);
        LOGFMT(ctx, SKY_LOG_LEVEL_DEBUG, "Best cacheline to save location: %d of %d score %d",
            bestput, CACHE_SIZE, (int)round((double)bestputratio * 100));
        *idx = -1;
    }
    return SKY_SUCCESS;
=======
    if (result) {
        if ((bestratio * 100) > (float)bestthresh) {
            LOGFMT(ctx, SKY_LOG_LEVEL_DEBUG,
                "location in cache, pick cache %d of %d score %d (vs %d)", bestc,
                ctx->session->num_cachelines, (int)round((double)bestratio * 100), bestthresh);
            *idx = bestc;
        } else {
            LOGFMT(ctx, SKY_LOG_LEVEL_DEBUG,
                "No Cache match found. Cache %d, best score %d (vs %d)", bestc,
                (int)round((double)bestratio * 100), bestthresh);
            LOGFMT(ctx, SKY_LOG_LEVEL_DEBUG, "Best cacheline to save location: %d of %d score %d",
                bestput, ctx->session->num_cachelines, (int)round((double)bestputratio * 100));
            *idx = -1;
        }
        return SKY_SUCCESS;
    }
    LOGFMT(ctx, SKY_LOG_LEVEL_DEBUG, "Unable to compare using APs. No cache match");
    LOGFMT(ctx, SKY_LOG_LEVEL_DEBUG, "Best cacheline to save location: %d of %d score %d", bestput,
        ctx->session->num_cachelines, (int)round((double)bestputratio * 100));
    return SKY_ERROR;
>>>>>>> dc020b50
#else
    *idx = -1;
    (void)ctx; /* suppress warning unused parameter */
    return SKY_SUCCESS;
#endif
}

/*! \brief add location to cache
 *
 *   The location is saved in the cacheline indicated by bestput (set by find_best_match)
 *   unless this is -1, in which case, location is saved in oldest cacheline.
 *
 *  @param ctx Skyhook request context
 *  @param loc pointer to location info
 *
 *  @return SKY_SUCCESS if beacon successfully added or SKY_ERROR
 */
static Sky_status_t to_cache(Sky_ctx_t *ctx, Sky_location_t *loc)
{
#if CACHE_SIZE
    int i = ctx->save_to;
    int j;
    Sky_cacheline_t *cl;

    /* compare current time to Mar 1st 2019 */
    if (loc->time <= TIMESTAMP_2019_03_01) {
        return SKY_ERROR;
    }

    /* if best 'save-to' location was not set by beacon_score, use oldest */
    if (i < 0) {
        i = find_oldest(ctx);
        LOGFMT(ctx, SKY_LOG_LEVEL_DEBUG, "find_oldest chose cache %d of %d", i,
            ctx->session->num_cachelines);
    }
    cl = &ctx->session->cacheline[i];
    if (loc->location_status != SKY_LOCATION_STATUS_SUCCESS) {
        LOGFMT(ctx, SKY_LOG_LEVEL_WARNING, "Won't add unknown location to cache");
        cl->time = CACHE_EMPTY; /* clear cacheline */
        LOGFMT(
            ctx, SKY_LOG_LEVEL_DEBUG, "clearing cache %d of %d", i, ctx->session->num_cachelines);
        return SKY_ERROR;
    } else if (cl->time == CACHE_EMPTY)
        LOGFMT(ctx, SKY_LOG_LEVEL_DEBUG, "Saving to empty cache %d of %d", i,
            ctx->session->num_cachelines);
    else
        LOGFMT(
            ctx, SKY_LOG_LEVEL_DEBUG, "Saving to cache %d of %d", i, ctx->session->num_cachelines);

    cl->num_beacons = NUM_BEACONS(ctx);
    cl->num_ap = NUM_APS(ctx);
    cl->loc = *loc;
    cl->time = loc->time;

    for (j = 0; j < NUM_BEACONS(ctx); j++) {
        cl->beacon[j] = ctx->beacon[j];
        if (cl->beacon[j].h.type == SKY_BEACON_AP) {
            cl->beacon[j].ap.property.in_cache = false;
        }
    }
    DUMP_CACHE(ctx);
    return SKY_SUCCESS;
#else
    (void)ctx; /* suppress warning unused parameter */
    (void)loc; /* suppress warning unused parameter */
    return SKY_SUCCESS;
#endif
}

/*! \brief Assign relative priority value to AP based on attributes
 *
 * Priority is based on the attributes
 *  1. connected
 *  2. virtual groups
 *  2. cached APs
 *  3. deviation from rssi uniform distribution (less is better)
 *
 *  @param ctx pointer to request context
 *  @param b pointer to AP
 *  @param beacons_by_rssi rssi ordered array of all beacons
 *  @param idx index of beacon we want to prioritize
 *
 *  @return priority
 */
static Priority_t get_priority(Sky_ctx_t *ctx, Beacon_t *b)
{
    Priority_t priority = 0;
    int ideal_rssi, lowest_rssi, highest_rssi;
    float band;

    if (b->h.connected)
        priority |= CONNECTED;
    if (b->ap.property.in_cache) {
        priority |= IN_CACHE;
    }
    /* Note that APs are in rssi order so index 0 is strongest beacon */
    highest_rssi = EFFECTIVE_RSSI(ctx->beacon[0].h.rssi);
    lowest_rssi = EFFECTIVE_RSSI(ctx->beacon[NUM_APS(ctx) - 1].h.rssi);
    /* divide the total rssi range equally between all the APs */
    band = (float)(highest_rssi - lowest_rssi) / (float)(NUM_APS(ctx) - 1);
    ideal_rssi = highest_rssi - (int)(band * (float)(b - ctx->beacon));

    /* deviation from idea strength is stored in low order 8-bits */
    priority |= (128 - ABS(ideal_rssi - EFFECTIVE_RSSI(b->h.rssi)));
#if VERBOSE_DEBUG
    LOGFMT(ctx, SKY_LOG_LEVEL_DEBUG, "%d rssi:%d ideal:%d priority:%02X:%d", b - ctx->beacon,
        EFFECTIVE_RSSI(b->h.rssi), ideal_rssi, priority >> 8, priority & 0xFF);
#endif
    return priority;
}

/*! \brief assign priority value to all beacons
 *
 * use get_priority to assign a priority to each beacon in request context
 *
 *  @param ctx Skyhook request context
 *
 *  @return idx of beacon with lowest priority
 */
static int set_priorities(Sky_ctx_t *ctx)
{
    int idx_of_worst = 0;
    uint16_t priority_of_worst = (int16_t)HIGHEST_PRIORITY;

    for (int j = 0; j < NUM_APS(ctx); j++) {
        ctx->beacon[j].h.priority = (uint16_t)get_priority(ctx, &ctx->beacon[j]);
        if (ctx->beacon[j].h.priority < priority_of_worst) {
            idx_of_worst = j;
            priority_of_worst = ctx->beacon[j].h.priority;
        }
    }

    return idx_of_worst;
}

/* * * * * * Plugin access table * * * * *
 *
 * Each plugin is registered via the access table
 * The tables for each plugin are formed into a linked list
 *
 * For a given operation, each registered plugin is
 * called for that operation until a plugin returns success.
 */

Sky_plugin_table_t ap_plugin_basic_table = {
    .next = NULL, /* Pointer to next plugin table */
    .magic = SKY_MAGIC, /* Mark table so it can be validated */
    .name = __FILE__,
    /* Entry points */
    .equal = equal, /* Compare two beacons for equality*/
    .compare = compare, /*Compare two beacons for ordering in request context */
    .remove_worst = remove_worst, /* Remove lowest priority beacon from  */
    .cache_match = match, /* Find best match between request context and cache lines */
    .add_to_cache = to_cache, /* Copy request context beacons to a cacheline */
};<|MERGE_RESOLUTION|>--- conflicted
+++ resolved
@@ -324,14 +324,8 @@
 {
 #if CACHE_SIZE
     int i; /* i iterates through cacheline */
-<<<<<<< HEAD
-    float ratio; /* 0.0 <= ratio <= 1.0 is the degree to which workspace matches cacheline
-                    In typical case this is the intersection(workspace, cache) / union(workspace, cache) */
-=======
-    int err; /* err breaks the seach due to bad value */
     float ratio; /* 0.0 <= ratio <= 1.0 is the degree to which request ctx matches cacheline
                     In typical case this is the intersection(request ctx, cache) / union(request ctx, cache) */
->>>>>>> dc020b50
     float bestratio = 0.0f;
     float bestputratio = 0.0f;
     int score; /* score is number of APs found in cacheline */
@@ -348,13 +342,8 @@
     }
 
     /* expire old cachelines and note first empty cacheline as best line to save to */
-<<<<<<< HEAD
-    for (i = 0; i < CACHE_SIZE; i++) {
-        cl = &ctx->state->cacheline[i];
-=======
-    for (i = 0, err = false; i < ctx->session->num_cachelines; i++) {
+    for (i = 0; i < ctx->session->num_cachelines; i++) {
         cl = &ctx->session->cacheline[i];
->>>>>>> dc020b50
         /* if cacheline is old, mark it empty */
         if (cl->time != CACHE_EMPTY &&
             (ctx->header.time - cl->time) >
@@ -382,13 +371,8 @@
     DUMP_CACHE(ctx);
 
     /* score each cache line wrt beacon match ratio */
-<<<<<<< HEAD
-    for (i = 0; i < CACHE_SIZE; i++) {
-        cl = &ctx->state->cacheline[i];
-=======
-    for (i = 0, err = false; i < ctx->session->num_cachelines; i++) {
+    for (i = 0; i < ctx->session->num_cachelines; i++) {
         cl = &ctx->session->cacheline[i];
->>>>>>> dc020b50
         threshold = score = 0;
         ratio = 0.0f;
         if (cl->time == CACHE_EMPTY) {
@@ -398,18 +382,10 @@
             LOGFMT(ctx, SKY_LOG_LEVEL_DEBUG, "Cache: %d: Score 0 for serving cell change", i);
             continue;
         } else {
-<<<<<<< HEAD
-            /* count number of matching APs in workspace and cache */
-            if ((num_aps_cached = count_cached_aps_in_workspace(ctx, cl)) < 0) {
-                LOGFMT(ctx, SKY_LOG_LEVEL_ERROR, "Bad parameters counting APs");
+            /* count number of matching APs in request ctx and cache */
+            if ((num_aps_cached = count_cached_aps_in_request_ctx(ctx, cl)) < 0) {
                 *idx = -1;
                 return SKY_SUCCESS;
-=======
-            /* count number of matching APs in request ctx and cache */
-            if ((num_aps_cached = count_cached_aps_in_request_ctx(ctx, cl)) < 0) {
-                err = true;
-                break;
->>>>>>> dc020b50
             } else if (NUM_APS(ctx) && NUM_APS(cl)) {
                 /* Score based on ALL APs */
                 LOGFMT(ctx, SKY_LOG_LEVEL_DEBUG, "Cache: %d: Score based on ALL APs", i);
@@ -442,41 +418,18 @@
     /* make a note of the best match used by add_to_cache */
     ctx->save_to = bestput;
 
-<<<<<<< HEAD
     if ((bestratio * 100) > (float)bestthresh) {
         LOGFMT(ctx, SKY_LOG_LEVEL_DEBUG, "location in cache, pick cache %d of %d score %d (vs %d)",
-            bestc, CACHE_SIZE, (int)round((double)bestratio * 100), bestthresh);
+            bestc, ctx->session->num_cachelines, (int)round((double)bestratio * 100), bestthresh);
         *idx = bestc;
     } else {
         LOGFMT(ctx, SKY_LOG_LEVEL_DEBUG, "No Cache match found. Cache %d, best score %d (vs %d)",
             bestc, (int)round((double)bestratio * 100), bestthresh);
         LOGFMT(ctx, SKY_LOG_LEVEL_DEBUG, "Best cacheline to save location: %d of %d score %d",
-            bestput, CACHE_SIZE, (int)round((double)bestputratio * 100));
+            bestput, ctx->session->num_cachelines, (int)round((double)bestputratio * 100));
         *idx = -1;
     }
     return SKY_SUCCESS;
-=======
-    if (result) {
-        if ((bestratio * 100) > (float)bestthresh) {
-            LOGFMT(ctx, SKY_LOG_LEVEL_DEBUG,
-                "location in cache, pick cache %d of %d score %d (vs %d)", bestc,
-                ctx->session->num_cachelines, (int)round((double)bestratio * 100), bestthresh);
-            *idx = bestc;
-        } else {
-            LOGFMT(ctx, SKY_LOG_LEVEL_DEBUG,
-                "No Cache match found. Cache %d, best score %d (vs %d)", bestc,
-                (int)round((double)bestratio * 100), bestthresh);
-            LOGFMT(ctx, SKY_LOG_LEVEL_DEBUG, "Best cacheline to save location: %d of %d score %d",
-                bestput, ctx->session->num_cachelines, (int)round((double)bestputratio * 100));
-            *idx = -1;
-        }
-        return SKY_SUCCESS;
-    }
-    LOGFMT(ctx, SKY_LOG_LEVEL_DEBUG, "Unable to compare using APs. No cache match");
-    LOGFMT(ctx, SKY_LOG_LEVEL_DEBUG, "Best cacheline to save location: %d of %d score %d", bestput,
-        ctx->session->num_cachelines, (int)round((double)bestputratio * 100));
-    return SKY_ERROR;
->>>>>>> dc020b50
 #else
     *idx = -1;
     (void)ctx; /* suppress warning unused parameter */
