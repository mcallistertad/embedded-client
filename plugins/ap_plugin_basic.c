/*! \file plugins/ap_plugin_basic.c
 *  \brief AP plugin supporting basic APs and cells Only
 *  Plugin for Skyhook Embedded Library
 *
 * Copyright (c) 2020 Skyhook, Inc.
 *
 * Permission is hereby granted, free of charge, to any person obtaining a copy
 * of this software and associated documentation files (the "Software"), to
 * deal in the Software without restriction, including without limitation the
 * rights to use, copy, modify, merge, publish, distribute, sublicense, and/or
 * sell copies of the Software, and to permit persons to whom the Software is
 * furnished to do so, subject to the following conditions:
 *
 * The above copyright notice and this permission notice shall be included in
 * all copies or substantial portions of the Software.
 *
 * THE SOFTWARE IS PROVIDED "AS IS", WITHOUT WARRANTY OF ANY KIND, EXPRESS OR
 * IMPLIED, INCLUDING BUT NOT LIMITED TO THE WARRANTIES OF MERCHANTABILITY,
 * FITNESS FOR A PARTICULAR PURPOSE AND NONINFRINGEMENT. IN NO EVENT SHALL THE
 * AUTHORS OR COPYRIGHT HOLDERS BE LIABLE FOR ANY CLAIM, DAMAGES OR OTHER
 * LIABILITY, WHETHER IN AN ACTION OF CONTRACT, TORT OR OTHERWISE, ARISING
 * FROM, OUT OF OR IN CONNECTION WITH THE SOFTWARE OR THE USE OR OTHER DEALINGS
 * IN THE SOFTWARE.
 *
 */
#include <stdbool.h>
#include <string.h>
#include <stdlib.h>
#include <stdio.h>
#include <math.h>
#include "libel.h"

/* set VERBOSE_DEBUG to true to enable extra logging */
#ifndef VERBOSE_DEBUG
#define VERBOSE_DEBUG false
#endif

#define IDX(b, rctx) ((b) - (rctx)->beacon)
#define ABS(a) (((a) < 0) ? (-(a)) : (a))
#define AP_BELOW_RSSI_THRESHOLD(ctx, idx)                                                          \
    (EFFECTIVE_RSSI((ctx)->beacon[(idx)].h.rssi) <                                                 \
        -(int)CONFIG((ctx)->session, cache_neg_rssi_threshold))

/* Attribute priorities are prioritized as follows
 *  highest 1) : Connected
 *          2) : Cached
 *          3) : deviation from ideal distribution
 *
 * Each priority is assigned a value, highest priority has highest value
 * Overall priority value is the sum of the three priorities which allows
 * priority values (priority of beacons) to be compared numerically
 *
 * Connected - value 512 (2^9)
 * Cached - value 256 (2^8)
 * Deviation from ideal rssi is fractional but in the range of 0 through 128.
 * The priority is held as 128 - deviation, making the priority higher when better.
 *
 * Below are the definitions for the property priorities
 */
typedef enum {
    HIGHEST_PRIORITY = 0xffff,
    CONNECTED = 0x200,
    IN_CACHE = 0x100,
    LOWEST_PRIORITY = 0x000
} Property_priority_t;

static Sky_status_t set_priorities(Sky_rctx_t *rctx);

/*! \brief test two APs for equality
 *
 *  @param rctx Skyhook request context
 *  @param a pointer to an AP
 *  @param b pointer to an AP
 *  @param prop pointer to where cached beacon properties are saved if equal
 *  @param diff result of comparison, positive when a is better
 *
 *  @return
 *  if beacons are comparable, return SKY_SUCCESS, and set equivalence
 *  if an error occurs during comparison. return SKY_ERROR
 */
static Sky_status_t equal(
    Sky_rctx_t *rctx, Beacon_t *a, Beacon_t *b, Sky_beacon_property_t *prop, bool *equal)
{
    if (!rctx || !a || !b || !equal) {
        LOGFMT(rctx, SKY_LOG_LEVEL_ERROR, "bad params");
        return SKY_ERROR;
    }

    /* Two APs can be compared but others are ordered by type */
    if (a->h.type != SKY_BEACON_AP || b->h.type != SKY_BEACON_AP)
        return SKY_ERROR;

    if (COMPARE_MAC(a, b) == 0) {
        *equal = true;
        /* If user provided property pointer, copy properties
         * from b (useful when getting properties from matching cached beacon */
        if (prop != NULL && b->ap.property.in_cache) {
            prop->in_cache = true;
            prop->used = false; /* Premium plugin supports this property */
        }
    } else
        *equal = false;
    return SKY_SUCCESS;
}

/*! \brief compare AP for ordering when adding to context
 *
 *  AP order is primarily based on signal strength
 *  lowest MAC address is used as tie breaker if strengths are the same
 *
 *  @param rctx Skyhook request context
 *  @param a pointer to an AP
 *  @param b pointer to an AP
 *  @param diff result of comparison, positive when a is better
 *
 *  @return
 *  if beacons are comparable, return SKY_SUCCESS and difference
 *  (greater than zero if a should be before b)
 *  if an error occurs during comparison. return SKY_ERROR
 */
static Sky_status_t compare(Sky_rctx_t *rctx, Beacon_t *a, Beacon_t *b, int *diff)
{
    if (!rctx || !a || !b || !diff) {
        LOGFMT(rctx, SKY_LOG_LEVEL_ERROR, "bad params");
        return SKY_ERROR;
    }

    /* Move on to other plugins if either beacon is not an AP */
    if (a->h.type != SKY_BEACON_AP || b->h.type != SKY_BEACON_AP)
        return SKY_ERROR;

    /* APs are ordered by rssi value */
    if (a->h.rssi != b->h.rssi)
        *diff = COMPARE_RSSI(a, b);
    else
        *diff = COMPARE_MAC(a, b);
    return SKY_SUCCESS;
}

/*! \brief test two MAC addresses for being members of same virtual Group
 *
 *   Similar means the two mac addresses differ only in one nibble AND
 *   if that nibble is the second-least-significant bit of second hex digit,
 *   then that bit must match too.
 *
 *  @param macA pointer to the first MAC
 *  @param macB pointer to the second MAC
 *  @param pn pointer to nibble index of where they differ if similar (0-11) (needed for premium)
 *
 *  @return negative, 0 or positive:
 *  - zero when MACs are NOT similar
 *  - negative when parent is A (i.e., A has lower MAC address)
 *  - positive when parent is B (i.e., B has lower MAC address)
 *
 *  if macs are similar, and pn is not NULL, *pn is set to nibble index of difference
 */
static int mac_similar(const uint8_t macA[], const uint8_t macB[], int *pn)
{
    size_t num_diff = 0; // Num hex digits which differ
    size_t idx_diff = 0; // nibble digit which differs
    size_t n;
    int result = 1;

    /* for each nibble, increment count if different */
    for (n = 0; n < MAC_SIZE * 2; n++) {
        if ((macA[n / 2] & NIBBLE_MASK(n)) != (macB[n / 2] & NIBBLE_MASK(n))) {
            if (++num_diff > 1)
                return 0;
            idx_diff = n;
            result = macA[n / 2] - macB[n / 2];
        }
    }

    /* No more than one nibble is different, so they're similar. Unless their respective
     * local admin bits differ, in which case, they're not.
     */
    if (LOCAL_ADMIN_MASK(macA[0]) != LOCAL_ADMIN_MASK(macB[0])) {
        return 0; /* not similar */
    }

    /* report which nibble is different */
    if (pn)
        *pn = idx_diff;
    return result;
}

#if CACHE_SIZE
/*! \brief count number of cached APs in request rctx relative to a cacheline
 *
 *  @param rctx Skyhook request context
 *  @param cl the cacheline to count in, otherwise count in request rctx
 *
 *  @return number of cached APs or -1 for fatal error
 */
static int count_cached_aps_in_request_ctx(Sky_rctx_t *rctx, Sky_cacheline_t *cl)
{
    int num_aps_cached = 0;
    int j, i;
    if (!rctx || !cl)
        return -1;
    for (j = 0; j < NUM_APS(rctx); j++) {
        for (i = 0; i < NUM_APS(cl); i++) {
            bool equivalent = false;
            equal(rctx, &rctx->beacon[j], &cl->beacon[i], NULL, &equivalent);
            num_aps_cached += equivalent;
        }
    }
#if VERBOSE_DEBUG
    LOGFMT(rctx, SKY_LOG_LEVEL_DEBUG, "%d APs in cache %d", num_aps_cached,
        cl - rctx->session->cacheline);
#endif
    return num_aps_cached;
}
#endif

/*! \brief determine which of a pair of APs is more valuable
 *
 *  return positive value if i is more valuable, negative value is j is more valuable
 *  otherwise return positive if worse (or 0 when same)
 *
 *  @param rctx Skyhook request context
 *
 */
#define CONNECTED_AND_IN_CACHE_ONLY(priority) ((int16_t)(priority) & (CONNECTED | IN_CACHE))
static int cmp_properties(Sky_rctx_t *rctx, int i, int j)
{
    return (CONNECTED_AND_IN_CACHE_ONLY(rctx->beacon[i].h.priority) -
            CONNECTED_AND_IN_CACHE_ONLY(rctx->beacon[j].h.priority));
}

/*! \brief Remove a single virtual AP
 *
 *  When similar, select beacon with highest mac address
 *  unless it better properties, then choose to select the other beacon
 *  Remove the selected beacon with worst properties
 *
 *  @param rctx Skyhook request context
 *
 *  @return true if beacon removed or false otherwise
 */
static bool remove_virtual_ap(Sky_rctx_t *rctx)
{
    int i, j;
    Beacon_t *vap_a = NULL;
    Beacon_t *vap_b = NULL;
    Beacon_t *worst_vap = NULL;

    if (NUM_APS(rctx) <= CONFIG(rctx->session, max_ap_beacons)) {
        return false;
    }

    /* look for any AP beacon that is 'similar' to another */
    if (rctx->beacon[0].h.type != SKY_BEACON_AP) {
        LOGFMT(rctx, SKY_LOG_LEVEL_CRITICAL, "beacon type not WiFi");
        return false;
    }

    /*
     * Iterate over all beacon pairs. For each pair whose members are "similar" to
     * one another (i.e., which are part of the same virtual AP (VAP) group),
     * identify which member of the pair is a candidate for removal. After iterating,
     * remove the worse such candidate.
     */
    for (j = NUM_APS(rctx) - 1; j > 0; j--) {
        for (i = j - 1; i >= 0; i--) {
            int mac_diff = mac_similar(
                rctx->beacon[i].ap.mac, rctx->beacon[j].ap.mac, NULL); // <0 => i is better
            if (mac_diff != 0) {
                /* The MACs are similar (part of the same VAP group). Removal candidate is
                 * the one with worse properties, or, if properties are the same, the one with
                 * the higher MAC address.
                 */
                int prop_diff = cmp_properties(rctx, i, j); // <0 => j is better
                if (prop_diff > 0 || (prop_diff == 0 && mac_diff < 0)) {
                    /* i is better (either because of major properties or mac). j becomes removal candidate */
                    vap_a = &rctx->beacon[j];
                    vap_b = &rctx->beacon[i];
                } else {
                    /* j is better. i becomes removal candidate */
                    vap_a = &rctx->beacon[i];
                    vap_b = &rctx->beacon[j];
                }
#if VERBOSE_DEBUG
<<<<<<< HEAD
                LOGFMT(rctx, SKY_LOG_LEVEL_DEBUG, "%d similar and worse than %d%s %s",
                    IDX(vap_a, rctx), IDX(vap_b, rctx),
                    vap_b->h.connected != vap_a->h.connected ? "(connected)" : "",
                    vap_b->ap.property.in_cache != vap_a->ap.property.in_cache ?
                        "(cached)" :
                        mac_diff < 0 ? "(mac)" : "");
                dump_ap(rctx, "similar A:  ", vap_a, __FILE__, __FUNCTION__);
                dump_ap(rctx, "similar B:  ", vap_b, __FILE__, __FUNCTION__);
=======
                LOGFMT(ctx, SKY_LOG_LEVEL_DEBUG, "%d similar and worse than %d%s %s", IDX(vap_a),
                    IDX(vap_b), vap_b->h.connected != vap_a->h.connected ? "(connected)" : "",
                    vap_b->ap.property.in_cache != vap_a->ap.property.in_cache ?
                        "(cached)" :
                        mac_diff < 0 ? "(mac)" : "");
                dump_ap(ctx, "similar A:  ", vap_a, __FILE__, __FUNCTION__);
                dump_ap(ctx, "similar B:  ", vap_b, __FILE__, __FUNCTION__);
>>>>>>> c73b02f1
#else
                (void)vap_b;
#endif
                if (worst_vap != NULL)
                    prop_diff = cmp_properties(rctx, IDX(vap_a, rctx), IDX(worst_vap, rctx));

                if (worst_vap == NULL || prop_diff < 0 ||
                    (prop_diff == 0 && COMPARE_MAC(vap_a, worst_vap) < 0)) {
                    /* This is the first removal candidate or its properties are
                     * worse than the current candidate or its properties are the same
                     * but it has a larger MAC value. */
                    worst_vap = vap_a;
                    dump_ap(rctx, "worst vap:>>", vap_a, __FILE__, __FUNCTION__);
                }
            }
        }
    }
    if (worst_vap != NULL)
        return (remove_beacon(rctx, IDX(worst_vap, rctx)) == SKY_SUCCESS);
    LOGFMT(rctx, SKY_LOG_LEVEL_DEBUG, "no match");
    return false;
}

/*! \brief try to reduce AP by filtering out the worst one
 *
 *  Request Context AP beacons are stored in decreasing rssi order
 *
 *  @param rctx Skyhook request context
 *
 *  @return sky_status_t SKY_SUCCESS if beacon removed or SKY_ERROR
 */
static Sky_status_t remove_worst(Sky_rctx_t *rctx)
{
    int idx_of_worst;

    idx_of_worst = set_priorities(rctx);
    /* no work to do if request context is not full of max APs */
    if (NUM_APS(rctx) <= CONFIG(rctx->session, max_ap_beacons)) {
        LOGFMT(rctx, SKY_LOG_LEVEL_DEBUG, "No need to remove AP");
        return SKY_ERROR;
    }

    DUMP_REQUEST_CTX(rctx);
    LOGFMT(rctx, SKY_LOG_LEVEL_DEBUG, "Overall worst AP idx:%d", idx_of_worst);

    /* beacon is AP and is subject to filtering */
    /* discard virtual duplicates or remove one based on age, rssi distribution etc */
    if (!remove_virtual_ap(rctx)) {
        return remove_beacon(rctx, idx_of_worst);
    }
    return SKY_SUCCESS;
}

/*! \brief find cache entry with a match to request rctx
 *
 *   Expire any old cachelines
 *   Compare each cacheline with the request rctx beacons:
 *    . If request rctx has enough cached APs, compare them with low threshold
 *    . If just a few APs, compare all APs with higher threshold
 *    . If no APs, compare cells for 100% match
 *
 *   If any cacheline score meets threshold, accept it
 *   setting hit to true and from_cache to cachline index.
 *   While searching, keep track of best cacheline to
 *   save a new server response. An empty cacheline is
 *   best, a good match is next, oldest is the fall back.
 *   Best cacheline to 'save_to' is set to cacheline index for later use.
 *
 *  @param rctx Skyhook request context
 *
 *  @return Sky_status_t SKY_SUCCESS if search produced result, SKY_ERROR otherwise
 */
static Sky_status_t match(Sky_rctx_t *rctx)
{
#if CACHE_SIZE
    int i; /* i iterates through cacheline */
    float ratio; /* 0.0 <= ratio <= 1.0 is the degree to which request rctx matches cacheline
                    In typical case this is the intersection(request rctx, cache) / union(request rctx, cache) */
    float bestratio = 0.0f;
    float bestputratio = 0.0f;
    int score; /* score is number of APs found in cacheline */
    int threshold; /* the threshold determined that ratio should meet */
    int num_aps_cached = 0;
    int bestc = -1;
    int16_t bestput = -1;
    int bestthresh = 0;
    Sky_cacheline_t *cl;

    /* expire old cachelines and note first empty cacheline as best line to save to */
    for (i = 0; i < rctx->session->num_cachelines; i++) {
        cl = &rctx->session->cacheline[i];
        /* if cacheline is old, mark it empty */
        if (cl->time != CACHE_EMPTY &&
            (rctx->header.time - cl->time) >
                (CONFIG(rctx->session, cache_age_threshold) * SECONDS_IN_HOUR)) {
            LOGFMT(rctx, SKY_LOG_LEVEL_DEBUG, "Cacheline %d expired", i);
            cl->time = CACHE_EMPTY;
        }
        /* if line is empty and it is the first one, remember it */
        if (cl->time == CACHE_EMPTY) {
            if (bestputratio < 1.0) {
                bestput = (int16_t)i;
                bestputratio = 1.0f;
            }
        }
    }

    if (NUM_APS(rctx) == 0) {
        LOGFMT(rctx, SKY_LOG_LEVEL_DEBUG, "Unable to compare using APs. No cache match");
        LOGFMT(rctx, SKY_LOG_LEVEL_DEBUG, "Best cacheline to save location: %d of %d score %d",
            bestput, CACHE_SIZE, (int)round((double)bestputratio * 100));
        return SKY_ERROR;
    }

    DUMP_REQUEST_CTX(rctx);
    DUMP_CACHE(rctx);

    /* score each cacheline wrt beacon match ratio */
    for (i = 0; i < rctx->session->num_cachelines; i++) {
        cl = &rctx->session->cacheline[i];
        threshold = score = 0;
        ratio = 0.0f;
        if (cl->time == CACHE_EMPTY) {
            LOGFMT(rctx, SKY_LOG_LEVEL_DEBUG, "Cache: %d: Score 0 for empty cacheline", i);
            continue;
<<<<<<< HEAD
        } else if (serving_cell_changed(rctx, cl) == true || cached_gnss_worse(rctx, cl) == true) {
            LOGFMT(rctx, SKY_LOG_LEVEL_DEBUG,
                "Cache: %d: Score 0 for empty cacheline or cacheline has difference cell or worse gnss",
                i);
=======
        } else if (serving_cell_changed(ctx, cl) == true || cached_gnss_worse(ctx, cl) == true) {
            LOGFMT(ctx, SKY_LOG_LEVEL_DEBUG,
                "Cache: %d: Score 0 for cacheline has difference cell or worse gnss", i);
>>>>>>> c73b02f1
            continue;
        } else {
            /* count number of matching APs in request rctx and cache */
            if ((num_aps_cached = count_cached_aps_in_request_ctx(rctx, cl)) < 0) {
                return SKY_ERROR;
            } else if (NUM_APS(rctx) && NUM_APS(cl)) {
                /* Score based on ALL APs */
                LOGFMT(rctx, SKY_LOG_LEVEL_DEBUG, "Cache: %d: Score based on ALL APs", i);
                score = num_aps_cached;
                int unionAB = NUM_APS(rctx) + NUM_APS(cl) - num_aps_cached;
                if (NUM_APS(rctx) <= CONFIG(rctx->session, cache_beacon_threshold))
                    threshold = 99; /* cache hit requires 100% */
                else
                    threshold = CONFIG(rctx->session, cache_match_all_threshold);
                ratio = (float)score / unionAB;
                LOGFMT(rctx, SKY_LOG_LEVEL_DEBUG, "Cache: %d: score %d (%d/%d) vs %d", i,
                    (int)round((double)ratio * 100), score, unionAB, threshold);
            }
        }

        if (ratio > bestputratio) {
            bestput = (int16_t)i;
            bestputratio = ratio;
        }
        if (ratio > bestratio) {
            if (bestratio > 0.0)
                LOGFMT(rctx, SKY_LOG_LEVEL_DEBUG,
                    "Found better match in cache %d of %d score %d (vs %d)", i,
                    rctx->session->num_cachelines, (int)round((double)ratio * 100), threshold);
            bestc = i;
            bestratio = ratio;
            bestthresh = threshold;
        }
        if (ratio * 100 > (float)threshold)
            break;
    }

    /* make a note of the best match used by add_to_cache */
    rctx->save_to = bestput;

    rctx->get_from = bestc;
    if ((bestratio * 100) > (float)bestthresh) {
        LOGFMT(rctx, SKY_LOG_LEVEL_DEBUG, "location in cache, pick cache %d of %d score %d (vs %d)",
            bestc, rctx->session->num_cachelines, (int)round((double)bestratio * 100), bestthresh);
        rctx->hit = true;
    } else {
        LOGFMT(rctx, SKY_LOG_LEVEL_DEBUG, "No Cache match found. Cache %d, best score %d (vs %d)",
            bestc, (int)round((double)bestratio * 100), bestthresh);
        LOGFMT(rctx, SKY_LOG_LEVEL_DEBUG, "Best cacheline to save location: %d of %d score %d",
            bestput, rctx->session->num_cachelines, (int)round((double)bestputratio * 100));
        rctx->get_from = false;
    }
    return SKY_SUCCESS;
#else
    rctx->get_from = -1;
    rctx->hit = false;
    (void)rctx; /* suppress warning unused parameter */
    return SKY_SUCCESS;
#endif
}

/*! \brief add location to cache
 *
 *   The location is saved in the cacheline indicated by bestput (set by find_best_match)
 *   unless this is -1, in which case, location is saved in oldest cacheline.
 *
 *  @param rctx Skyhook request context
 *  @param loc pointer to location info
 *
 *  @return SKY_SUCCESS if beacon successfully added or SKY_ERROR
 */
static Sky_status_t to_cache(Sky_rctx_t *rctx, Sky_location_t *loc)
{
#if CACHE_SIZE
    int i = rctx->save_to;
    int j;
    Sky_cacheline_t *cl;

    /* compare current time to Mar 1st 2019 */
    if (loc->time <= TIMESTAMP_2019_03_01) {
        return SKY_ERROR;
    }

    /* if best 'save-to' location was not set by beacon_score, use oldest */
    if (i < 0) {
        i = find_oldest(rctx);
        LOGFMT(rctx, SKY_LOG_LEVEL_DEBUG, "find_oldest chose cache %d of %d", i,
            rctx->session->num_cachelines);
    }
    cl = &rctx->session->cacheline[i];
    if (loc->location_status != SKY_LOCATION_STATUS_SUCCESS) {
        LOGFMT(rctx, SKY_LOG_LEVEL_WARNING, "Won't add unknown location to cache");
        cl->time = CACHE_EMPTY; /* clear cacheline */
        LOGFMT(
            rctx, SKY_LOG_LEVEL_DEBUG, "clearing cache %d of %d", i, rctx->session->num_cachelines);
        return SKY_ERROR;
    } else if (cl->time == CACHE_EMPTY)
        LOGFMT(rctx, SKY_LOG_LEVEL_DEBUG, "Saving to empty cache %d of %d", i,
            rctx->session->num_cachelines);
    else
        LOGFMT(rctx, SKY_LOG_LEVEL_DEBUG, "Saving to cache %d of %d", i,
            rctx->session->num_cachelines);

    cl->num_beacons = NUM_BEACONS(rctx);
    cl->num_ap = NUM_APS(rctx);
    cl->gnss = rctx->gnss;
    cl->loc = *loc;
    cl->time = loc->time;

    for (j = 0; j < NUM_BEACONS(rctx); j++) {
        cl->beacon[j] = rctx->beacon[j];
        if (cl->beacon[j].h.type == SKY_BEACON_AP) {
            cl->beacon[j].ap.property.in_cache = false;
        }
    }
    DUMP_CACHE(rctx);
    return SKY_SUCCESS;
#else
    (void)rctx; /* suppress warning unused parameter */
    (void)loc; /* suppress warning unused parameter */
    return SKY_SUCCESS;
#endif
}

/*! \brief Compute an AP's priority value.
 *
 * An AP's priority is based on the following attributes, in priority order:
 * 1. its connected flag value
 * 2. whether it's present in the cache
 * 3. the deviation of its RSSI value from the ideal
 *
 * The computed priority is really just a concatenation of these 3 components
 * expressed as a single floating point quantity, partitioned in the following way:
 * 1. connected flag: bit 9
 * 2. present in cache: bit 8
 * 3. RSSI deviation from ideal: bits 0-7 plus the fractional part
 *
 *  @param rctx pointer to request context
 *  @param b pointer to AP
 *
 *  @return computed priority
 */
static float get_priority(Sky_rctx_t *rctx, Beacon_t *b)
{
    float priority = 0;
    float deviation;
    int lowest_rssi, highest_rssi;
    float band_width, ideal_rssi;

    if (b->h.connected)
        priority += (float)CONNECTED;
    if (b->ap.property.in_cache) {
        priority += (float)IN_CACHE;
    }
    /* Compute the range of RSSI values across all APs. */
    /* (Note that the list of APs is in rssi order so index 0 is the strongest beacon.) */
    highest_rssi = EFFECTIVE_RSSI(rctx->beacon[0].h.rssi);
    lowest_rssi = EFFECTIVE_RSSI(rctx->beacon[NUM_APS(rctx) - 1].h.rssi);

    /* Find the deviation of the AP's RSSI from its ideal RSSI. Subtract this number from
     * 128 so that smaller deviations are considered better.
     */
    band_width = (float)(highest_rssi - lowest_rssi) / (float)(NUM_APS(rctx) - 1);
    ideal_rssi = (float)highest_rssi - band_width * (float)(IDX(b, rctx));
    deviation = ABS(EFFECTIVE_RSSI(b->h.rssi) - ideal_rssi);
    priority += 128 - deviation;
    LOGFMT(rctx, SKY_LOG_LEVEL_DEBUG, "%d bandwidth:%.1f ideal:%.1f dev:%.1f priority:%.1f",
        IDX(b, rctx), band_width, ideal_rssi, deviation, priority);

#if VERBOSE_DEBUGC
    LOGFMT(rctx, SKY_LOG_LEVEL_DEBUG, "%d rssi:%d ideal:%.1f priority:%.1f", IDX(b, rctx),
        EFFECTIVE_RSSI(b->h.rssi), deviation, priority);
    LOGFMT(rctx, SKY_LOG_LEVEL_DEBUG, "%d rssi:%d ideal:%d.%d priority:%d.%d", IDX(b, rctx),
        EFFECTIVE_RSSI(b->h.rssi), deviation, (int)(deviation * 10), (int)priority,
        (int)((priority - (int)priority) * 10));
#endif
    return priority;
}

/*! \brief assign priority value to all beacons
 *
 * use get_priority to assign a priority to each beacon in request context
 * process APs from the middle and remember the worst AP found
 * if the weakest AP is below threshold, find the worst weak AP
 *
 *  @param rctx Skyhook request context
 *
 *  @return idx of beacon with lowest priority
 */
static int set_priorities(Sky_rctx_t *rctx)
{
    int j, jump, up_down;
    int idx_of_worst = NUM_APS(rctx) / 2;
    float priority_of_worst = HIGHEST_PRIORITY;
    bool weak_only;

    /* if weakest AP is below threshold
     * look for lowest priority weak beacon */
    weak_only = (AP_BELOW_RSSI_THRESHOLD(rctx, NUM_APS(rctx) - 1));

    /* search to the middle of range looking for worst AP */
    for (jump = NUM_APS(rctx), up_down = 1, j = 0; j >= 0 && j < NUM_APS(rctx) && jump > 0;
         jump--, j += up_down * jump, up_down = -up_down) {
        rctx->beacon[j].h.priority = get_priority(rctx, &rctx->beacon[j]);
        if ((weak_only && AP_BELOW_RSSI_THRESHOLD(rctx, j)) ||
            rctx->beacon[j].h.priority <= priority_of_worst) {
            /* break a priority tie with mac */
            if (rctx->beacon[j].h.priority != priority_of_worst ||
                COMPARE_MAC(&rctx->beacon[j], &rctx->beacon[idx_of_worst]) < 0) {
                idx_of_worst = j;
                priority_of_worst = rctx->beacon[j].h.priority;
                LOGFMT(rctx, SKY_LOG_LEVEL_DEBUG, "idx_of_worst %d", idx_of_worst);
            }
        }
    }

    return idx_of_worst;
}

#ifdef UNITTESTS

TEST_FUNC(test_ap_plugin)
{
    GROUP("remove worst");
    TEST("remove_worst removes ap with worst fit to ideal rssi", ctx, {
        Sky_errno_t sky_errno;
        uint8_t mac1[] = { 0x4C, 0x5E, 0x0C, 0xB0, 0x17, 0x4B };
        int32_t freq = 3660;
        uint8_t mac2[] = { 0x3B, 0x5E, 0x0C, 0xB0, 0x17, 0x4D };
        uint8_t mac3[] = { 0x2A, 0x5E, 0x0C, 0xB0, 0x17, 0x4C };
        uint8_t mac4[] = { 0x19, 0x5E, 0x0C, 0xB0, 0x17, 0x4A };
        uint32_t value;

        ASSERT(sky_set_option(ctx, &sky_errno, CONF_MAX_AP_BEACONS, 3) == SKY_SUCCESS);
        ASSERT(SKY_SUCCESS == sky_get_option(ctx, &sky_errno, CONF_MAX_AP_BEACONS, &value) &&
               value == 3);
        /* Add in rssi order */
        ASSERT(SKY_SUCCESS ==
               sky_add_ap_beacon(ctx, &sky_errno, mac1, TIME_UNAVAILABLE, -50, freq, false));
        ASSERT(SKY_SUCCESS ==
               sky_add_ap_beacon(ctx, &sky_errno, mac2, TIME_UNAVAILABLE, -90, freq, false));
        ASSERT(SKY_SUCCESS ==
               sky_add_ap_beacon(ctx, &sky_errno, mac3, TIME_UNAVAILABLE, -76, freq, false));
        /* add one more AP than MAX AP Beacons allows with rssi value away from ideal*/
        ASSERT(SKY_SUCCESS ==
               sky_add_ap_beacon(ctx, &sky_errno, mac4, TIME_UNAVAILABLE, -60, freq, false));
        ASSERT(ctx->num_beacons == 3);
        ASSERT(ctx->num_ap == 3);
        /*
         *  >>> beacons.c:remove_beacon() req     0     Wi-Fi            MAC 4C:5E:0C:B0:17:4B 3660MHz rssi:-50 age:0 pri:128.0
         *  >>> beacons.c:remove_beacon() req     1     Wi-Fi            MAC 2A:5E:0C:B0:17:4C 3660MHz rssi:-76 age:0 pri:127.3
         *  >>> beacons.c:remove_beacon() req     2     Wi-Fi            MAC 3B:5E:0C:B0:17:4D 3660MHz rssi:-90 age:0 pri:128.0

         */
        ASSERT(ctx->beacon[0].ap.mac[5] == 0x4B);
        ASSERT(ctx->beacon[1].ap.mac[5] == 0x4C);
        ASSERT(ctx->beacon[2].ap.mac[5] == 0x4D);
    });
    TEST("remove_worst removes ap with higher mac if same rssi", ctx, {
        Sky_errno_t sky_errno;
        uint8_t mac1[] = { 0x4C, 0x5E, 0x0C, 0xB0, 0x17, 0x4C };
        int32_t freq = 3660;
        uint8_t mac2[] = { 0x3B, 0x5E, 0x0C, 0xB0, 0x17, 0x4B };
        uint8_t mac3[] = { 0x2A, 0x5E, 0x0C, 0xB0, 0x17, 0x4A }; /* remove */
        uint8_t mac4[] = { 0x19, 0x5E, 0x0C, 0xB0, 0x17, 0x49 }; /* keep */
        uint32_t value;

        ASSERT(sky_set_option(ctx, &sky_errno, CONF_MAX_AP_BEACONS, 3) == SKY_SUCCESS);
        ASSERT(SKY_SUCCESS == sky_get_option(ctx, &sky_errno, CONF_MAX_AP_BEACONS, &value) &&
               value == 3);
        /* Add in rssi order */
        ASSERT(SKY_SUCCESS ==
               sky_add_ap_beacon(ctx, &sky_errno, mac1, TIME_UNAVAILABLE, -50, freq, false));
        ASSERT(SKY_SUCCESS ==
               sky_add_ap_beacon(ctx, &sky_errno, mac2, TIME_UNAVAILABLE, -83, freq, false));
        ASSERT(SKY_SUCCESS ==
               sky_add_ap_beacon(ctx, &sky_errno, mac3, TIME_UNAVAILABLE, -60, freq, false));
        /* add one more AP than MAX AP Beacons allows with rssi value away from ideal*/
        ASSERT(SKY_SUCCESS ==
               sky_add_ap_beacon(ctx, &sky_errno, mac4, TIME_UNAVAILABLE, -73, freq, false));
        ASSERT(ctx->num_beacons == 3);
        ASSERT(ctx->num_ap == 3);
        ASSERT(ctx->beacon[0].ap.mac[5] == 0x4C);
        ASSERT(ctx->beacon[1].ap.mac[5] == 0x49);
        ASSERT(ctx->beacon[2].ap.mac[5] == 0x4B);
    });
    TEST("remove_worst removes ap with higher mac if same rssi unless connected", ctx, {
        Sky_errno_t sky_errno;
        uint8_t mac1[] = { 0x4C, 0x5E, 0x0C, 0xB0, 0x17, 0x4C };
        int32_t freq = 3660;
        uint8_t mac2[] = { 0x3B, 0x5E, 0x0C, 0xB0, 0x17, 0x4B };
        uint8_t mac3[] = { 0x2A, 0x5E, 0x0C, 0xB0, 0x17, 0x4A }; /* connected */
        uint8_t mac4[] = { 0x19, 0x5E, 0x0C, 0xB0, 0x17, 0x49 };
        uint32_t value;

        ASSERT(sky_set_option(ctx, &sky_errno, CONF_MAX_AP_BEACONS, 3) == SKY_SUCCESS);
        ASSERT(SKY_SUCCESS == sky_get_option(ctx, &sky_errno, CONF_MAX_AP_BEACONS, &value) &&
               value == 3);
        /* Add in rssi order */
        ASSERT(SKY_SUCCESS ==
               sky_add_ap_beacon(ctx, &sky_errno, mac1, TIME_UNAVAILABLE, -50, freq, false));
        ASSERT(SKY_SUCCESS ==
               sky_add_ap_beacon(ctx, &sky_errno, mac2, TIME_UNAVAILABLE, -83, freq, false));
        ASSERT(SKY_SUCCESS ==
               sky_add_ap_beacon(ctx, &sky_errno, mac3, TIME_UNAVAILABLE, -60, freq, true));
        /* add one more AP than MAX AP Beacons allows with rssi value away from ideal*/
        ASSERT(SKY_SUCCESS ==
               sky_add_ap_beacon(ctx, &sky_errno, mac4, TIME_UNAVAILABLE, -73, freq, false));
        ASSERT(ctx->num_beacons == 3);
        ASSERT(ctx->num_ap == 3);
        ASSERT(ctx->beacon[0].ap.mac[5] == 0x4C);
        ASSERT(ctx->beacon[1].ap.mac[5] == 0x4A);
        ASSERT(ctx->beacon[2].ap.mac[5] == 0x4B);
    });
    TEST("remove_worst removes highest mac VAP", ctx, {
        Sky_errno_t sky_errno;
        uint8_t mac1[] = { 0x4C, 0x5E, 0x0C, 0xB0, 0x17, 0x4B };
        int16_t rssi = -30;
        int32_t freq = 3660;
        uint8_t mac2[] = { 0x4C, 0x5E, 0x0C, 0xB0, 0x17, 0x4D };
        uint8_t mac3[] = { 0x4C, 0x5E, 0x0C, 0xB0, 0x17, 0x4C };
        uint8_t mac4[] = { 0x4C, 0x5E, 0x0C, 0xB0, 0x17, 0x4A };
        uint32_t value;

        ASSERT(sky_set_option(ctx, &sky_errno, CONF_MAX_AP_BEACONS, 3) == SKY_SUCCESS);
        ASSERT(SKY_SUCCESS == sky_get_option(ctx, &sky_errno, CONF_MAX_AP_BEACONS, &value) &&
               value == 3);
        /* Add in rssi order */
        ASSERT(SKY_SUCCESS ==
               sky_add_ap_beacon(ctx, &sky_errno, mac1, TIME_UNAVAILABLE, rssi--, freq, false));
        ASSERT(SKY_SUCCESS ==
               sky_add_ap_beacon(ctx, &sky_errno, mac2, TIME_UNAVAILABLE, rssi--, freq, false));
        ASSERT(SKY_SUCCESS ==
               sky_add_ap_beacon(ctx, &sky_errno, mac3, TIME_UNAVAILABLE, rssi--, freq, false));
        /* add one more VAP than MAX AP Beacons allows */
        ASSERT(SKY_SUCCESS ==
               sky_add_ap_beacon(ctx, &sky_errno, mac4, TIME_UNAVAILABLE, rssi--, freq, false));
        ASSERT(ctx->num_beacons == 3);
        ASSERT(ctx->num_ap == 3);
        ASSERT(ctx->beacon[0].ap.mac[5] == 0x4B);
        ASSERT(ctx->beacon[1].ap.mac[5] == 0x4C);
        ASSERT(ctx->beacon[2].ap.mac[5] == 0x4A);
    });
    TEST("remove_worst respects connected properties removing VAP", ctx, {
        Sky_errno_t sky_errno;
        uint8_t mac1[] = { 0x4C, 0x5E, 0x0C, 0xB0, 0x17, 0x4B };
        int16_t rssi = -30;
        int32_t freq = 3660;
        uint8_t mac2[] = { 0x4C, 0x5E, 0x0C, 0xB0, 0x17, 0x4C };
        uint8_t mac3[] = { 0x4C, 0x5E, 0x0C, 0xB0, 0x17, 0x4A };
        uint8_t mac4[] = { 0x4C, 0x5E, 0x0C, 0xB0, 0x17, 0x4D };
        uint32_t value;

        ASSERT(sky_set_option(ctx, &sky_errno, CONF_MAX_AP_BEACONS, 3) == SKY_SUCCESS);
        ASSERT(SKY_SUCCESS == sky_get_option(ctx, &sky_errno, CONF_MAX_AP_BEACONS, &value) &&
               value == 3);
        /* Add in rssi order */
        ASSERT(SKY_SUCCESS ==
               sky_add_ap_beacon(ctx, &sky_errno, mac1, TIME_UNAVAILABLE, rssi--, freq, false));
        ASSERT(SKY_SUCCESS ==
               sky_add_ap_beacon(ctx, &sky_errno, mac2, TIME_UNAVAILABLE, rssi--, freq, false));
        ASSERT(SKY_SUCCESS ==
               sky_add_ap_beacon(ctx, &sky_errno, mac3, TIME_UNAVAILABLE, rssi--, freq, false));
        /* add one more VAP than MAX AP Beacons allows */
        ASSERT(SKY_SUCCESS ==
               sky_add_ap_beacon(ctx, &sky_errno, mac4, TIME_UNAVAILABLE, rssi--, freq, true));
        ASSERT(ctx->num_beacons == 3);
        ASSERT(ctx->num_ap == 3);
        ASSERT(ctx->beacon[0].ap.mac[5] == 0x4B);
        ASSERT(ctx->beacon[1].ap.mac[5] == 0x4A);
        ASSERT(ctx->beacon[2].ap.mac[5] == 0x4D);
    });
    TEST("remove_worst removes VAP with highest mac", ctx, {
        Sky_errno_t sky_errno;
        uint8_t mac1[] = { 0x4C, 0x5E, 0x0C, 0xB0, 0x17, 0x4B };
        int16_t rssi = -30;
        int32_t freq = 3660;
        uint8_t mac2[] = { 0x4C, 0x5E, 0x0C, 0xB0, 0x17, 0xAC };
        uint8_t mac3[] = { 0x4C, 0x5E, 0x0C, 0xB0, 0x17, 0xAD }; /* remove */
        uint8_t mac4[] = { 0x4C, 0x5E, 0x0C, 0xB0, 0x17, 0x4A };
        uint32_t value;

        ASSERT(sky_set_option(ctx, &sky_errno, CONF_MAX_AP_BEACONS, 3) == SKY_SUCCESS);
        ASSERT(SKY_SUCCESS == sky_get_option(ctx, &sky_errno, CONF_MAX_AP_BEACONS, &value) &&
               value == 3);
        /* Add in rssi order */
        ASSERT(SKY_SUCCESS ==
               sky_add_ap_beacon(ctx, &sky_errno, mac1, TIME_UNAVAILABLE, rssi--, freq, false));
        ASSERT(SKY_SUCCESS ==
               sky_add_ap_beacon(ctx, &sky_errno, mac2, TIME_UNAVAILABLE, rssi--, freq, false));
        ASSERT(SKY_SUCCESS ==
               sky_add_ap_beacon(ctx, &sky_errno, mac3, TIME_UNAVAILABLE, rssi--, freq, false));
        /* add one more VAP than MAX AP Beacons allows */
        ASSERT(SKY_SUCCESS ==
               sky_add_ap_beacon(ctx, &sky_errno, mac4, TIME_UNAVAILABLE, rssi--, freq, false));
        ASSERT(ctx->num_beacons == 3);
        ASSERT(ctx->num_ap == 3);
        ASSERT(ctx->beacon[0].ap.mac[5] == 0x4B);
        ASSERT(ctx->beacon[1].ap.mac[5] == 0xAC);
        ASSERT(ctx->beacon[2].ap.mac[5] == 0x4A);
    });
    TEST("remove_worst removes VAP with highest mac unless cached", ctx, {
        Sky_errno_t sky_errno;
        uint8_t mac1[] = { 0x4C, 0x5E, 0x0C, 0xB0, 0x17, 0x4B };
        int16_t rssi = -30;
        int32_t freq = 3660;
        uint8_t mac2[] = { 0x4C, 0x5E, 0x0C, 0xB0, 0x17, 0xAD };
        uint8_t mac3[] = { 0x4C, 0x5E, 0x0C, 0xB0, 0x17, 0x4A };
        uint8_t mac4[] = { 0x4C, 0x5E, 0x0C, 0xB0, 0x17, 0xAC }; /* remove */
        uint32_t value;

        ASSERT(sky_set_option(ctx, &sky_errno, CONF_MAX_AP_BEACONS, 3) == SKY_SUCCESS);
        ASSERT(SKY_SUCCESS == sky_get_option(ctx, &sky_errno, CONF_MAX_AP_BEACONS, &value) &&
               value == 3);
        /* Add in rssi order */
        ASSERT(SKY_SUCCESS ==
               sky_add_ap_beacon(ctx, &sky_errno, mac1, TIME_UNAVAILABLE, rssi--, freq, false));
        ASSERT(SKY_SUCCESS ==
               sky_add_ap_beacon(ctx, &sky_errno, mac2, TIME_UNAVAILABLE, rssi--, freq, false));
        ASSERT(SKY_SUCCESS ==
               sky_add_ap_beacon(ctx, &sky_errno, mac3, TIME_UNAVAILABLE, rssi--, freq, false));
        ctx->beacon[0].ap.property.in_cache = true;
        ctx->beacon[1].ap.property.in_cache = true;
        ctx->beacon[2].ap.property.in_cache = true;
        /* add one more VAP than MAX AP Beacons allows */
        ASSERT(SKY_SUCCESS ==
               sky_add_ap_beacon(ctx, &sky_errno, mac4, TIME_UNAVAILABLE, rssi--, freq, false));
        ASSERT(ctx->num_beacons == 3);
        ASSERT(ctx->num_ap == 3);
        ASSERT(ctx->beacon[0].ap.mac[5] == 0x4B);
        ASSERT(ctx->beacon[1].ap.mac[5] == 0xAD);
        ASSERT(ctx->beacon[2].ap.mac[5] == 0x4A);
    });
}

static Sky_status_t unit_tests(void *_ctx)
{
    GROUP_CALL("Remove Worst", test_ap_plugin);
    return SKY_SUCCESS;
}

#endif
/* * * * * * Plugin access table * * * * *
 *
 * Each plugin is registered via the access table
 * The tables for each plugin are formed into a linked list
 *
 * For a given operation, each registered plugin is
 * called for that operation until a plugin returns success.
 */

Sky_plugin_table_t ap_plugin_basic_table = {
    .next = NULL, /* Pointer to next plugin table */
    .magic = SKY_MAGIC, /* Mark table so it can be validated */
    .name = __FILE__,
    /* Entry points */
    .equal = equal, /* Compare two beacons for equality*/
    .compare = compare, /*Compare two beacons for ordering in request context */
    .remove_worst = remove_worst, /* Remove lowest priority beacon from  */
    .cache_match = match, /* Find best match between request context and cachelines */
    .add_to_cache = to_cache, /* Copy request context beacons to a cacheline */
#ifdef UNITTESTS
    .unit_tests = unit_tests, /* Unit Tests */
#endif
};<|MERGE_RESOLUTION|>--- conflicted
+++ resolved
@@ -281,7 +281,6 @@
                     vap_b = &rctx->beacon[j];
                 }
 #if VERBOSE_DEBUG
-<<<<<<< HEAD
                 LOGFMT(rctx, SKY_LOG_LEVEL_DEBUG, "%d similar and worse than %d%s %s",
                     IDX(vap_a, rctx), IDX(vap_b, rctx),
                     vap_b->h.connected != vap_a->h.connected ? "(connected)" : "",
@@ -290,15 +289,6 @@
                         mac_diff < 0 ? "(mac)" : "");
                 dump_ap(rctx, "similar A:  ", vap_a, __FILE__, __FUNCTION__);
                 dump_ap(rctx, "similar B:  ", vap_b, __FILE__, __FUNCTION__);
-=======
-                LOGFMT(ctx, SKY_LOG_LEVEL_DEBUG, "%d similar and worse than %d%s %s", IDX(vap_a),
-                    IDX(vap_b), vap_b->h.connected != vap_a->h.connected ? "(connected)" : "",
-                    vap_b->ap.property.in_cache != vap_a->ap.property.in_cache ?
-                        "(cached)" :
-                        mac_diff < 0 ? "(mac)" : "");
-                dump_ap(ctx, "similar A:  ", vap_a, __FILE__, __FUNCTION__);
-                dump_ap(ctx, "similar B:  ", vap_b, __FILE__, __FUNCTION__);
->>>>>>> c73b02f1
 #else
                 (void)vap_b;
 #endif
@@ -424,16 +414,9 @@
         if (cl->time == CACHE_EMPTY) {
             LOGFMT(rctx, SKY_LOG_LEVEL_DEBUG, "Cache: %d: Score 0 for empty cacheline", i);
             continue;
-<<<<<<< HEAD
         } else if (serving_cell_changed(rctx, cl) == true || cached_gnss_worse(rctx, cl) == true) {
             LOGFMT(rctx, SKY_LOG_LEVEL_DEBUG,
-                "Cache: %d: Score 0 for empty cacheline or cacheline has difference cell or worse gnss",
-                i);
-=======
-        } else if (serving_cell_changed(ctx, cl) == true || cached_gnss_worse(ctx, cl) == true) {
-            LOGFMT(ctx, SKY_LOG_LEVEL_DEBUG,
                 "Cache: %d: Score 0 for cacheline has difference cell or worse gnss", i);
->>>>>>> c73b02f1
             continue;
         } else {
             /* count number of matching APs in request rctx and cache */
