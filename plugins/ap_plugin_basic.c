--- conflicted
+++ resolved
@@ -424,7 +424,6 @@
     DUMP_CACHE(ctx);
 
     /* score each cache line wrt beacon match ratio */
-<<<<<<< HEAD
     for (i = 0; i < ctx->session->num_cachelines; i++) {
         cl = &ctx->session->cacheline[i];
         threshold = score = 0;
@@ -432,17 +431,10 @@
         if (cl->time == CACHE_EMPTY) {
             LOGFMT(ctx, SKY_LOG_LEVEL_DEBUG, "Cache: %d: Score 0 for empty cacheline", i);
             continue;
-        } else if (serving_cell_changed(ctx, cl) == true) {
-            LOGFMT(ctx, SKY_LOG_LEVEL_DEBUG, "Cache: %d: Score 0 for serving cell change", i);
-=======
-    for (i = 0, err = false; i < CACHE_SIZE; i++) {
-        cl = &ctx->state->cacheline[i];
-        threshold = ratio = score = 0;
-        if (cl->time == 0 || cell_changed(ctx, cl) == true || cached_gnss_worse(ctx, cl) == true) {
+        } else if (serving_cell_changed(ctx, cl) == true || cached_gnss_worse(ctx, cl) == true) {
             LOGFMT(ctx, SKY_LOG_LEVEL_DEBUG,
                 "Cache: %d: Score 0 for empty cacheline or cacheline has difference cell or worse gnss",
                 i);
->>>>>>> 6ead6ba1
             continue;
         } else {
             /* count number of matching APs in request ctx and cache */
@@ -454,14 +446,10 @@
                 LOGFMT(ctx, SKY_LOG_LEVEL_DEBUG, "Cache: %d: Score based on ALL APs", i);
                 score = num_aps_cached;
                 int unionAB = NUM_APS(ctx) + NUM_APS(cl) - num_aps_cached;
-<<<<<<< HEAD
-                threshold = CONFIG(ctx->session, cache_match_all_threshold);
-=======
-                if (NUM_APS(ctx) <= CONFIG(ctx->state, cache_beacon_threshold))
+                if (NUM_APS(ctx) <= CONFIG(ctx->session, cache_beacon_threshold))
                     threshold = 99; /* cache hit requires 100% */
                 else
-                    threshold = CONFIG(ctx->state, cache_match_all_threshold);
->>>>>>> 6ead6ba1
+                    threshold = CONFIG(ctx->session, cache_match_all_threshold);
                 ratio = (float)score / unionAB;
                 LOGFMT(ctx, SKY_LOG_LEVEL_DEBUG, "Cache: %d: score %d (%d/%d) vs %d", i,
                     (int)round((double)ratio * 100), score, unionAB, threshold);
@@ -549,15 +537,9 @@
         LOGFMT(
             ctx, SKY_LOG_LEVEL_DEBUG, "Saving to cache %d of %d", i, ctx->session->num_cachelines);
 
-<<<<<<< HEAD
     cl->num_beacons = NUM_BEACONS(ctx);
     cl->num_ap = NUM_APS(ctx);
     cl->gnss = ctx->gnss;
-=======
-    cl->len = NUM_BEACONS(ctx);
-    cl->ap_len = NUM_APS(ctx);
-    cl->gps = ctx->gps;
->>>>>>> 6ead6ba1
     cl->loc = *loc;
     cl->time = loc->time;
 
