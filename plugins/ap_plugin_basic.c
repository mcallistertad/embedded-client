/*! \file plugins/ap_plugin_basic.c
     *  \brief AP plugin supporting basic APs and cells Only
 *  Plugin for Skyhook Embedded Library
 *
 * Copyright (c) 2020 Skyhook, Inc.
 *
 * Permission is hereby granted, free of charge, to any person obtaining a copy
 * of this software and associated documentation files (the "Software"), to
 * deal in the Software without restriction, including without limitation the
 * rights to use, copy, modify, merge, publish, distribute, sublicense, and/or
 * sell copies of the Software, and to permit persons to whom the Software is
 * furnished to do so, subject to the following conditions:
 *
 * The above copyright notice and this permission notice shall be included in
 * all copies or substantial portions of the Software.
 *
 * THE SOFTWARE IS PROVIDED "AS IS", WITHOUT WARRANTY OF ANY KIND, EXPRESS OR
 * IMPLIED, INCLUDING BUT NOT LIMITED TO THE WARRANTIES OF MERCHANTABILITY,
 * FITNESS FOR A PARTICULAR PURPOSE AND NONINFRINGEMENT. IN NO EVENT SHALL THE
 * AUTHORS OR COPYRIGHT HOLDERS BE LIABLE FOR ANY CLAIM, DAMAGES OR OTHER
 * LIABILITY, WHETHER IN AN ACTION OF CONTRACT, TORT OR OTHERWISE, ARISING
 * FROM, OUT OF OR IN CONNECTION WITH THE SOFTWARE OR THE USE OR OTHER DEALINGS
 * IN THE SOFTWARE.
 *
 */
#include <stdbool.h>
#include <string.h>
#include <time.h>
#include <math.h>
#include <stdio.h>
#include <limits.h>
#define SKY_LIBEL
#include "libel.h"

/* set VERBOSE_DEBUG to true to enable extra logging */
#ifndef VERBOSE_DEBUG
#define VERBOSE_DEBUG false
#endif

#define MIN(x, y) ((x) > (y) ? (y) : (x))
#define EFFECTIVE_RSSI(b) ((b) == -1 ? (-127) : (b))
#define AP_BELOW_RSSI_THRESHOLD(ctx, idx)                                                          \
    (EFFECTIVE_RSSI((ctx)->beacon[(idx)].h.rssi) <                                                 \
        -(int)CONFIG((ctx)->session, cache_neg_rssi_threshold))

/*! \brief compare beacons for equality
 *
 *  if beacons are equivalent, return SKY_SUCCESS otherwise SKY_FAILURE
 *  if an error occurs during comparison. return SKY_ERROR
 */
static Sky_status_t equal(Sky_ctx_t *ctx, Beacon_t *a, Beacon_t *b, Sky_beacon_property_t *prop)
{
    if (!ctx || !a || !b) {
        LOGFMT(ctx, SKY_LOG_LEVEL_ERROR, "bad params");
        return SKY_ERROR;
    }

#if VERBOSE_DEBUG
    dump_beacon(ctx, "a:", a, __FILE__, __FUNCTION__);
    dump_beacon(ctx, "b:", b, __FILE__, __FUNCTION__);
#endif
    /* Two APs can be compared but others are ordered by type */
    if (a->h.type != SKY_BEACON_AP || b->h.type != SKY_BEACON_AP)
        return SKY_ERROR;

    /* test two APs for equivalence */
    if (memcmp(a->ap.mac, b->ap.mac, MAC_SIZE) == 0) {
        if (prop != NULL && b->ap.property.in_cache)
            prop->in_cache = true;
        return SKY_SUCCESS;
    }
    return SKY_FAILURE;
}

/*! \brief test two MAC addresses for being members of same virtual Group
 *
 *   Similar means the two mac addresses differ only in one nibble AND
 *   if that nibble is the second-least-significant bit of second hex digit,
 *   then that bit must match too.
 *
 *  @param macA pointer to the first MAC
 *  @param macB pointer to the second MAC
 *  @param pn pointer to nibble index of where they differ if similar (0-11)
 *
 *  @return negative, 0 or positive
 *  return 0 when NOT similar, negative indicates parent is B, positive parent is A
 *  if macs are similar, and pn is not NULL, *pn is set to nibble index of difference
 */
static int mac_similar(uint8_t macA[], uint8_t macB[], int *pn)
{
    size_t num_diff = 0; // Num hex digits which differ
    size_t idx_diff = 0; // nibble digit which differs
    size_t n;
    int result = 1;

    /* for each nibble, increment count if different */
    for (n = 0; n < MAC_SIZE * 2; n++) {
        if ((macA[n / 2] & NIBBLE_MASK(n)) != (macB[n / 2] & NIBBLE_MASK(n))) {
            if (++num_diff > 1)
                return 0;
            idx_diff = n;
            result = macA[n / 2] - macB[n / 2];
        }
    }

    /* Only one nibble different, but is the Local Administrative bit different */
    if (LOCAL_ADMIN_MASK(macA[0]) != LOCAL_ADMIN_MASK(macB[0])) {
        return 0; /* not similar */
    }

    /* report which nibble is different */
    if (pn)
        *pn = idx_diff;
    return result;
}

/*! \brief try to remove one AP by selecting an AP which leaves best spread of rssi values
 *
 *  Request Context AP beacons are stored in decreasing rssi order
 *  Avoid removing first and last beacons (with highest and lowest rssi) as this likely
 *  would reduce the overall range of rssi values.
 *
 *  @param ctx Skyhook request context
 *
 *  @return boot true if beacon removed or false
 */
static bool remove_worst_ap_by_rssi(Sky_ctx_t *ctx)
{
    int i, reject, jump, up_down;
    float band_range, worst, difference;
    float ideal_rssi[MAX_AP_BEACONS + 1];
    Beacon_t *b;

    if (NUM_APS(ctx) <= CONFIG(ctx->session, max_ap_beacons))
        return false;

    if (ctx->beacon[0].h.type != SKY_BEACON_AP)
        return false;

    /* what share of the range of rssi values does each beacon represent */
    band_range = (EFFECTIVE_RSSI(ctx->beacon[0].h.rssi) -
                     EFFECTIVE_RSSI(ctx->beacon[NUM_APS(ctx) - 1].h.rssi)) /
                 ((float)NUM_APS(ctx) - 1);

    /* if the rssi range is small
     * first, look for and remove an uncached *and* unconnected AP.
     * If there isn't one, look for and remove an uncached AP.
     * In either case, search from the middle outward in order to
     * avoid reducing an already small RSSI value range
     */

    if (band_range < 0.5) {
        /* search from middle of range looking for uncached and unconnected beacon */
        for (jump = 0, up_down = -1, i = NUM_APS(ctx) / 2; i >= 0 && i < NUM_APS(ctx);
             jump++, i += up_down * jump, up_down = -up_down) {
            b = &ctx->beacon[i];
            if (!b->ap.property.in_cache && !b->ap.h.connected) {
                LOGFMT(ctx, SKY_LOG_LEVEL_WARNING, "Warning: rssi range is small, %s beacon",
                    !jump ? "remove middle unconnected uncached" : "remove unconnected uncached");
                return remove_beacon(ctx, i) == SKY_SUCCESS;
            }
        }
        for (jump = 0, up_down = -1, i = NUM_APS(ctx) / 2; i >= 0 && i < NUM_APS(ctx);
             jump++, i += up_down * jump, up_down = -up_down) {
            b = &ctx->beacon[i];
            if (!b->ap.property.in_cache) {
                LOGFMT(ctx, SKY_LOG_LEVEL_WARNING, "Warning: rssi range is small, %s beacon",
                    !jump ? "remove middle uncached" : "remove uncached");
                return remove_beacon(ctx, i) == SKY_SUCCESS;
            }
        }
        LOGFMT(ctx, SKY_LOG_LEVEL_WARNING,
            "Warning: rssi range is small, remove cached or connected beacon");
        return remove_beacon(ctx, NUM_APS(ctx) / 2) == SKY_SUCCESS;
    }

    /* if beacon with min RSSI is below threshold, */
    /* throw out a weak one */
    if (AP_BELOW_RSSI_THRESHOLD(ctx, NUM_APS(ctx) - 1)) {
        /* find weak ap not connected amd not in cache if possible */
        for (i = NUM_APS(ctx) - 1, reject = -1; i > 0 && reject == -1; i--) {
            if (AP_BELOW_RSSI_THRESHOLD(ctx, i) && !ctx->beacon[i].ap.h.connected &&
                !ctx->beacon[i].ap.property.in_cache)
                reject = i;
        }
        /* Second, if none found, try to find uncached, weak, AP. */
        for (i = NUM_APS(ctx) - 1, reject = -1; i > 0 && reject == -1; i--) {
            if (AP_BELOW_RSSI_THRESHOLD(ctx, i) && !ctx->beacon[i].ap.property.in_cache)
                reject = i;
        }
        /* Third, if none found, remove weakest AP. */
        if (reject == -1)
            reject = NUM_APS(ctx) - 1;
        LOGFMT(ctx, SKY_LOG_LEVEL_WARNING, "Discarding beacon %d with very weak strength", reject);
        return remove_beacon(ctx, reject) == SKY_SUCCESS;
    }

    LOGFMT(ctx, SKY_LOG_LEVEL_DEBUG, "range: %d band range: %d.%02d",
        (int)(band_range * (NUM_APS(ctx) - 1)), (int)band_range,
        (int)fabs(round(100 * (band_range - (int)band_range))));

    /* for each beacon, work out it's ideal rssi value to give an even distribution */
    for (i = 0; i < NUM_APS(ctx); i++)
        ideal_rssi[i] = EFFECTIVE_RSSI(ctx->beacon[0].h.rssi) - (i * band_range);

    /* find AP with poorest fit to ideal rssi */
    /* always keep lowest and highest rssi */
    /* unless all the middle candidates are connected or in the cache */
    for (i = 1, reject = -1, worst = 0; i < NUM_APS(ctx) - 1; i++) {
        difference = fabs(EFFECTIVE_RSSI(ctx->beacon[i].h.rssi) - ideal_rssi[i]);
        if (!ctx->beacon[i].ap.property.in_cache && !ctx->beacon[i].ap.h.connected &&
            difference >= worst) {
            worst = difference;
            reject = i;
        }
    }
    /* haven't found a beacon to remove yet due to matching cached beacons and connected */
    /* find poorest fit which may be in cache */
    if (reject == -1) {
        for (i = 1, worst = 0; i < NUM_APS(ctx) - 1; i++) {
            difference = fabs(EFFECTIVE_RSSI(ctx->beacon[i].h.rssi) - ideal_rssi[i]);
            if (!ctx->beacon[i].ap.h.connected && difference >= worst) {
                worst = difference;
                reject = i;
            }
        }
    }
    if (reject == -1) {
        /* haven't found a beacon to remove yet due to matching cached beacons or connected */
        /* Throw away either lowest or highest rssi valued beacons if not cached */
        if (!ctx->beacon[NUM_APS(ctx) - 1].ap.property.in_cache)
            reject = NUM_APS(ctx) - 1;
        else if (!ctx->beacon[0].ap.property.in_cache)
            reject = 0;
        else
            reject = NUM_APS(ctx) / 2; /* remove middle beacon (all beacons are in cache) */
    }
#if SKY_DEBUG
    for (i = 0; i < NUM_APS(ctx); i++) {
        b = &ctx->beacon[i];
        LOGFMT(ctx, SKY_LOG_LEVEL_DEBUG,
            "%-2d %s %s: %-2d, %s ideal %d.%02d fit %2d.%02d MAC %02X:%02X:%02X:%02X:%02X:%02X (%d)",
            i, b->ap.h.connected ? "*" : " ", (reject == i) ? "remove" : "      ", i,
            b->ap.property.in_cache ? "Cached" : "      ", (int)ideal_rssi[i],
            (int)fabs(round(100 * (ideal_rssi[i] - (int)ideal_rssi[i]))),
            (int)fabs(EFFECTIVE_RSSI(b->h.rssi) - ideal_rssi[i]), ideal_rssi[i],
            (int)fabs(round(100 * (fabs(EFFECTIVE_RSSI(b->h.rssi) - ideal_rssi[i]) -
                                      (int)fabs(EFFECTIVE_RSSI(b->h.rssi) - ideal_rssi[i])))),
            b->ap.mac[0], b->ap.mac[1], b->ap.mac[2], b->ap.mac[3], b->ap.mac[4], b->ap.mac[5],
            b->h.rssi);
    }
#endif
    return remove_beacon(ctx, reject) == SKY_SUCCESS;
}

#if CACHE_SIZE
/*! \brief count number of cached APs in request ctx relative to a cacheline
 *
 *  @param ctx Skyhook request context
 *  @param cl the cacheline to count in, otherwise count in request ctx
 *
 *  @return number of used APs or -1 for fatal error
 */
static int count_cached_aps_in_request_ctx(Sky_ctx_t *ctx, Sky_cacheline_t *cl)
{
    int num_aps_cached = 0;
    int j, i;
    if (!ctx || !cl)
        return -1;
    for (j = 0; j < NUM_APS(ctx); j++) {
        for (i = 0; i < NUM_APS(cl); i++) {
            num_aps_cached += equal(ctx, &ctx->beacon[j], &cl->beacon[i], NULL) ? 1 : 0;
        }
    }
#if VERBOSE_DEBUG
    LOGFMT(ctx, SKY_LOG_LEVEL_DEBUG, "%d APs in cache %d", num_aps_cached,
        cl - ctx->session->cacheline);
#endif
    return num_aps_cached;
}
#endif

/*! \brief select between two virtual APs which should be removed,
 *  and then remove it
 *
 *  keep beacons with connectedness and then in_cache properties
 *
 *  @param ctx Skyhook request context
 *
 *  @return true if beacon removed or false otherwise
 */
static bool remove_poorest_of_pair(Sky_ctx_t *ctx, int i, int j)
{
    /* Assume we'll keep i and discard j. Then, apply following
     * logic to see if this should be reversed:
     * If j is connected and i is not, keep j
     * If i and j have the same connected state and j is in cache and i is not,
     * keep j.
     */
    int tmp;

    if ((ctx->beacon[j].ap.h.connected && !ctx->beacon[i].ap.h.connected) ||
        ((ctx->beacon[j].ap.h.connected == ctx->beacon[i].ap.h.connected) &&
            (ctx->beacon[j].ap.property.in_cache && !ctx->beacon[i].ap.property.in_cache))) {
        tmp = i;
        i = j;
        j = tmp;
    }
    LOGFMT(ctx, SKY_LOG_LEVEL_DEBUG, "remove_beacon: %d similar to %d%s%s", j, i,
        ctx->beacon[i].ap.h.connected ? " (connected)" : "",
        ctx->beacon[i].ap.property.in_cache ? " (cached)" : "");
    return (remove_beacon(ctx, j) == SKY_SUCCESS);
}

/*! \brief try to reduce AP by filtering out virtual AP
 *
 *  When similar, remove beacon with highesr mac address
 *  unless it is in cache, then choose to remove the uncached beacon
 *
 *  @param ctx Skyhook request context
 *
 *  @return true if beacon removed or false otherwise
 */
static bool remove_virtual_ap(Sky_ctx_t *ctx)
{
    int i, j;
    int cmp;

    LOGFMT(ctx, SKY_LOG_LEVEL_DEBUG, "ap_len: %d APs of %d beacons", (int)NUM_APS(ctx),
        (int)NUM_BEACONS(ctx));

    if (NUM_APS(ctx) <= CONFIG(ctx->session, max_ap_beacons)) {
        return false;
    }

    /* look for any AP beacon that is 'similar' to another */
    if (ctx->beacon[0].h.type != SKY_BEACON_AP) {
        LOGFMT(ctx, SKY_LOG_LEVEL_CRITICAL, "beacon type not WiFi");
        return false;
    }

#if VERBOSE_DEBUG
    DUMP_REQUEST_CTX(ctx);
#endif
    /* Compare all beacons, looking for similar macs
     * Try to keep lowest of two beacons with similar macs, unless
     * the lower one is connected or in cache and the other is not
     */
    for (j = NUM_APS(ctx) - 1; j > 0; j--) {
        for (i = j - 1; i >= 0; i--) {
            if ((cmp = mac_similar(ctx->beacon[i].ap.mac, ctx->beacon[j].ap.mac, NULL)) < 0) {
                /* j has higher mac so we will remove it unless connected or in cache indicate otherwise
                 *
                 */
                return remove_poorest_of_pair(ctx, i, j);
            } else if (cmp > 0) {
                /* situation is exactly reversed (i has higher mac) but logic is otherwise
                 * identical
                 */
                return remove_poorest_of_pair(ctx, j, i);
            }
        }
    }
    LOGFMT(ctx, SKY_LOG_LEVEL_DEBUG, "no match");
    return false;
}

/*! \brief try to reduce AP by filtering out the oldest one
 *
 *  Request Context AP beacons are stored in decreasing rssi order
 *
 *  @param ctx Skyhook request context
 *
 *  @return sky_status_t SKY_SUCCESS if beacon removed or SKY_ERROR
 */
static bool remove_worst_ap_by_age(Sky_ctx_t *ctx)
{
    int i;
    int oldest_idx = -1;
    uint32_t oldest_age = 0, youngest_age = UINT_MAX; /* age is in seconds, larger means older */

    if (NUM_APS(ctx) <= CONFIG(ctx->session, max_ap_beacons))
        return false;

    /* Find the youngest and oldest APs. Search from weakest remembering oldest and weakest */
    for (i = NUM_APS(ctx) - 1; i >= 0; i--) {
        if (ctx->beacon[i].h.age < youngest_age) {
            youngest_age = ctx->beacon[i].h.age;
        }
        if (ctx->beacon[i].h.age > oldest_age) {
            oldest_age = ctx->beacon[i].h.age;
            oldest_idx = i;
        }
    }

    /* if the oldest and youngest beacons have the same age,
     * there is nothing to do. Otherwise remove the oldest (and weakest) */
    if (youngest_age != oldest_age && oldest_idx != -1) {
        LOGFMT(ctx, SKY_LOG_LEVEL_DEBUG, "remove_beacon: %d oldest", oldest_idx);
        remove_beacon(ctx, oldest_idx);
        return true;
    }
    return false;
}

static Sky_status_t remove_worst(Sky_ctx_t *ctx)
{
    /* beacon is AP and is subject to filtering */
    /* discard virtual duplicates or remove one based on age or rssi distribution */
    if (!remove_virtual_ap(ctx) && !remove_worst_ap_by_age(ctx) && !remove_worst_ap_by_rssi(ctx)) {
        LOGFMT(ctx, SKY_LOG_LEVEL_WARNING, "failed to remove worst AP, try next plugin?");
        return SKY_ERROR;
    }
    return SKY_SUCCESS;
}

/*! \brief find cache entry with a match to request ctx
 *
 *   Expire any old cachelines
 *   Compare each cacheline with the request ctx beacons:
 *    . If request ctx has enough cached APs, compare them with low threshold
 *    . If just a few APs, compare all APs with higher threshold
 *    . If no APs, compare cells for 100% match
 *
 *   If any cacheline score meets threshold, accept it.
 *   While searching, keep track of best cacheline to
 *   save a new server response. An empty cacheline is
 *   best, a good match is next, oldest is the fall back.
 *   Best cacheline to 'save_to' is set in the request ctx for later use.
 *
 *  @param ctx Skyhook request context
 *  @param idx cacheline index of best match or empty cacheline or -1
 *
 *  @return index of best match or empty cacheline or -1
 */
static Sky_status_t match(Sky_ctx_t *ctx, int *idx)
{
#if CACHE_SIZE
    int i; /* i iterates through cacheline */
    int err; /* err breaks the seach due to bad value */
    float ratio; /* 0.0 <= ratio <= 1.0 is the degree to which request ctx matches cacheline
                    In typical case this is the intersection(request ctx, cache) / union(request ctx, cache) */
    float bestratio = 0.0;
    float bestputratio = 0.0;
    int score; /* score is number of APs found in cacheline */
    int threshold; /* the threshold determined that ratio should meet */
    int num_aps_cached = 0;
    int bestc = -1, bestput = -1;
    int bestthresh = 0;
    Sky_cacheline_t *cl;
    bool result = false;

    if (!idx) {
        LOGFMT(ctx, SKY_LOG_LEVEL_ERROR, "Bad parameter");
        return SKY_ERROR;
    }

    /* expire old cachelines and note first empty cacheline as best line to save to */
    for (i = 0, err = false; i < ctx->session->len; i++) {
        cl = &ctx->session->cacheline[i];
        /* if cacheline is old, mark it empty */
<<<<<<< HEAD
        if (cl->time != 0 && ((uint32_t)(*ctx->session->sky_time)(NULL)-cl->time) >
                                 (CONFIG(ctx->session, cache_age_threshold) * SECONDS_IN_HOUR)) {
=======
        if (cl->time != TIME_UNAVAILABLE &&
            (ctx->header.time - cl->time) >
                (CONFIG(ctx->state, cache_age_threshold) * SECONDS_IN_HOUR)) {
>>>>>>> 5cbcc7aa
            LOGFMT(ctx, SKY_LOG_LEVEL_DEBUG, "Cache line %d expired", i);
            cl->time = TIME_UNAVAILABLE;
        }
        /* if line is empty and it is the first one, remember it */
        if (cl->time == TIME_UNAVAILABLE) {
            if (bestputratio < 1.0) {
                bestput = i;
                bestputratio = 1.0;
            }
        }
    }

    if (NUM_APS(ctx) == 0) {
        LOGFMT(ctx, SKY_LOG_LEVEL_DEBUG, "No APs");
        return SKY_ERROR;
    }

    DUMP_REQUEST_CTX(ctx);
    DUMP_CACHE(ctx);

    /* score each cache line wrt beacon match ratio */
    for (i = 0, err = false; i < ctx->session->len; i++) {
        cl = &ctx->session->cacheline[i];
        threshold = ratio = score = 0;
        if (cl->time == TIME_UNAVAILABLE || cell_changed(ctx, cl) == true) {
            LOGFMT(ctx, SKY_LOG_LEVEL_DEBUG,
                "Cache: %d: Score 0 for empty cacheline or cell change", i);
            continue;
        } else {
            /* count number of matching APs in request ctx and cache */
            if ((num_aps_cached = count_cached_aps_in_request_ctx(ctx, cl)) < 0) {
                err = true;
                break;
            } else if (NUM_APS(ctx) && NUM_APS(cl)) {
                /* Score based on ALL APs */
                LOGFMT(ctx, SKY_LOG_LEVEL_DEBUG, "Cache: %d: Score based on ALL APs", i);
                score = num_aps_cached;
                int unionAB = NUM_APS(ctx) + NUM_APS(cl) - num_aps_cached;
                threshold = CONFIG(ctx->session, cache_match_all_threshold);
                ratio = (float)score / unionAB;
                LOGFMT(ctx, SKY_LOG_LEVEL_DEBUG, "Cache: %d: score %d (%d/%d) vs %d", i,
                    (int)round(ratio * 100), score, unionAB, threshold);
                result = true;
            }
        }

        if (ratio > bestputratio) {
            bestput = i;
            bestputratio = ratio;
        }
        if (ratio > bestratio) {
            if (bestratio > 0.0)
                LOGFMT(ctx, SKY_LOG_LEVEL_DEBUG,
                    "Found better match in cache %d of %d score %d (vs %d)", i, ctx->session->len,
                    (int)round(ratio * 100), threshold);
            bestc = i;
            bestratio = ratio;
            bestthresh = threshold;
        }
        if (ratio * 100 > threshold)
            break;
    }
    if (err) {
        LOGFMT(ctx, SKY_LOG_LEVEL_ERROR, "Bad parameters counting APs");
        return SKY_ERROR;
    }

    /* make a note of the best match used by add_to_cache */
    ctx->save_to = bestput;

    if (result && bestratio * 100 > bestthresh) {
        LOGFMT(ctx, SKY_LOG_LEVEL_DEBUG, "location in cache, pick cache %d of %d score %d (vs %d)",
            bestc, ctx->session->len, (int)round(bestratio * 100), bestthresh);
        *idx = bestc;
        return SKY_SUCCESS;
    }
    if (result) {
        LOGFMT(ctx, SKY_LOG_LEVEL_DEBUG, "No Cache match found. Cache %d, best score %d (vs %d)",
            bestc, (int)round(bestratio * 100), bestthresh);
        LOGFMT(ctx, SKY_LOG_LEVEL_DEBUG, "Best cacheline to save location: %d of %d score %d",
            bestput, ctx->session->len, (int)round(bestputratio * 100));
        return SKY_FAILURE;
    }
    LOGFMT(ctx, SKY_LOG_LEVEL_DEBUG, "Unable to compare using APs. No cache match");
    LOGFMT(ctx, SKY_LOG_LEVEL_DEBUG, "Best cacheline to save location: %d of %d score %d", bestput,
        ctx->session->len, (int)round(bestputratio * 100));
    return SKY_ERROR;
#else
    (void)ctx; /* suppress warning unused parameter */
    (void)idx; /* suppress warning unused parameter */
    return SKY_FAILURE;
#endif
}

/*! \brief add location to cache
 *
 *   The location is saved in the cacheline indicated by bestput (set by find_best_match)
 *   unless this is -1, in which case, location is saved in oldest cacheline.
 *
 *  @param ctx Skyhook request context
 *  @param loc pointer to location info
 *
 *  @return SKY_SUCCESS if beacon successfully added or SKY_ERROR
 */
static Sky_status_t to_cache(Sky_ctx_t *ctx, Sky_location_t *loc)
{
#if CACHE_SIZE
    int i = ctx->save_to;
    int j;
<<<<<<< HEAD
    uint32_t now = (*ctx->session->sky_time)(NULL);
    Sky_cacheline_t *cl;

    if (ctx->session->len < 1) {
        return SKY_SUCCESS;
    }

=======
    Sky_cacheline_t *cl;

>>>>>>> 5cbcc7aa
    /* compare current time to Mar 1st 2019 */
    if (loc->time <= TIMESTAMP_2019_03_01) {
        return SKY_ERROR;
    }

    /* if best 'save-to' location was not set by beacon_score, use oldest */
    if (i < 0) {
        i = find_oldest(ctx);
        LOGFMT(ctx, SKY_LOG_LEVEL_DEBUG, "find_oldest chose cache %d of %d", i, ctx->session->len);
    }
    cl = &ctx->session->cacheline[i];
    if (loc->location_status != SKY_LOCATION_STATUS_SUCCESS) {
        LOGFMT(ctx, SKY_LOG_LEVEL_WARNING, "Won't add unknown location to cache");
<<<<<<< HEAD
        cl->time = 0; /* clear cacheline */
        LOGFMT(ctx, SKY_LOG_LEVEL_DEBUG, "clearing cache %d of %d", i, ctx->session->len);
=======
        cl->time = TIME_UNAVAILABLE; /* clear cacheline */
        LOGFMT(ctx, SKY_LOG_LEVEL_DEBUG, "clearing cache %d of %d", i, CACHE_SIZE);
>>>>>>> 5cbcc7aa
        return SKY_ERROR;
    } else if (cl->time == 0)
        LOGFMT(ctx, SKY_LOG_LEVEL_DEBUG, "Saving to empty cache %d of %d", i, ctx->session->len);
    else
        LOGFMT(ctx, SKY_LOG_LEVEL_DEBUG, "Saving to cache %d of %d", i, ctx->session->len);

    cl->len = NUM_BEACONS(ctx);
    cl->ap_len = NUM_APS(ctx);
    cl->loc = *loc;
    cl->time = loc->time;

    for (j = 0; j < NUM_BEACONS(ctx); j++) {
        cl->beacon[j] = ctx->beacon[j];
        if (cl->beacon[j].h.type == SKY_BEACON_AP) {
            cl->beacon[j].ap.property.in_cache = true;
        }
    }
    DUMP_CACHE(ctx);
    return SKY_SUCCESS;
#else
    (void)ctx; /* suppress warning unused parameter */
    (void)loc; /* suppress warning unused parameter */
    return SKY_SUCCESS;
#endif
}

/* * * * * * Plugin access table * * * * *
 *
 * Each plugin is registered via the access table
 * The tables for each plugin are formed into a linked list
 *
 * For a given operation, each registered plugin is
 * called for that operation until a plugin returns success.
 */

Sky_plugin_table_t ap_plugin_basic_table = {
    .next = NULL, /* Pointer to next plugin table */
    .magic = SKY_MAGIC, /* Mark table so it can be validated */
    .name = __FILE__,
    /* Entry points */
    .equal = equal, /*Compare two beacons for equality */
    .remove_worst = remove_worst, /* Remove least desirable beacon from request ctx */
    .cache_match = match, /* Find best match between request ctx and cache lines */
    .add_to_cache = to_cache /* Copy request ctx beacons to a cacheline */
};<|MERGE_RESOLUTION|>--- conflicted
+++ resolved
@@ -459,14 +459,9 @@
     for (i = 0, err = false; i < ctx->session->len; i++) {
         cl = &ctx->session->cacheline[i];
         /* if cacheline is old, mark it empty */
-<<<<<<< HEAD
-        if (cl->time != 0 && ((uint32_t)(*ctx->session->sky_time)(NULL)-cl->time) >
-                                 (CONFIG(ctx->session, cache_age_threshold) * SECONDS_IN_HOUR)) {
-=======
         if (cl->time != TIME_UNAVAILABLE &&
             (ctx->header.time - cl->time) >
-                (CONFIG(ctx->state, cache_age_threshold) * SECONDS_IN_HOUR)) {
->>>>>>> 5cbcc7aa
+                (CONFIG(ctx->session, cache_age_threshold) * SECONDS_IN_HOUR)) {
             LOGFMT(ctx, SKY_LOG_LEVEL_DEBUG, "Cache line %d expired", i);
             cl->time = TIME_UNAVAILABLE;
         }
@@ -576,18 +571,8 @@
 #if CACHE_SIZE
     int i = ctx->save_to;
     int j;
-<<<<<<< HEAD
-    uint32_t now = (*ctx->session->sky_time)(NULL);
     Sky_cacheline_t *cl;
 
-    if (ctx->session->len < 1) {
-        return SKY_SUCCESS;
-    }
-
-=======
-    Sky_cacheline_t *cl;
-
->>>>>>> 5cbcc7aa
     /* compare current time to Mar 1st 2019 */
     if (loc->time <= TIMESTAMP_2019_03_01) {
         return SKY_ERROR;
@@ -601,13 +586,8 @@
     cl = &ctx->session->cacheline[i];
     if (loc->location_status != SKY_LOCATION_STATUS_SUCCESS) {
         LOGFMT(ctx, SKY_LOG_LEVEL_WARNING, "Won't add unknown location to cache");
-<<<<<<< HEAD
-        cl->time = 0; /* clear cacheline */
+        cl->time = TIME_UNAVAILABLE; /* clear cacheline */
         LOGFMT(ctx, SKY_LOG_LEVEL_DEBUG, "clearing cache %d of %d", i, ctx->session->len);
-=======
-        cl->time = TIME_UNAVAILABLE; /* clear cacheline */
-        LOGFMT(ctx, SKY_LOG_LEVEL_DEBUG, "clearing cache %d of %d", i, CACHE_SIZE);
->>>>>>> 5cbcc7aa
         return SKY_ERROR;
     } else if (cl->time == 0)
         LOGFMT(ctx, SKY_LOG_LEVEL_DEBUG, "Saving to empty cache %d of %d", i, ctx->session->len);
