--- conflicted
+++ resolved
@@ -31,17 +31,10 @@
 #define SKY_LIBEL
 #include "libel.h"
 
-<<<<<<< HEAD
-/* Uncomment VERBOSE_DEBUG to enable extra logging */
-// #ifndef VERBOSE_DEBUG
-// #define VERBOSE_DEBUG
-// #endif
-=======
 /* set VERBOSE_DEBUG to true to enable extra logging */
 #ifndef VERBOSE_DEBUG
 #define VERBOSE_DEBUG false
 #endif
->>>>>>> 5cbcc7aa
 
 /* Attribute priorities held as 16-bit value
  *   bits     |   description
@@ -80,13 +73,6 @@
         return SKY_ERROR;
     }
 
-<<<<<<< HEAD
-=======
-#if VERBOSE_DEBUG
-    dump_beacon(ctx, "a:", a, __FILE__, __FUNCTION__);
-    dump_beacon(ctx, "b:", b, __FILE__, __FUNCTION__);
-#endif
->>>>>>> 5cbcc7aa
     /* Two APs can be compared but others are ordered by type */
     if (a->h.type != SKY_BEACON_AP || b->h.type != SKY_BEACON_AP)
         return SKY_ERROR;
@@ -262,12 +248,6 @@
         return false;
     }
 
-<<<<<<< HEAD
-=======
-#if VERBOSE_DEBUG
-    DUMP_WORKSPACE(ctx);
-#endif
->>>>>>> 5cbcc7aa
     /* Compare all beacons, looking for similar macs
      * Try to keep lowest of two beacons with similar macs, unless
      * the lower one is connected or in cache and the other is not
@@ -356,14 +336,14 @@
     for (i = 0, err = false; i < CACHE_SIZE; i++) {
         cl = &ctx->state->cacheline[i];
         /* if cacheline is old, mark it empty */
-        if (cl->time != TIME_UNAVAILABLE &&
+        if (cl->time != CACHE_EMPTY &&
             (ctx->header.time - cl->time) >
                 (CONFIG(ctx->state, cache_age_threshold) * SECONDS_IN_HOUR)) {
             LOGFMT(ctx, SKY_LOG_LEVEL_DEBUG, "Cache line %d expired", i);
-            cl->time = TIME_UNAVAILABLE;
+            cl->time = CACHE_EMPTY;
         }
         /* if line is empty and it is the first one, remember it */
-        if (cl->time == TIME_UNAVAILABLE) {
+        if (cl->time == CACHE_EMPTY) {
             if (bestputratio < 1.0) {
                 bestput = (int16_t)i;
                 bestputratio = 1.0f;
@@ -382,14 +362,9 @@
     /* score each cache line wrt beacon match ratio */
     for (i = 0, err = false; i < CACHE_SIZE; i++) {
         cl = &ctx->state->cacheline[i];
-<<<<<<< HEAD
         threshold = score = 0;
         ratio = 0.0f;
-        if (cl->time == 0 || serving_cell_changed(ctx, cl) == true) {
-=======
-        threshold = ratio = score = 0;
-        if (cl->time == TIME_UNAVAILABLE || cell_changed(ctx, cl) == true) {
->>>>>>> 5cbcc7aa
+        if (cl->time == CACHE_EMPTY || serving_cell_changed(ctx, cl) == true) {
             LOGFMT(ctx, SKY_LOG_LEVEL_DEBUG,
                 "Cache: %d: Score 0 for empty cacheline or cell change", i);
             continue;
@@ -480,12 +455,7 @@
     Sky_cacheline_t *cl;
 
     /* compare current time to Mar 1st 2019 */
-<<<<<<< HEAD
-    if (now <= TIMESTAMP_2019_03_01) {
-        LOGFMT(ctx, SKY_LOG_LEVEL_ERROR, "Don't have good time of day! %u", now);
-=======
     if (loc->time <= TIMESTAMP_2019_03_01) {
->>>>>>> 5cbcc7aa
         return SKY_ERROR;
     }
 
@@ -497,10 +467,10 @@
     cl = &ctx->state->cacheline[i];
     if (loc->location_status != SKY_LOCATION_STATUS_SUCCESS) {
         LOGFMT(ctx, SKY_LOG_LEVEL_WARNING, "Won't add unknown location to cache");
-        cl->time = TIME_UNAVAILABLE; /* clear cacheline */
+        cl->time = CACHE_EMPTY; /* clear cacheline */
         LOGFMT(ctx, SKY_LOG_LEVEL_DEBUG, "clearing cache %d of %d", i, CACHE_SIZE);
         return SKY_ERROR;
-    } else if (cl->time == 0)
+    } else if (cl->time == CACHE_EMPTY)
         LOGFMT(ctx, SKY_LOG_LEVEL_DEBUG, "Saving to empty cache %d of %d", i, CACHE_SIZE);
     else
         LOGFMT(ctx, SKY_LOG_LEVEL_DEBUG, "Saving to cache %d of %d", i, CACHE_SIZE);
@@ -557,7 +527,7 @@
 
     /* deviation from idea strength is stored in low order 8-bits */
     priority |= (128 - ABS(ideal_rssi - EFFECTIVE_RSSI(b->h.rssi)));
-#ifdef VERBOSE_DEBUG
+#if VERBOSE_DEBUG
     LOGFMT(ctx, SKY_LOG_LEVEL_DEBUG, "%d rssi:%d ideal:%d priority:%02X:%d", b - ctx->beacon,
         EFFECTIVE_RSSI(b->h.rssi), ideal_rssi, priority >> 8, priority & 0xFF);
 #endif
