--- conflicted
+++ resolved
@@ -214,18 +214,12 @@
     /* step through each AP in request context looking for a matching AP in cache */
     for (j = 0; j < NUM_APS(rctx); j++) {
         for (i = 0; i < NUM_APS(cl); i++) {
-<<<<<<< HEAD
-            if (!matched[i] && (mac_similar(rctx->beacon[j].ap.mac,
-                                                  cl->beacon[i].ap.mac, NULL) != 0)) {
+            if (!matched[i] &&
+                (mac_similar(rctx->beacon[j].ap.mac, cl->beacon[i].ap.mac, NULL) != 0)) {
                 num_aps_cached++;
                 matched[i] = true;
                 break;
             }
-=======
-            bool equivalent = false;
-            equal(rctx, &rctx->beacon[j], &cl->beacon[i], &equivalent);
-            num_aps_cached += equivalent;
->>>>>>> 10cacd7c
         }
     }
 #if VERBOSE_DEBUG
