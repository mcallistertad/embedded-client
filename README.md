# Skyhook Embedded Client Library

## Description

The Skyhook Embedded Client is a small library written in C. It is intended to be included in embedded targets (e.g.,
IoT devices) to allow those devices to use the Skyhook Precision Location service in order to obtain an estimate of the
geolocation of the device on which it runs. It is known as the 'embedded library' or simply 'LibEL'. This repo also
includes a sample client application which illustrates how the library can be used by your application (see below).

Instructions for cloning and building the library are below.

## Change Log

<<<<<<< HEAD
=======
### [Release 5.0.0](https://github.com/SkyhookWireless/embedded-client/tree/5.0.0)

* Library is more compact and can be configured to include only the required features.
* sky_add_cell_gsm_beacon() allows bsic and arfcn to be included in the beacon info.
* sky_add_cell_gsm_neighbor_beacon() has been added to the API
* When porting application code from a previous release of the library, any calls to sky_add_cell_gsm_beacon must be
  modified to include bsic and arfcn data if available on your device, or SKY_UNKNOWN_ID5 and SKY_UNKNOWN_ID6 respectively.
* Maximum time that service will be blocked due to TBR authorization failure is now 24 hours.
* All time comparisons use the function difftime(), improving portability of the library.
* Bug fixes from hotfix releases 3.0.3 and 3.0.4 have been incorporated

>>>>>>> fdef5599
### [Release 4.0.1](https://github.com/SkyhookWireless/embedded-client/tree/4.0.1)

* Bug Fix - Fix build with no cache i.e. CACHE_SIZE=0
* Document Location Source SKY_LOCATION_SOURCE_RFPM

### [Release 4.0.0](https://github.com/SkyhookWireless/embedded-client/tree/4.0.0)

#### API simplifications.

* LibEL accepts timestamps with value 0 which indicates that time has not been synchronized.
* LibEL no longer holds state and cache in a static buffer. User allocates both request context buffer and session
  context buffer.
* User may call new API call, sky_search_cache(), to determine whether the current request has a match in the cache.
* User may tune some configuration parameters at runtime using sky_set_option().

#### Code size optimizations.

* Common code sequences have been factored out.
* Some of the largest functions have been re-written.

### [Release 3.0.4](https://github.com/SkyhookWireless/embedded-client/tree/3.0.4)

* Cache miss when request context buffer has gnss but cache does not
* sample_client improvements

### [Release 3.0.3](https://github.com/SkyhookWireless/embedded-client/tree/3.0.3)

* Remove strict check so that a GNSS fix with NSAT value of 0 can be added.

### [Release 3.0.2](https://github.com/SkyhookWireless/embedded-client/tree/3.0.2)

* Bug fix - server side tuning of cache match thresholds was being ignored by LibEL
* Bug fix - low AP count in scan should require exact cache match
* Bug fix - scan with gnss should never match a cache entry without gnss

### [Release 3.0.1](https://github.com/SkyhookWireless/embedded-client/tree/3.0.1)

* Added support for Token Based Registration and authentication.
* Added support for Uplink and downlink data. Downlink data can be configured through a new web service/API.
* Added 'debounce' parameter to sky_open() which allows the option, in the case of a cache match, to report the cached
  information in a subsequent server request.
* Added plugin modules infrastructure, allowing basic or premium algorithms for filtering scans and interpreting server
  responses, and ability to expand LibEL's capabilities in the future.
* Cellular beacons now allow Timing Advance values to be added.
* Updated the sample_client application.
* Renamed .submodules to submodules.
* Additional bug fixes and improvements.

### [Release 2.1.3](https://github.com/SkyhookWireless/embedded-client/tree/2.1.3)

* Change default configuration to 20 total beacons, 15 APs
* Update to allow ID3 to be -1 SKY_UNKNOWN_ID3
* Bug fix - cache match fails if serving cell has changed
* Bug fix - copy actual number of beacons in request context to cache
* Bug fix - sky_add_cell_lte_beacon(), tac must be signed and wider for SKY_UNKNOWN_ID3

### [Release 2.0.0](https://github.com/SkyhookWireless/embedded-client/tree/2.0.0)

* Additional arguments provided to sky_add_cell_lte_beacon(), sky_add_cell_umts_beacon()
  and sky_add_cell_nb_iot_beacon() to allow the user to optionally provide pci/psc/ncid and uarfcn/earfcn values.
* Support for optionally adding scanned neighbor cells (for LTE, UMTS, and NB_IOT cell types) via 3 new functions
  sky_add_cell_lte_neighbor_beacon(), sky_add_cell_umts_neighbor_beacon() and sky_add_cell_nb_iot_neighbor_beacon.

### [Release 1.1.4](https://github.com/SkyhookWireless/embedded-client/tree/1.1.4)

* Device ID length fix and a few changes to sample_client to allow full length of device_id to be used.

### [Release 1.1.3](https://github.com/SkyhookWireless/embedded-client/tree/1.1.3)

* Update to avoid ignoring server results in case no local clock is available, plus logging and other minor cleanups

### [Release 1.1.1](https://github.com/SkyhookWireless/embedded-client/tree/1.1.1)

* Initial public release

## Table of Contents

* [Skyhook Embedded Client Library](#skyhook-embedded-client-library)
    * [Building](#building)
        * [Dependencies](#dependencies)
            * [Git Submodules](#git-submodules)
        * [Library Source Files](#library-source-files)
        * [Build Directions](#build-directions)
    * [API Guide](#api-guide)
        * [Summary](#summary)
        * [Requirements](#requirements)
        * [API conventions](#api-conventions)
        * [Client Configuration](#client-configuration)
        * [General Sequence of Operations](#general-sequence-of-operations)
        * [API Reference](#api-reference)
            * [sky_open() - Initialize Skyhook library and verify access to resources](#sky_open---initialize-skyhook-library-and-verify-access-to-resources)
            * [sky_sizeof_session_ctx() - Get the size of the non-volatile memory required to save and restore the library state.](#sky_sizeof_session_ctx---get-the-size-of-the-non-volatile-memory-required-to-save-and-restore-the-library-state)
            * [sky_sizeof_request_ctx() - Determines the size of the work space required to process the request](#sky_sizeof_request_ctx---determines-the-size-of-the-work-space-required-to-process-the-request)
            * [sky_new_request() - Initializes request context for a new request](#sky_new_request---initializes-request-context-for-a-new-request)
            * [sky_add_ap_beacon() - Add a Wi-Fi beacon to request context](#sky_add_ap_beacon---add-a-wi-fi-beacon-to-request-context)
            * [sky_add_cell_lte_beacon() - Add an lte or lte-CatM1 cell beacon to request context](#sky_add_cell_lte_beacon---add-an-lte-or-lte-catm1-cell-beacon-to-request-context)
            * [sky_add_cell_lte_neighbor_beacon() - Adds an LTE neighbor cell beacon to the request context](#sky_add_cell_lte_neighbor_beacon---adds-an-lte-neighbor-cell-beacon-to-the-request-context)
            * [sky_add_cell_gsm_beacon() - Adds a GSM cell beacon to the request context](#sky_add_cell_gsm_beacon---adds-a-gsm-cell-beacon-to-the-request-context)
            * [sky_add_cell_gsm_neighbor_beacon() - Adds an GSM neighbor cell beacon to the request context](#sky_add_cell_gsm_neighbor_beacon---adds-an-gsm-neighbor-cell-beacon-to-the-request-context)
            * [sky_add_cell_umts_beacon() - Adds a umts cell beacon to the request context](#sky_add_cell_umts_beacon---adds-a-umts-cell-beacon-to-the-request-context)
            * [sky_add_cell_umts_neighbor_beacon() - Adds a umts neighbor cell beacon to the request context](#sky_add_cell_umts_neighbor_beacon---adds-a-umts-neighbor-cell-beacon-to-the-request-context)
            * [sky_add_cell_cdma_beacon() - Adds a cdma cell beacon to the request context](#sky_add_cell_cdma_beacon---adds-a-cdma-cell-beacon-to-the-request-context)
            * [sky_add_cell_nb_iot_beacon() - Adds a nb_iot cell beacon to the request context](#sky_add_cell_nb_iot_beacon---adds-a-nb_iot-cell-beacon-to-the-request-context)
            * [sky_add_cell_nb_iot_neighbor_beacon() - Adds a neighbor nb_iot cell beacon to the request context](#sky_add_cell_nb_iot_neighbor_beacon---adds-a-neighbor-nb_iot-cell-beacon-to-the-request-context)
            * [sky_add_cell_nr_beacon() - Adds a nr cell beacon to the request context](#sky_add_cell_nr_beacon---adds-a-nr-cell-beacon-to-the-request-context)
            * [sky_add_cell_nr_neighbor_beacon() - Adds a neighbor nr cell beacon to the request context](#sky_add_cell_nr_neighbor_beacon---adds-a-neighbor-nr-cell-beacon-to-the-request-context)
            * [sky_add_gnss() - Adds the position of the device from GNSS (GPS, GLONASS, or others) to the request context](#sky_add_gnss---adds-the-position-of-the-device-from-gnss-gps-glonass-or-others-to-the-request-context)
            * [sky_search_cache()  - compares the new request beacons with those in the cache](#sky_search_cache---compares-the-new-request-beacons-with-those-in-the-cache)
            * [sky_ignore_cache_hit()  - allows the result of sky_search_cache() to be overridden](#sky_ignore_cache_hit---allows-the-result-of-sky_search_cache-to-be-overridden)
            * [sky_sizeof_request_buf()  - determines the size of the network request buffer which must be provided by the user](#sky_sizeof_request_buf----determines-the-size-of-the-network-request-buffer-which-must-be-provided-by-the-user)
            * [sky_encode_request() - generate a Skyhook request from the request context](#sky_encode_request---generate-a-skyhook-request-from-the-request-context)
            * [sky_decode_response() - decodes a Skyhook server response](#sky_decode_response---decodes-a-skyhook-server-response)
            * [sky_get_option() - query the value of a configuration parameter](#sky_get_option---query-the-value-of-a-configuration-parameter)
            * [sky_set_option() - set the value of a configuration parameter](#sky_set_option---set-the-value-of-a-configuration-parameter)
            * [sky_perror() - returns a string which describes the meaning of sky_errno codes](#sky_perror---returns-a-string-which-describes-the-meaning-of-sky_errno-codes)
            * [sky_pbeacon() - returns a string which describes the type of a beacon](#sky_pbeacon---returns-a-string-which-describes-the-type-of-a-beacon)
            * [sky_pserver_status() - returns a string which describes the meaning of status codes](#sky_pserver_status---returns-a-string-which-describes-the-meaning-of-status-codes)
            * [sky_psource() - returns a string which describes the source of the location](#sky_psource---returns-a-string-which-describes-the-source-of-the-location)
            * [sky_close() - frees any resources in use by the Skyhook library](#sky_close---frees-any-resources-in-use-by-the-skyhook-library)
        * [Appendix](#appendix)
            * [API Return Codes](#api-return-codes)
            * [API Error Codes](#api-error-codes)
            * [API Location Result](#api-location-result)
            * [API sky_finalize_request() result](#api-sky_finalize_request-result)
            * [API Logging levels](#api-logging-levels)
    * [License](#license)

## Building

### Dependencies

#### Git Submodules

The library depends on several third-party repos which are included as submodules in this repo. In order to ensure that
these dependency repos are properly populated, be sure to add the `--recursive` option to the `git clone` command when
cloning this repo.

All submodules are contained within the `submodules` directory.

### Library Source Files

The library includes the following C source files:

* All `.h` and `.c` files in the `libel/` directory
* All `.h` and `.c` files in the `libel/protocol` directory (note that `el.pb.h`
  and `el.pb.c` can be regenerated by the protocol buffers compiler)
* `submodules/tiney-AES128-C/aes.{h,c}`
* `submodules/nanopb/pb_common.c`
* `submodules/nanopb/pb_encode.c`
* `submodules/nanopb/pb_decode.c`

### Build Directions

To build just the library in a Unix-like environment:

    $ make

This creates the file `bin/libel.a`, which can then be statically linked into your executable (in a Unix-like
environment). Of course it may be necessary to modify the provided Makefile (or replace it altogether) in order to build
the library for your platform.

To build and run the sample client (after building the library itself):

    $ cd sample_client
    $ make
    $ ./sample_client sample_client.conf

Note that `sample_client.conf` will likely require modification (to add your Skyhook AES key and partner ID).

## API Guide

### Summary

Skyhook's Embedded Library API for IoT provides an interface for the Client Application to assemble a Skyhook Location
Request and get an immediate location response when the IoT device is stationary (or in a remembered location), and an
encoded request that can be sent to the ELG server. The library also provides decoding and extracting of information (
including location) from the ELG server response message.

Requests consist of a set of beacons (Wi-Fi Access Points and Cell towers) which are within range of the device. These
are packaged into the request and the Skyhook server processes the available information to determine the most accurate
location. The library balances accuracy of location against bandwidth of communication with the Skyhook server by having
a configurable, maximum size of each request. This is achieved as each Wi-Fi or Cellular beacon is added to the request;
the library selectively keeps or discards beacon information based on a carefully crafted algorithm.

The library will save the information provided in a request along with the location determined by the Skyhook server in
a cache and whenever subsequent requests are a reasonable match to the cache, the library will use the known location to
satisfy the request, eliminating the need to communicate with the server for this request. The number of locations in
the cache is configurable, and a value of 0 will disable caching.

### Requirements

1. Low memory use, both code and data size.
1. Low bandwidth i.e. Small messages, infrequently.
1. Avoid platform specific dependencies i.e. ELG library is written to be portable to many platforms.

### API conventions

* Application/device developer is responsible for providing the space used to hold LibEL session state which includes
  the cache and configuration parameters. This space can be freed after the library has been closed and the space has
  been saved to non-volatile memory (if it is to be restored for the next session).
* Application/device developer is responsible for providing the temporary work space used to assemble request/response
  transaction.
* The address of this work space is considered the unique identifier for a given location request/response transaction.
* sky_errno is always set, either to `SKY_ERROR_NONE` or to the error code.
* The user may free the allocated work space after a location (lat/long) results from either sky_finalize_request() or
  sky_decode_response(), or an error from the API.
* The user is responsible for sending requests generated by the library to the server, and reporting responses received
  from the server to the library.
* The user must send request to the server, even when a location is returned from a cached response, if any of the three
  conditions are required: 1) downlink data is to be collected in a response, 2) uplink data needs to be sent to the
  server, 3) the cached location needs to be reported to the server to be forwarded by the ECHO service (debounce).
* If time() returns a date prior to March 1, 2019, API will not match cached scans/locations.
* The library is not thread safe.
* The user may preserve cache state by storing the state buffer provided by the call to sky_close(), and restoring the
  state buffer and passing it to sky_open().
* The library can interact with the server in either of two authentication modes, Token Based Registration (TBR) or a
  simple key based scheme. The best one for you will depend on licensing terms, privacy considerations and other
  specific implementation requirements
* The API calls used to add beacons from a scan provide a `is_connected` parameter which is used to indicate whether a
  particular beacon is actively serving the device i.e. a Wi-Fi AP which is connected and/or a Serving Cell.

### Authentication

For a full list of errors that can be reported when decoding a server response, see sky_decode_response().

#### Token Based Registration (TBR)

A device will remain authenticated during a valid licensed period, and thereafter if the license period is extended.
However, if there are repeated authentication failures, perhaps due to an expired contract, the library will enforce
service prohibition periods. An error will be returned, and sky_errno set to `SKY_ERROR_SERVICE_DENIED`, if the user
attempts to generate a request too soon after decoding an unauthorized response. Specific codes are reported when the
user is expected to delay the next request.

* `SKY_ERROR_SERVICE_DENIED` Service blocked due to repeated errors
* `SKY_AUTH_RETRY` retry immediately
* 'SKY_AUTH_RETRY_8HR' delay for 8 hours
* 'SKY_AUTH_RETRY_16HR' delay for 16 hours
* 'SKY_AUTH_RETRY_1D' delay for 1 day (24 hours)
* 'SKY_AUTH_RETRY_30D' delay for 30 days

#### Simple Key based

If the user has chosen to use the library in this mode, there are a few features that are not available, these are noted
in the remainder of the document with (TBR only). Authentication errors will result in an error being returned, and
sky_errno set to `SKY_ERROR_AUTH`.

### Client Configuration

#### Credential Configuration

Your LibEL needs to be configured with a Skyhook partner ID and AES (encryption) key. You can obtain these parameters
via the following steps:

1. Register a new account on http://my.skyhookwireless.com
2. Once registration is completed you will be placed immediately into the “Start a new project” workflow.
3. Create a new Precision Location project and name the project whatever you like.
4. After creating the project, in the platform selection screen, select the “ELG” embedded project type which can be
   found below the standard OS selection icons.
5. Once your new embedded project has been created, your partner ID and AES key will be visible on the right side of
   your project home screen. To enable Token Based Registration for your project, please reach out to your Skyhook
   account representative or contact support@skyhook.com

|  Description                |  Value (Example)                                     |
|:----------------------------|:--------------------------------------------|
|                             |                                             |
| Skyhook API key             |"1E5D0AAEA1DEC1CD10DC2DD1CA11CE6B"           |
| Partner ID                  |1                                            |
| SKU                         |"" (defined only for TBR Authentication)     |
| Skyhook ELG Server hostname |"elg.skyhook.com"                            |
| Skyhook ELG Server port     |9756                                         |

**Note** These values must be stored within the client application and passed to sky_open().

The LibEL creates (see sky_encode_request()) and interprets (see sky_decode_response()) messages which are exchanged via
a simple TCP (not HTTP) connection established by the client device (the "user") to the Skyhook Embedded Library
Gateway (ELG) server. This message exchange must be done for each call to sky_encode_request() (
unless the library is able to use a previously cached location). Because they are usually platform-dependent, the
details associated with the establishment of this connection, and the associated send/receive mechanisms, are the
responsibility of the application developer. See the sample_client directory within the library repo for an example of
how this can be done using standard socket API calls.

In general, the user must take the following steps in order to perform this exchange:

1. Establish a TCP connection to the configured host and port number (see the Configuration Parameters table above)
2. Send the request
3. Wait for and then receive the response (use whatever timeout value is appropriate for the network in which the device
   is expected to run; the additional latency overhead imposed by the Skyhook service itself should be well under one
   second)
4. Close the TCP connection

The user may decide to add beacons from multiple scans to a single request. In an environment with few APs, high RF
interference or poor HW WiFi scan, this technique may improve accuracy and yield significantly. In an environment with
many APs, it has no impact. Time to fix in this case may be up to 10 seconds longer (1-3 seconds per scan depending on
the environment). This needs to be accounted in application layer and confirmed acceptable. There is minor battery
impact on power consumption due to multiple scans in some cases detailed above. The timestamp associated with each
beacon must accurately reflect the time at which the scan was captured.

#### Build Time Configuration (libel/config.h)

| Preprocessor Symbol         | Description                                         | Default Value    |
|:----------------------------|:----------------------------------------------------|:-----------------|
| `CACHE_SIZE`                | typically set to '1' meaning that there is one available cache entry reserved. Setting `CACHE_SIZE` to 0 will disable the cache. Values of `CACHE_SIZE` above `1` may provide some improvements to cache performance, however should you find the performance of `CACHE_SIZE` `1` suboptimal, you should contact your Skyhook representative. | 1             |
| `SKY_MAX_DL_APP_DATA`       | allows the maximum size of downlink application data to be defined, however the default of `100` is recommended. This provides the ability to limit the buffer space required to receive a response message. This value must accommodate the length of downlink application date set at the server. The server will not send application data that is longer than this value in response messages. |100    |
| `SKY_TBR_DEVICE_ID`         | this boolean value chooses whether a TBR location request carries with it the unique device ID. Devices using TBR authentication, which also make use of the ECHO service and wish to receive an identifier in Skyhook's device_id field, will need to build with `SKY_TBR_DEVICE_ID` `true' in order to correlate locations with a device. Alternatively, this information can be transmitted through uplink application data. |true |
| `SKY_LOGGING`               | controls whether debug information is generated by the library. By default, it includes `SKY_LOG_LEVEL_DEBUG` logging to assist with integration efforts. To remove this, build the library with `SKY_LOGGING` false. Passing a min_level value to sky_open() allows intermediate levels of logging. |true |
| `SKY_LOG_LENGTH`            | can be used to adjust the maximum line length of logging, if required. | 120 |
| `SANITY_CHECKS`             | may be used to minimize the size of the library, however, when possible, it is recommended that sanity checks be included during the application development process. When set to true checking code is included | true |
| `SKY_EXCLUDE_WIFI_SUPPORT`  | may be set to true if no Wi-Fi scan data will be added to a request. This reduces the size of the library code. When set to true Wi-Fi support is excluded | false |
| `SKY_EXCLUDE_CELL_SUPPORT`  |  may be set to true if no Wi-Fi scan data will be added to a request. This reduces the size of the library code. When set to true Cell support is excluded| false |
| `SKY_EXCLUDE_GNSS_SUPPORT`  |  may be set to true if no Wi-Fi scan data will be added to a request. This reduces the size of the library code. When set to true GNSS support is excluded| false |

When a server response is decoded, the location and scan information is stored in the cache. Susequent calls to
sky_get_cache_hit() will compare scan information in the request with the cache. If a good match is found, the cached
location is returned along with a request buffer. The application may use the cached location (
reduced network traffic) or send the request (update server with the uplink application data and position). For a
stationary device the scan matching helps to significantly reduce the number of transactions to server (by 80 - 90%)
and allows the client to report last known location without accuracy impact. This results in significant power
consumption savings. For high speed moving devices (driving), scan matching fails typically and as a result it has no
impact on battery or accuracy. For slow speed moving devices (walking/biking) the stationary logic helps reduce number
of transactions to server by as much as 50% but may introduce some lag in reported fixes relative to device location.

<div style="page-break-after: always"></div>

### General Sequence of Operations

![missing image](images/elg_embedded_image.png?raw=true)

Figure 1 - The User is expected to make a sequence of calls as shown
<div style="page-break-after: always"></div>

## API Reference

### sky_open() - Initialize Skyhook library and verify access to resources

```c
Sky_status_t sky_open(Sky_errno_t *sky_errno,
    uint8_t *device_id,
    uint32_t id_len,
    uint32_t partner_id,
    uint8_t aes_key[AES_KEYLEN],
    char *sku,
    uint32_t cc,
    Sky_sctx_t *sctx,
    Sky_log_level_t min_level,
    Sky_loggerfn_t logf,
    Sky_randfn_t rand_bytes,
    Sky_timefn_t gettime)

/* Parameters
 * sky_errno    if sky_open() returns failure, sky_errno is set to the error code
 * device_id    Device unique ID (example mac address of the device)
 * id_len       length if the Device ID, typically 6, Max 16 bytes
 * partner_id   Skyhook assigned credentials
 * aes_key      Skyhook assigned encryption key
 * sku          Skyhook assigned model number / product identifier
 * cc           Country Code (optional) country in which the device was registered. 0 if undefined
 * sctx         pointer to a session context buffer , empty, or restored from previous session
 * min_level    logging function is called for msg with equal or greater level
 * logf         pointer to logging function
 * rand_bytes   pointer to random function
 * gettime      pointer to time function
 *
 * Returns      `SKY_SUCCESS` or `SKY_ERROR` and sets sky_errno with error code
 */
 ```

Called once to set up any resources needed by the library (e.g. cache space). Returns `SKY_SUCCESS` on
success, `SKY_ERROR` on error and sets sky_errno. If the buffer pointed to by sctx is not empty (filled with zeros) it
must be a valid copy of a session context buffer from a previously closed session, otherwise it is it must be empty. If
valid, it is restored including cache content if not stale. If the session buffer is not valid and not empty, it is
considered an error (`SKY_ERROR_BAD_SESSION_CTX`). If sku is a non-zero length string, LibEL will attempt to use TBR
authentication otherwise a simple key based authentication is used. cc is the Mobile Country Code of the country in
which the device was registered to operate. If logf() is not NULL, the log messages will be generated if they were
turned on during compilation (`SKY_LOGGING`). If rand_bytes is not NULL, this function pointer is used to generate
random sequences of bytes, otherwise the library calls rand(). If min_level can be set to block less severe log
messages, e.g. if min_level is set to `SKY_LOG_LEVEL_ERROR`, only log messages with level `SKY_LOG_LEVEL_CRITICAL`
and `SKY_LOG_LEVEL_ERROR` will be generated. gettime is required. This function pointer is used to request the current
time (Unix time aka POSIX time aka UNIX **Epoch** time). If the system may use LibEL before time has been synchronized,
gettime must return 0 to indicate time is not known. When debounce is false, the generated request always reports the
beacons from the request context to the server. When true, and a previously cached location is a match, the cached
beacons are reported to the server. While a device is stationary, and using the cached location, any server requests
will resolve to a stable location.

`sky_open()` may report the following error conditions in sky_errno:

| Error Code                                      | Description
| ----------------------------------------------- | --------------------------------------------------------------
| `SKY_ERROR_NONE`                                | No error
| `SKY_ERROR_NO_PLUGIN`                           | At least one plugin must be registered
| `SKY_ERROR_ALREADY_OPEN`                        | sky_open() called more than once with different parameters. Call sky_close()
| `SKY_ERROR_BAD_PARAMETERS`                      | The parameters to the current operation are illegal

### sky_sizeof_session_ctx() - Get the size of the non-volatile memory required to save and restore the library state.

```c
int32_t sky_sizeof_session_ctx(Sky_sctx_t *sctx)

/* Parameters
 * sctx             Pointer to session context buffer, or NULL to request the size of a new empty session context buffer.

 * Returns          Size of session context buffer or 0 to indicate that the buffer was invalid
 */
 ```

Can be used to determine the size of a session context buffer that is being restored from a pervious LibEL session, or
the size of a new empty buffer that the User is allocating for an initial session. When LibEL is opened, a session
buffer must be provided, in RAM, either initialized with the contents from a previous, saved, buffer, or an empty
buffer. The session buffer contains the cache and other library state. Copying the session buffer to non-volatile memory
after closing the library and copying from non-volatile memory to RAM before opening the library allows the state of the
library to be preserved during periods where RAM contents may be lost e.g. low power modes.

### sky_sizeof_request_ctx() - Determines the size of the work space required to process the request

```c
int32_t sky_sizeof_request_ctx(void)

/* Returns          Size of request context buffer required
 */
```

Reports the number of bytes of request context buffer required to handle encoding the request. This should be allocated
by the caller and a pointer to this allocated space passed to sky_new_request(). This space is used to accumulate the
beacon information to form the server request. It also holds any downlink application data. This space should be freed
after receiving a location (lat/long) from either sky_get_cache_hit() or sky_decode_response(), or an error from the API
and after processing downlink application data.

### sky_new_request() - Initializes request context for a new request

```c
Sky_rctx_t* sky_new_request(Sky_rctx_t *rctx,
    uint32_t rbufsize,
    Sky_sctx_t *sctx,
    uint8_t *ul_app_data,
    uint32_t ul_app_data_len,
    Sky_errno_t *sky_errno
)

/* Parameters
 * rctx                 Pointer to request context buffer provided by user
 * rbufsize             Request buffer size (from sky_sizeof_request_ctx)
 * sctx                 Pointer to session context buffer provided to sky_open
 * ul_app_data          Pointer to uplink data buffer
 * ul_app_data_len      Length of uplink data buffer
 * sky_errno            Pointer to error code

 * Returns              Pointer to the initialized request context buffer or NULL
 */
```

Initializes context buffer for a new request. Returns request context (pointer to the work space) or NULL in case of
failure. In case of failure sky_errno is set to indicate the error. User can decode the error using sky_perror().
Initializes request context with Magic numbers, sets downlink app data buffer to empty and saves uplink app data.

sky_new_request() may report the following error conditions in sky_errno:

| Error Code                                      | Description
| ----------------------------------------------- | --------------------------------------------------------------
| `SKY_ERROR_NONE`                                | No error
| `SKY_ERROR_NEVER_OPEN`                          | sky_open() must be called before the current operation can succeed
| `SKY_ERROR_BAD_PARAMETERS`                      | The parameters to the current operation are illegal
| `SKY_ERROR_SERVICE_DENIED`                      | LibEL temporarily blocked this service after repeated fails to authenticate (TBR only)

### sky_add_ap_beacon() - Add a Wi-Fi beacon to request context

```c
Sky_status_t sky_add_ap_beacon(Sky_rctx_t *rctx,
    Sky_errno_t *sky_errno,
    uint8_t mac[6],
    time_t timestamp,
    int16_t rssi,
    int32_t frequency,
    bool is_connected
)

/* Parameters
 * rctx         Skyhook request context
 * sky_errno    sky_errno is set to the error code
 * mac          pointer to mac address of the Wi-Fi beacon
 * timestamp    time in seconds (from 1970 epoch) indicating when the scan was performed, (time_t)-1 if unknown
 * rssi         Received Signal Strength Intensity, -10 through -127, -1 if unknown
 * frequency    Center Frequency of Channel in MHz, 2400 through 6000, -1 if unknown
 * is_connected this beacon is currently connected, false if unknown

 * Returns      `SKY_SUCCESS` or `SKY_ERROR` and sets sky_errno with error code
 */
 ```

Adds the Wi-Fi access point information to the request context. Returns `SKY_ERROR` for failure or the `SKY_SUCCESS`. In
case of failure sky_errno is set to error code. If enough Wi-Fi beacons are already in the request context,
sky_add_ap_beacon() may remove the least useful beacon.

sky_add_ap_beacon() may report the following error conditions in sky_errno:

| Error Code                                      | Description
| ----------------------------------------------- | --------------------------------------------------------------
| `SKY_ERROR_NONE`                                | No error
| `SKY_ERROR_NEVER_OPEN`                          | sky_open() must be called before the current operation can succeed
| `SKY_ERROR_BAD_PARAMETERS`                      | The parameters to the current operation are illegal
| `SKY_ERROR_INTERNAL`                            | An unexpected error occured

### sky_add_cell_lte_beacon() - Add an lte or lte-CatM1 cell beacon to request context

```c
Sky_status_t sky_add_cell_lte_beacon(Sky_rctx_t *rctx,
    Sky_errno_t *sky_errno,
    int32_t tac,
    int64_t e_cellid,
    uint16_t mcc,
    uint16_t mnc,
    int16_t pci,
    int32_t earfcn,
    int32_t ta,
    time_t timestamp,
    int16_t rsrp,
    bool is_connected
)

/* Parameters
 * rctx         Skyhook request context
 * sky_errno    sky_errno is set to the error code
 * tac          lte tracking area code identifier (1-65535), 'SKY_UNKNOWN_ID3' if unknown
 * e_cellid     lte beacon identifier 28bit (0-268435455)
 * mcc          mobile country code (200-799)
 * mnc          mobile network code (0-999)
 * pci          mobile pci (0-503), 'SKY_UNKNOWN_ID5' if unknown
 * earfcn,      channel (0-45589), 'SKY_UNKNOWN_ID6' if unknown
 * ta           timing-advance (0-7690), `SKY_UNKNOWN_TA` if unknown
 * timestamp    time in seconds (from 1970 epoch) indicating when the scan was performed, (time_t)-1 if unknown
 * rsrp         Received Signal Receive Power, range -140 to -40dbm, -1 if unknown
 * is_connected this beacon is currently connected, false if unknown

 * Returns      `SKY_SUCCESS` or `SKY_ERROR` and sets sky_errno with error code
 */
```

Adds the cell lte or lte-CatM1 information to the request context. Returns `SKY_ERROR` for failure or the `SKY_SUCCESS`.
In case of failure sky_errno is set if there is a bad parameter or other error.

sky_add_cell_lte_beacon() may report the following error conditions in sky_errno:

| Error Code                                      | Description
| ----------------------------------------------- | --------------------------------------------------------------
| `SKY_ERROR_NONE`                                | No error
| `SKY_ERROR_NEVER_OPEN`                          | sky_open() must be called before the current operation can succeed
| `SKY_ERROR_BAD_PARAMETERS`                      | The parameters to the current operation are illegal
| `SKY_ERROR_BAD_REQUEST_CTX`                     | The request context structure is corrupt
| `SKY_ERROR_INTERNAL`                            | An unexpected error occured

### sky_add_cell_lte_neighbor_beacon() - Adds an LTE neighbor cell beacon to the request context

```c
Sky_status_t sky_add_cell_lte_neighbor_beacon(Sky_rctx_t *rctx,
    Sky_errno_t *sky_errno,
    int16_t pci,
    int32_t earfcn,
    time_t timestamp,
    int16_t rsrp)

/* Parameters
 * rctx         Skyhook request context
 * sky_errno    sky_errno is set to the error code
 * pci          mobile pci (0-503), 'SKY_UNKNOWN_ID5' if unknown
 * earfcn,      channel (0-45589), 'SKY_UNKNOWN_ID6' if unknown
 * timestamp    time in seconds (from 1970 epoch) indicating when the scan was performed, (time_t)-1 if unknown
 * rsrp         Received Signal Receive Power, range -140 to -40dbm, -1 if unknown

 * Returns      `SKY_SUCCESS` or `SKY_ERROR` and sets sky_errno with error code
 */

 ```

Adds the lte or lte-CatM1 neighbor cell information to the request context. Returns `SKY_ERROR` for failure or
the `SKY_SUCCESS`. In case of failure sky_errno is set if there is a bad parameter or other error.

sky_add_cell_lte_neighbor_beacon() may report the following error conditions in sky_errno:

| Error Code                                      | Description
| ----------------------------------------------- | --------------------------------------------------------------
| `SKY_ERROR_NONE`                                | No error
| `SKY_ERROR_NEVER_OPEN`                          | sky_open() must be called before the current operation can succeed
| `SKY_ERROR_BAD_PARAMETERS`                      | The parameters to the current operation are illegal
| `SKY_ERROR_BAD_REQUEST_CTX`                     | The request context structure is corrupt
| `SKY_ERROR_INTERNAL`                            | An unexpected error occured

### sky_add_cell_gsm_beacon() - Adds a gsm cell beacon to the request context

```c
Sky_status_t sky_add_cell_gsm_beacon(Sky_rctx_t * rctx,
    Sky_errno_t *sky_errno,
    int32_t lac,
    int64_t ci,
    uint16_t mcc,
    uint16_t mnc,
    int16_t bsic,
    int32_t arfcn
    int32_t ta,
    time_t timestamp,
    int16_t rssi,
    bool is_connected
)

/* Parameters
 * rctx         Skyhook request context
 * sky_errno    sky_errno is set to the error code
 * lac          gsm location area code identifier (1-65535)
 * ci           gsm cell identifier (0-65535)
 * mcc          mobile country code (200-799)
 * mnc          mobile network code (0-999)
 * bsic         Base Station Identify Code (0-63), SKY_UNKNOWN_ID5 if unknown
 * arfcn        channel (1-1023), SKY_UNKNOWN_ID6 if unknown
 * ta           timing-advance (0-63), `SKY_UNKNOWN_TA` if unknown
 * timestamp    time in seconds (from 1970 epoch) indicating when the scan was performed, (time_t)-1 if unknown
 * rssi         Received Signal Strength Intensity, range -128 to -32dbm, -1 if unknown
 * is_connected this beacon is currently connected, false if unknown

 * Returns      `SKY_SUCCESS` or `SKY_ERROR` and sets sky_errno with error code
 */
 ```

### sky_add_cell_gsm_neighbor_beacon() - Adds an GSM neighbor cell beacon to the request context

```c
Sky_status_t sky_add_cell_gsm_neighbor_beacon(Sky_rctx_t *rctx,
    Sky_errno_t *sky_errno,
    int16_t bsic,
    int32_t arfcn,
    time_t timestamp,
    int16_t rssi)

/* Parameters
 * rctx         Skyhook request context
 * sky_errno    sky_errno is set to the error code
 * bsic         mobile pci (0-63), 'SKY_UNKNOWN_ID5' if unknown
 * arfcn,       channel (1-1023), 'SKY_UNKNOWN_ID6' if unknown
 * timestamp    time in seconds (from 1970 epoch) indicating when the scan was performed, (time_t)-1 if unknown
 * rssi         Received Signal Strength Intensity, range -128 to -32dbm, -1 if unknown

 * Returns      `SKY_SUCCESS` or `SKY_ERROR` and sets sky_errno with error code
 */

 ```

Adds the gsm neighbor cell information to the request context. Returns `SKY_ERROR` for failure or the `SKY_SUCCESS`. In case of
failure sky_errno is set if there is a bad parameter or other error.

sky_add_cell_gsm_neighbor_beacon() may report the following error conditions in sky_errno:

| Error Code                                      | Description
| ----------------------------------------------- | --------------------------------------------------------------
| `SKY_ERROR_NONE`                                | No error
| `SKY_ERROR_NEVER_OPEN`                          | sky_open() must be called before the current operation can succeed
| `SKY_ERROR_BAD_PARAMETERS`                      | The parameters to the current operation are illegal
| `SKY_ERROR_BAD_REQUEST_CTX`                     | The request context structure is corrupt
| `SKY_ERROR_INTERNAL`                            | An unexpected error occured

### sky_add_cell_umts_beacon() - Adds a umts cell beacon to the request context

```c
Sky_status_t sky_add_cell_umts_beacon(Sky_rctx_t *rctx,
    Sky_errno_t *sky_errno,
    int32_t lac,
    int64_t ucid,
    uint16_t mcc,
    uint16_t mnc,
    int16_t psc,
    int16_t uarfcn,
    time_t timestamp,
    int16_t rscp,
    bool is_connected
)

/* Parameters
 * rctx         Skyhook request context
 * sky_errno    sky_errno is set to the error code
 * lac          umts location area code identifier (1-65535), `SKY_UNKNOWN_ID`3 if unknown
 * ucid         umts cell identifier 28bit (0-268435455)
 * mcc          mobile country code (200-799)
 * mnc          mobile network code (0-999)
 * psc          primary scrambling code (0-511), `SKY_UNKNOWN_ID`5 if unknown
 * uarfcn       channel (412-10838), `SKY_UNKNOWN_ID`6 if unknown
 * timestamp    time in seconds (from 1970 epoch) indicating when the scan was performed, (time_t)-1 if unknown
 * rscp         Received Signal Code Power, range -120dbm to -20dbm, -1 if unknown
 * is_connected This beacon is currently connected, false if unknown

 * Returns      `SKY_SUCCESS` or `SKY_ERROR` and sets sky_errno with error code
 */
 ```

Adds the cell umts information to the request context. Returns `SKY_ERROR` for failure or the `SKY_SUCCESS`. In case of
failure sky_errno is set if there is a bad parameter or other error.

sky_add_cell_umts_beacon() may report the following error conditions in sky_errno:

| Error Code                                      | Description
| ----------------------------------------------- | --------------------------------------------------------------
| `SKY_ERROR_NONE`                                | No error
| `SKY_ERROR_NEVER_OPEN`                          | sky_open() must be called before the current operation can succeed
| `SKY_ERROR_BAD_PARAMETERS`                      | The parameters to the current operation are illegal
| `SKY_ERROR_BAD_REQUEST_CTX`                     | The request context structure is corrupt
| `SKY_ERROR_INTERNAL`                            | An unexpected error occured

### sky_add_cell_umts_neighbor_beacon() - Adds a umts neighbor cell beacon to the request context

```c
Sky_status_t sky_add_cell_umts_neighbor_beacon(Sky_rctx_t *rctx,
    Sky_errno_t *sky_errno,
    int16_t psc,
    int16_t uarfcn,
    time_t timestamp,
    int16_t rscp
)

/* Parameters
 * rctx         Skyhook request context
 * sky_errno    sky_errno is set to the error code
 * psc          primary scrambling code (0-511), `SKY_UNKNOWN_ID`5 if unknown
 * uarfcn       channel (412-10838), `SKY_UNKNOWN_ID`6 if unknown
 * timestamp    time in seconds (from 1970 epoch) indicating when the scan was performed, (time_t)-1 if unknown
 * rscp         Received Signal Code Power, range -120dbm to -20dbm, -1 if unknown

 * Returns      `SKY_SUCCESS` or `SKY_ERROR` and sets sky_errno with error code
 */
 ```

Adds the umts neighbor cell information to the request context. Returns `SKY_ERROR` for failure or the `SKY_SUCCESS`. In
case of failure sky_errno is set if there is a bad parameter or other error.

sky_add_cell_umts_neighbor_beacon() may report the following error conditions in sky_errno:

| Error Code                                      | Description
| ----------------------------------------------- | --------------------------------------------------------------
| `SKY_ERROR_NONE`                                | No error
| `SKY_ERROR_NEVER_OPEN`                          | sky_open() must be called before the current operation can succeed
| `SKY_ERROR_BAD_PARAMETERS`                      | The parameters to the current operation are illegal
| `SKY_ERROR_BAD_REQUEST_CTX`                     | The request context structure is corrupt
| `SKY_ERROR_INTERNAL`                            | An unexpected error occured

### sky_add_cell_cdma_beacon() - Adds a cdma cell beacon to the request context

```c
Sky_status_t sky_add_cell_cdma_beacon(Sky_rctx_t *rctx,
    Sky_errno_t *sky_errno,
    uint32_t sid,
    uint32_t nid,
    uint64_t bsid,
    time_t timestamp,
    int16_t rssi,
    bool is_connected
)

/* Parameters
 * rctx         Skyhook request context
 * sky_errno    sky_errno is set to the error code
 * sid          cdma system identifier (0-32767)
 * nid          cdma network identifier(0-65535)
 * bsid         cdma base station identifier (0-65535)
 * timestamp    time in seconds (from 1970 epoch) indicating when the scan was performed, (time_t)-1 if unknown
 * rssi         RSSI (Received Signal Receive Power level) range -140 to -49dbm, -1 if unknown
 * is_connected this beacon is currently connected, false if unknown

 * Returns      `SKY_SUCCESS` or `SKY_ERROR` and sets sky_errno with error code
 */
 ```

Adds the cell cdma information to the request context. Returns NULL and sets sky_errno if there is a bad parameter or
other error.

sky_add_cell_cdma_beacon() may report the following error conditions in sky_errno:

| Error Code                                      | Description
| ----------------------------------------------- | --------------------------------------------------------------
| `SKY_ERROR_NONE`                                | No error
| `SKY_ERROR_NEVER_OPEN`                          | sky_open() must be called before the current operation can succeed
| `SKY_ERROR_BAD_PARAMETERS`                      | The parameters to the current operation are illegal
| `SKY_ERROR_BAD_REQUEST_CTX`                     | The request context structure is corrupt
| `SKY_ERROR_INTERNAL`                            | An unexpected error occured

### sky_add_cell_nb_iot_beacon() - Adds a nb_iot cell beacon to the request context

```c
Sky_status_t sky_add_cell_nb_iot_beacon(Sky_rctx_t *rctx,
    Sky_errno_t *sky_errno,
    uint16_t mcc,
    uint16_t mnc,
    int64_t e_cellid,
    int32_t tac,
    int16_t ncid,
    int32_t earfcn,
    time_t timestamp,
    int16_t nrsrp,
    bool is_connected
)

/* Parameters
 * rctx         Skyhook request context
 * sky_errno    sky_errno is set to the error code
 * mcc          mobile country code (200-799)
 * mnc          mobile network code (0-999)
 * e_cellid     nbiot beacon identifier (0-268435455)
 * tac          nbiot tracking area code identifier (1-65535), `SKY_UNKNOWN_ID`3 if unknown
 * ncid         mobile cell ID  (0-503), `SKY_UNKNOWN_ID`5 if unknown
 * earfcn       channel (0-45589), `SKY_UNKNOWN_ID`6 if unknown
 * timestamp    time in seconds (from 1970 epoch) indicating when the scan was performed, (time_t)-1 if unknown
 * nrsrp        Narrowband Reference Signal Received Power, range -156 to -44dbm, -1 if unknown
 * is_connected this beacon is currently connected, false if unknown

 * Returns      `SKY_SUCCESS` or `SKY_ERROR` and sets sky_errno with error code
 */
 ```

Adds the cell nb-IoT information to the request context. Returns `SKY_ERROR` for failure or the `SKY_SUCCESS`. In case
of failure sky_errno is set if there is a bad parameter or other error.

sky_add_cell_nb_iot_beacon() may report the following error conditions in sky_errno:

| Error Code                                      | Description
| ----------------------------------------------- | --------------------------------------------------------------
| `SKY_ERROR_NONE`                                | No error
| `SKY_ERROR_NEVER_OPEN`                          | sky_open() must be called before the current operation can succeed
| `SKY_ERROR_BAD_PARAMETERS`                      | The parameters to the current operation are illegal
| `SKY_ERROR_BAD_REQUEST_CTX`                     | The request context structure is corrupt
| `SKY_ERROR_INTERNAL`                            | An unexpected error occured

### sky_add_cell_nb_iot_neighbor_beacon() - Adds a neighbor nb_iot cell beacon to the request context

```c
Sky_status_t sky_add_cell_nb_iot_neighbor_beacon(Sky_rctx_t *rctx,
    Sky_errno_t *sky_errno,
    int16_t ncid,
    int32_t earfcn,
    time_t timestamp,
    int16_t nrsrp
)

/* Parameters
 * rctx         Skyhook request context
 * sky_errno    sky_errno is set to the error code
 * ncid         mobile cell ID  (0-503), `SKY_UNKNOWN_ID`4 if unknown
 * earfcn       channel (0-45589), `SKY_UNKNOWN_ID`6 if unknown
 * timestamp    time in seconds (from 1970 epoch) indicating when the scan was performed, (time_t)-1 if unknown
 * nrsrp        Narrowband Reference Signal Received Power, range -156 to -44dbm, -1 if unknown

 * Returns      `SKY_SUCCESS` or `SKY_ERROR` and sets sky_errno with error code
 */
 ```

Adds the nb-IoT neighbor cell information to the request context. Returns `SKY_ERROR` for failure or the `SKY_SUCCESS`.
In case of failure sky_errno is set if there is a bad parameter or other error.

sky_add_cell_nb_iot_neighbor_beacon() may report the following error conditions in sky_errno:

| Error Code                                      | Description
| ----------------------------------------------- | --------------------------------------------------------------
| `SKY_ERROR_NONE`                                | No error
| `SKY_ERROR_NEVER_OPEN`                          | sky_open() must be called before the current operation can succeed
| `SKY_ERROR_BAD_PARAMETERS`                      | The parameters to the current operation are illegal
| `SKY_ERROR_BAD_REQUEST_CTX`                     | The request context structure is corrupt
| `SKY_ERROR_INTERNAL`                            | An unexpected error occured

### sky_add_cell_nr_beacon() - Adds a NR cell beacon to the request context

```c
Sky_status_t sky_add_cell_nr_beacon(Sky_rctx_t *rctx,
    Sky_errno_t *sky_errno,
    uint16_t mcc,
    uint16_t mnc,
    int64_t nci,
    int32_t tac,
    int16_t pci,
    int32_t nrarfcn,
    int32_t ta,
    time_t timestamp,
    int16_t nrsrp,
    bool is_connected
)

/* Parameters
 * rctx         Skyhook request context
 * sky_errno    sky_errno is set to the error code
 * mcc          mobile country code (200-799)
 * mnc          mobile network code (0-999)
 * nci          nr cell identity (0-68719476735)
 * tac          tracking area code identifier (1-65535), `SKY_UNKNOWN_ID`3 if unknown
 * pci          physical cell ID (0-1007), `SKY_UNKNOWN_ID`5 if unknown
 * nrarfcn      channel (0-3279165), `SKY_UNKNOWN_ID`6 if unknown
 * ta           timing-advance (0-63), `SKY_UNKNOWN_TA` if unknown
 * timestamp    time in seconds (from 1970 epoch) indicating when the scan was performed, (time_t)-1 if unknown
 * nrsrp        Narrowband Reference Signal Received Power, range -156 to -44dbm, -1 if unknown
 * is_connected this beacon is currently connected, false if unknown

 * Returns      `SKY_SUCCESS` or `SKY_ERROR` and sets sky_errno with error code
 */
 ```

Adds the cell NR information to the request context. Returns `SKY_ERROR` for failure or the `SKY_SUCCESS`. In case of
failure sky_errno is set if there is a bad parameter or other error.

sky_add_cell_nr_beacon() may report the following error conditions in sky_errno:

| Error Code                                      | Description
| ----------------------------------------------- | --------------------------------------------------------------
| `SKY_ERROR_NONE`                                | No error
| `SKY_ERROR_NEVER_OPEN`                          | sky_open() must be called before the current operation can succeed
| `SKY_ERROR_BAD_PARAMETERS`                      | The parameters to the current operation are illegal
| `SKY_ERROR_BAD_REQUEST_CTX`                     | The request context structure is corrupt
| `SKY_ERROR_INTERNAL`                            | An unexpected error occurred

### sky_add_cell_nr_neighbor_beacon() - Adds a neighbor NR cell beacon to the request context

```c
Sky_status_t sky_add_cell_nr_neighbor_beacon(Sky_rctx_t *rctx,
    Sky_errno_t *sky_errno,
    int16_t pci,
    int32_t nrarfcn,
    time_t timestamp,
    int16_t nrsrp
)

/* Parameters
 * rctx         Skyhook request context
 * sky_errno    sky_errno is set to the error code
 * pci          physical cell ID (0-1007), `SKY_UNKNOWN_ID`5 if unknown
 * nrarfcn      channel (0-3279165), `SKY_UNKNOWN_ID`6 if unknown
 * timestamp    time in seconds (from 1970 epoch) indicating when the scan was performed, (time_t)-1 if unknown
 * nrsrp        Narrowband Reference Signal Received Power, range -156 to -44dbm, -1 if unknown

 * Returns      `SKY_SUCCESS` or `SKY_ERROR` and sets sky_errno with error code
 */
 ```

Adds the NR neighbor cell information to the request context. Returns `SKY_ERROR` for failure or the `SKY_SUCCESS`. In
case of failure sky_errno is set if there is a bad parameter or other error.

sky_add_cell_nr_neighbor_beacon() may report the following error conditions in sky_errno:

| Error Code                                      | Description
| ----------------------------------------------- | --------------------------------------------------------------
| `SKY_ERROR_NONE`                                | No error
| `SKY_ERROR_NEVER_OPEN`                          | sky_open() must be called before the current operation can succeed
| `SKY_ERROR_BAD_PARAMETERS`                      | The parameters to the current operation are illegal
| `SKY_ERROR_BAD_REQUEST_CTX`                     | The request context structure is corrupt
| `SKY_ERROR_INTERNAL`                            | An unexpected error occured

### sky_add_gnss() - Adds the position of the device from GNSS (GPS, GLONASS, or others) to the request context

```c
sky_status_t sky_add_gnss(sky_ctx_t *rctx,
sky_errno_t *sky_errno,
float lat,
float lon,
uint16_t hpe,
float altitude,
uint16_t vpe,
float speed,
float bearing,
uint16_t nsat,
time_t timestamp)

/* Parameters
 * rctx         Skyhook request context
 * sky_errno    sky_errno is set to the error code
 * lat          device latitude in degrees, NaN if unknown
 * lon          device longitude in degrees, NaN if unknown
 * hpe          pointer to horizontal Positioning Error in meters with 68% confidence, 0 if unknown
 * altitude     pointer to altitude above mean sea level, in meters, NaN if unknown
 * vpe          pointer to vertical Positioning Error in meters with 68% confidence, 0 if unknown
 * speed        pointer to speed in meters per second, Nan if unknown
 * bearing      pointer to bearing of device in degrees, counterclockwise from north
 * nsat         number of satellites used to determine location, 0 if unknown
 * timestamp    time in seconds (from 1970 epoch) indicating when the scan was performed, (time_t)-1 if unknown

 * Returns      `SKY_SUCCESS` or `SKY_ERROR` and sets sky_errno with error code
 */
 ```

Adds the GNSS information to the request context. Returns `SKY_ERROR` for failure or the `SKY_SUCCESS`. In case of
failure sky_errno is set to error code.

sky_add_gnss() may report the following error conditions in sky_errno:

| Error Code                                      | Description
| ----------------------------------------------- | --------------------------------------------------------------
| `SKY_ERROR_NONE`                                | No error
| `SKY_ERROR_BAD_PARAMETERS`                      | The parameters to the current operation are illegal
| `SKY_ERROR_BAD_REQUEST_CTX`                     | The request context structure is corrupt

### sky_search_cache() - compares the new request beacons with those in the cache.

```c
Sky_status_t sky_search_cache(Sky_rctx_t *rctx,
Sky_errno_t *sky_errno,
bool *cache_hit,
Sky_location_t *loc
)

/*
 * Parameters
 * rctx             Skyhook request context
 * sky_errno        sky_errno is set to the error code
 * cache_hit        pointer to location where true or false is stored based on the match between new scan and cache
 * loc              where to save device latitude, longitude etc from cache if known

 * Returns          `SKY_SUCCESS` or `SKY_ERROR` and sets sky_errno with error code
 */
 ```

Optionally called after all beacon and GNSS data has been added (via the sky_add_*() functions) in order to determine
whether there is a good match to the new scan in the cache. Loc is set to the location of the matching cache when a
cache hit.

sky_search_cache() may report the following error conditions in sky_errno:

| Error Code                                      | Description
| ----------------------------------------------- | --------------------------------------------------------------
| `SKY_ERROR_NONE`                                | No error
| `SKY_ERROR_BAD_REQUEST_CTX`                     | The request context structure is corrupt

### sky_ignore_cache_hit() - allows the result of sky_search_cache to be overridden

```c
Sky_status_t sky_ignore_cache_hit(Sky_rctx_t *rctx,
Sky_errno_t *sky_errno
)

/*
 * Parameters
 * rctx             Skyhook request context
 * sky_errno        sky_errno is set to the error code

 * Returns          `SKY_SUCCESS` or `SKY_ERROR` and sets sky_errno with error code
 */
 ```

Optionally called after sky_search_cache(). If a cache hit had been found, the hit is cleared.

A warning is logged if sky_ignore_cache_hit is called after a cache miss. sky_ignore_cache_hit() reports SKY_SUCCESS
even if a cache hit is not cleared.

sky_ignore_cache_hit() is provided to clear a cache_hit when the cached location is determined to be less accurate than
the new scan. sky_override_cache_hit() may report the following error conditions in sky_errno:

| Error Code                                      | Description
| ----------------------------------------------- | --------------------------------------------------------------
| `SKY_ERROR_NONE`                                | No error
| `SKY_ERROR_BAD_REQUEST_CTX`                     | The request context structure is corrupt
| `SKY_ERROR_BAD_SESSION_CTX`                     | The session context buffer is corrupt

### sky_sizeof_request_buf()  - determines the size of the network request buffer which must be provided by the user

```c
Sky_status_t sky_sizeof_request_buf(Sky_rctx_t *rctx,
    uint32_t *size,
    Sky_errno_t *sky_errno
)

/*
 * Parameters
 * rctx             Skyhook request context
 * sky_errno        sky_errno is set to the error code
 * size             Request size in bytes stored here

 * Returns          `SKY_SUCCESS` or `SKY_ERROR` and sets sky_errno with error code
 */
 ```

Called after all beacon and GNSS data has been added (via the sky_add_*() functions) in order to determine the size of
the request buffer that must be allocated by the user. The size returned includes the length of any uplink application
data reported to sky_new_request().

sky_sizeof_request_buf() may report the following error conditions in sky_errno:

| Error Code                                      | Description
| ----------------------------------------------- | --------------------------------------------------------------
| `SKY_ERROR_NONE`                                | No error
| `SKY_ERROR_BAD_PARAMETERS`                      | The parameters to the current operation are illegal
| `SKY_ERROR_BAD_REQUEST_CTX`                     | The request context structure is corrupt
| `SKY_ERROR_ENCODE_ERROR`                        | Could not encode the request

### sky_encode_request() - generate a Skyhook request from the request context

```c
Sky_status_t sky_encode_request(Sky_rctx_t *rctx,
    Sky_errno_t *sky_errno,
    void *request_buf,
    uint32_t bufsize,
    uint32_t *response_size
)

/* Parameters
 * rctx             Skyhook request context
 * sky_errno        sky_errno is set to the error code
 * request_buf      Request buffer (allocated by the user) into which the Skyhook server request will be encoded
 * bufsize          Request buffer size in bytes (should be set to the result of the call to sky_sizeof_request_buf() function)
 * response_size    the space required to hold the server response

 * Returns          SKY_SUCCESS if request was encoded, SKY_ERROR and sets sky_errno with error code
 */
 ```

Returns `SKY_ERROR` and sets sky_errno if an error occurs. If the result is `SKY_SUCCESS` buffer is filled in with the
serialized request data which the user must then send to the Skyhook server, and the response_size is set to the maximum
buffer size needed to receive the Skyhook server response. If the error `
SKY_ERROR_SERVICE_DENIED` is returned, the request was submitted too often with repeated Authentication failures. The
user may generate a new request after correcting the problem (TBR only).

sky_encode_request() may report the following error conditions in sky_errno:

| Error Code                                      | Description
| ----------------------------------------------- | --------------------------------------------------------------
| `SKY_ERROR_NONE`                                | No error
| `SKY_ERROR_BAD_PARAMETERS`                      | The parameters to the current operation are illegal
| `SKY_ERROR_BAD_REQUEST_CTX`                     | The request context structure is corrupt
| `SKY_ERROR_ENCODE_ERROR`                        | Could not encode the request
| `SKY_ERROR_SERVICE_DENIED`                      | LibEL temporarily blocked this service after repeated fails to authenticate (TBR only)
| `SKY_ERROR_NO_BEACONS`                          | Beacons must be added before a request can be encoded

### sky_decode_response() - decodes a Skyhook server response

```c
Sky_status_t sky_decode_response(Sky_rctx_t *rctx,
    Sky_errno_t *sky_errno,
    void *response_buf,
    uint32_t bufsize,
    Sky_location_t *loc
)

/* Parameters
 * rctx             Skyhook request context
 * sky_errno        sky_errno is set to the error code
 * response_buf     buffer holding the skyhook server response
 * bufsize          Size of response buffer in bytes as returned by sky_finalize_request()
 * loc              where to save device latitude, longitude etc from cache if known

 * Returns          `SKY_SUCCESS` or `SKY_ERROR` and sets sky_errno with error code
 */
```

User calls this to process the network response from the Skyhook server. Returns `SKY_ERROR` and sets sky_errno if the
response buffer could not be decoded or other error occurred, otherwise `SKY_SUCCESS` is returned. Cache is updated with
scan and location information. Note that sky_decode_response() modifies the response buffer (it is written with
decrypted bytes). A DEBUG level log message is available to help diagnose any errors that may happen. If the server
sends downlink application data in the response, it is copied into the request context and loc is updated with its
length and a pointer to the data. Zero length indicates that there was no data. Note that if the user allocated the
memory for the workspace, the downlink data is unavailable after this memory has been freed. If the request required an
authentication registration step, sky_decode_response() returns `SKY_ERROR`, and sets sky_errno to `SKY_RETRY_AUTH`. The
user is expected to call sky_finalize_request() again and re-send the request (TBR only).

If `SKY_SUCCESS` is returned, the locations_source field provides information about how the location was derived from
the scan.

sky_decode_response() may report the following error conditions in sky_errno:

| Error Code                                      | Description
| ----------------------------------------------- | --------------------------------------------------------------
| `SKY_ERROR_NONE`                                | No error
| `SKY_ERROR_BAD_PARAMETERS`                      | The parameters to the current operation are illegal
| `SKY_ERROR_DECODE_ERROR`                        | LibEL was unable to decode the response message
| `SKY_ERROR_SERVER_ERROR`                        | Server sent a response which indicated an error processing the request
| `SKY_ERROR_LOCATION_UNKNOWN`                    | Server failed to determine a location
| `SKY_ERROR_AUTH`                                | Server failed to authenticate the request
| `SKY_AUTH_RETRY`                                | Server indicated that authentication was required and user must retry (TBR only)
| `SKY_AUTH_RETRY_8HR`                            | Server indicated that authentication failed. Service is blocked for 8 hours (TBR only)
| `SKY_AUTH_RETRY_16HR`                           | Server indicated that authentication failed. Service is blocked for 16 hours (TBR only)
| `SKY_AUTH_RETRY_24HR`                           | Server indicated that authentication failed. Service is blocked for 24 hours (TBR only)

### sky_get_option() - query the value of a configuration parameter

```c
Sky_status_t sky_get_option(Sky_rctx_t *rctx,
    Sky_errno_t *sky_errno,
    Sky_config_name_t name,
    uint32_t *value
)

/* Parameters
 * rctx             Skyhook request context
 * sky_errno        sky_errno is set to the error code
 * name             configuration parameter to read
 * value             Pointer to location where value should be returned

 * Returns          `SKY_SUCCESS` or `SKY_ERROR` and sets sky_errno with error code
 */
```

User may call this to interrogate the current value of the dynamic configuration parameters listed below.

| Configuration parameter name                    | Description
| ----------------------------------------------- | --------------------------------------------------------------
| `CONF_TOTAL_BEACONS`                            | Maximum number of beacons that can be held in a request
| `CONF_MAX_AP_BEACONS`                           | Maximum number of Access points that can be held in a request
| `CONF_CACHE_MATCH_THRESHOLD`                    | Obsolete
| `CONF_CACHE_AGE_THRESHOLD`                      | Life span in hours of a cache entry. Typically 24 hr
| `CONF_CACHE_BEACON_THRESHOLD`                   | The threshold below which an exact match is required for a cache hit. The following score thresholds are used when more than this number of APs are present in the new scan
| `CONF_CACHE_NEG_RSSI_THRESHOLD`                 | The signal strength below which an AP is considered of low priority
| `CONF_CACHE_MATCH_ALL_THRESHOLD`                | The score threshold used to compare new scan to cache
| `CONF_CACHE_MATCH_USED_THRESHOLD`               | The score threshold used when an enhanced matching algorithm can be used (Premium)
| `CONF_MAX_VAP_PER_AP`                           | Maximum number of Virtual APs that can be added to a group (Premium)
| `CONF_MAX_VAP_PER_RQ`                           | Maximum number of Virtual AP groups that can be compressed in a request (Premium)
| `CONF_LOGGING_LEVEL`                            | The severity level below which logged messages are suppressed

sky_get_option() may report the following error conditions in sky_errno:

| Error Code                                      | Description
| ----------------------------------------------- | --------------------------------------------------------------
| `SKY_ERROR_NONE`                                | No error
| `SKY_ERROR_BAD_PARAMETERS`                      | The parameters to the current operation are illegal

### sky_set_option() - set the value of a configuration parameter

```c
Sky_status_t sky_set_option(Sky_rctx_t *rctx,
    Sky_errno_t *sky_errno,
    Sky_config_name_t name,
    uint32_t value
)

/* Parameters
 * rctx             Skyhook request context
 * sky_errno        sky_errno is set to the error code
 * name             configuration parameter to set
 * value            value should be assigned

 * Returns          `SKY_SUCCESS` or `SKY_ERROR` and sets sky_errno with error code
 */
```

User may call this to set the value of the dynamic configuration parameters listed below.

| Configuration parameter name                    | Description
| ----------------------------------------------- | --------------------------------------------------------------
| `CONF_TOTAL_BEACONS`                            | Maximum number of beacons that can be held in a request
| `CONF_MAX_AP_BEACONS`                           | Maximum number of Access points that can be held in a request
| `CONF_CACHE_MATCH_THRESHOLD`                    | Obsolete
| `CONF_CACHE_AGE_THRESHOLD`                      | Life span in hours of a cache entry. Typically 24 hr
| `CONF_CACHE_BEACON_THRESHOLD`                   | The threshold below which an exact match is required for a cache hit. The following score thresholds are used when more than this number of APs are present in the new scan
| `CONF_CACHE_NEG_RSSI_THRESHOLD`                 | The signal strength below which an AP is considered of low priority
| `CONF_CACHE_MATCH_ALL_THRESHOLD`                | The score threshold used to compare new scan to cache
| `CONF_CACHE_MATCH_USED_THRESHOLD`               | The score threshold used when an enhanced matching algorithm can be used (Premium)
| `CONF_MAX_VAP_PER_AP`                           | Maximum number of Virtual APs that can be added to a group (Premium)
| `CONF_MAX_VAP_PER_RQ`                           | Maximum number of Virtual AP groups that can be compressed in a request (Premium)
| `CONF_LOGGING_LEVEL`                            | The severity level below which logged messages are suppressed

The following parameters can not be assigned a larger value than that used when LibEL is built:
`CONF_TOTAL_BEACONS`, `CONF_MAX_AP_BEACONS`, `CONF_MAX_VAP_PER_AP`, `CONF_MAX_VAP_PER_RQ`

If `SKY_SUCCESS` is returned, the value of the identified parameter is updated.

sky_set_option() may report the following error conditions in sky_errno:

| Error Code                                      | Description
| ----------------------------------------------- | --------------------------------------------------------------
| `SKY_ERROR_NONE`                                | No error
| `SKY_ERROR_BAD_PARAMETERS`                      | The parameters to the current operation are illegal

### sky_perror() - returns a string which describes the meaning of sky_errno codes

```c
char* sky_perror(sky_errno_t sky_errno)

/* Parameter
 * sky_errno        Error code for which to provide descriptive string

 * Returns          pointer to string or NULL if the code is invalid
 */
```

Return a static string which describes the meaning of the value passed in sky_errno, or "Unknown error" if sky_errno has
an unexpected value.

### sky_pbeacon() - returns a string which describes the type of a beacon

```c
char* sky_pbeacon(Beacon_t *beacon)

/* Parameter
 * beacon           pointer to Beacon_t structure for which to provide descriptive string

 * Returns          pointer to string or NULL if the code is invalid
 */
```

Return a static string which describes the type of the beacon passed in pointer beacon, or "Unknown" if beacon type has
an unexpected value.

### sky_pserver_status() - returns a string which describes the meaning of status codes

```c
char* sky_pserver_status(sky_server_status_t status)

/* Parameter
 * status           Status code for which to provide descriptive string

 * Returns          pointer to string or NULL if the status is invalid
 */
```

Return a static string which describes the meaning of the value passed in status, or "Unknown server status" if status
has an unexpected value. status is available in the location_status field of the Sky_location_t structure when
sky_decode_response() returns `SKY_SUCCESS`.

### sky_psource() - returns a string which describes the source of the location

```c
char *sky_psource(struct sky_location *loc)

/* Parameter
 * loc              location for which to provide descriptive string for the source

 * Returns          pointer to string or NULL if the status is invalid
 */
```

Return a static string which describes the source of the location passed in loc. Source is available in the
location_source field of the Sky_location_t structure when sky_decode_response() returns `SKY_SUCCESS`.

The string descriptions are:

| Location Source | Description
| -------------------------------| ------------
| `SKY_LOCATION_SOURCE_HYBRID`   | "Hybrid"
| `SKY_LOCATION_SOURCE_CELL`     | "Cell"
| `SKY_LOCATION_SOURCE_WIFI`     | "Wi-Fi"
| `SKY_LOCATION_SOURCE_GNSS`     | "GNSS"
| `SKY_LOCATION_SOURCE_RFPM`     | "RFPM"
| `SKY_LOCATION_SOURCE_UNKNOWN`  | "????"

### sky_close() - frees any resources in use by the Skyhook library

```c
Sky_status_t sky_close(Sky_sctx_t *sctx,
    Sky_errno_t *sky_errno
)

/* Parameters
 * sctx             Skyhook session context
 * sky_errno        sky_errno is set to the error code

 * Returns          `SKY_SUCCESS` or `SKY_ERROR` and sets sky_errno with error code
 */
```

Returns `SKY_SUCCESS` on success, `SKY_ERROR` on error and sets sky_errno appropriately. After a successful close, the
session context may be copied to non-volatile storage. The size of the buffer may be determined by a call to
sky_sizeof_session_ctx().

sky_close() may report the following error conditions in sky_errno:

| Error Code                                      | Description
| ----------------------------------------------- | --------------------------------------------------------------
| `SKY_ERROR_NONE`                                | No error
| `SKY_ERROR_NEVER_OPEN`                          | sky_open() must be called before the current operation can succeed

### Appendix

### API Return Codes

`Sky_status_t` indicates the status of a completed API request:

| Return Code                                      | Description
| ------------------------------------------------ | --------------------------------------------------------------
| `SKY_SUCCESS`                                    | Operation was successful
| `SKY_ERROR`                                      | Operation failed with sky_errno set

### API Error Codes

`Sky_errno_t` indicates the error condition:

| Error Code                                      | Description
| ----------------------------------------------- | --------------------------------------------------------------
| `SKY_ERROR_NONE`                                | No error
| `SKY_ERROR_NEVER_OPEN`                          | sky_open() must be called before the current operation can succeed
| `SKY_ERROR_ALREADY_OPEN`                        | sky_open() called more than once with different parameters. Call sky_close()
| `SKY_ERROR_BAD_PARAMETERS`                      | The parameters to the current operation are illegal
| `SKY_ERROR_BAD_REQUEST_CTX`                     | The request context structure is corrupt
| `SKY_ERROR_BAD_SESSION_CTX`                     | The session context buffer is corrupt
| `SKY_ERROR_DECODE_ERROR`                        | Could not decode the the response buffer
| `SKY_ERROR_ENCODE_ERROR`                        | Could not encode the request
| `SKY_ERROR_RESOURCE_UNAVAILABLE`                | Could not acquire the necessary resourses
| `SKY_ERROR_NO_BEACONS`                          | Beacons must be added before a request can be finalized
| `SKY_ERROR_LOCATION_UNKNOWN`                    | Server response indicates no location could be determined
| `SKY_ERROR_SERVER_ERROR`                        | Server sent a response which indicated an error processing the request
| `SKY_ERROR_NO_PLUGIN`                           | At least one plugin must be registered
| `SKY_ERROR_INTERNAL`                            | An unexpected error occured
| `SKY_ERROR_SERVICE_DENIED`                      | LibEL temporarily blocked this service after repeated fails to authenticate (TBR only)
| `SKY_ERROR_AUTH`                                | server reported authentication error
| `SKY_AUTH_RETRY`                                | Server indicated that authentication was required and user must retry (TBR only)
| `SKY_AUTH_RETRY_8HR`                            | Server indicated that authentication failed. Service is blocked for 8 hours (TBR only)
| `SKY_AUTH_RETRY_16HR`                           | Server indicated that authentication failed. Service is blocked for 16 hours (TBR only)
| `SKY_AUTH_RETRY_24HR`                           | Server indicated that authentication failed. Service is blocked for 24 hours (TBR only)
| `SKY_AUTH_RETRY_30DAY`                          | Server indicated that authentication failed. Service is blocked for 30 Days (TBR only)

### API Location Result

The library returns location information as `Sky_location_t` from sky_decode_response():

```c
typedef struct sky_location {
    float lat, lon; /* GNSS info */
    uint16_t hpe;
    uint32_t time;
    Sky_loc_source_t location_source;
    Sky_loc_status_t location_status; /* reserved */
    uint8* dl_app_data;
    uint8 dl_data_len;
} Sky_location_t;
```

The location_source field can have one of the following values:

| Location Source                                 | Description
| ----------------------------------------------- | --------------------------------------------------------------
| `SKY_LOCATION_SOURCE_HYBRID`                    | A combination of beacon types was used to derive the location
| `SKY_LOCATION_SOURCE_CELL`                      | Cell beacons were used to derive the location
| `SKY_LOCATION_SOURCE_WIFI`                      | Wi-Fi beacons were used to derive the location
| `SKY_LOCATION_SOURCE_GNSS`                      | GNSS info was used to return the location
| `SKY_LOCATION_SOURCE_RFPM`                      | Radio Frequency Pattern Matching was used to derive the location
| `SKY_LOCATION_SOURCE_UNKNOWN`                   | Location source unknown

### API sky_finalize_request() result

sky_finalize_request() returns a result as `Sky_finalize_t`:

| sky_finalize_request result                     | Description
| ----------------------------------------------- | --------------------------------------------------------------
| `SKY_FINALIZE_ERROR`                            | Unable to process request context
| `SKY_FINALIZE_LOCATION`                         | The location is known e.g. stationary
| `SKY_FINALIZE_REQUEST`                          | Context contains a server request

### API Logging levels

The level at which the library generates log messages can be configured by passing `min_level` with one of these values
to `sky_open()`:

| Logging Level                                   | Description
| ----------------------------------------------- | --------------------------------------------------------------
| `SKY_LOG_LEVEL_CRITICAL`                        | Information about an error which caused library to immediately close
| `SKY_LOG_LEVEL_ERROR`                           | Information about an operation which failed
| `SKY_LOG_LEVEL_WARNING`                         | Information about an operation which is continuing with unexpected condition
| `SKY_LOG_LEVEL_DEBUG`                           | Verbose information about the operation being performed

**Note** the above table is in decending severity order

Setting min_level blocks less severe log messages. A level of `SKY_LOG_LEVEL_DEBUG` will include all
logging, `SKY_LOG_LEVEL_ERROR` will include error and critical log messages.

License
-------

This project is licensed under the MIT license.
See [LICENSE.txt](https://github.com/SkyhookWireless/embedded-client/blob/master/LICENSE.txt?raw=true).<|MERGE_RESOLUTION|>--- conflicted
+++ resolved
@@ -11,8 +11,6 @@
 
 ## Change Log
 
-<<<<<<< HEAD
-=======
 ### [Release 5.0.0](https://github.com/SkyhookWireless/embedded-client/tree/5.0.0)
 
 * Library is more compact and can be configured to include only the required features.
@@ -24,7 +22,6 @@
 * All time comparisons use the function difftime(), improving portability of the library.
 * Bug fixes from hotfix releases 3.0.3 and 3.0.4 have been incorporated
 
->>>>>>> fdef5599
 ### [Release 4.0.1](https://github.com/SkyhookWireless/embedded-client/tree/4.0.1)
 
 * Bug Fix - Fix build with no cache i.e. CACHE_SIZE=0
