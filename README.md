--- conflicted
+++ resolved
@@ -61,25 +61,14 @@
 
 ### Release 4.0.0
 
-<<<<<<< HEAD
-API simplifications.
-
-=======
 #### API simplifications.
->>>>>>> 6a1126d7
 * LibEL accepts timestamps with value 0 which indicates that time has not been synchronized.
 * LibEL no longer holds state and cache in a static buffer. User allocates both request context buffer and session
   context buffer.
 * User may call new API call, sky_get_cache_hit(), to determine whether the current request has a match in the cache.
-<<<<<<< HEAD
-* User may tune some configuration parameters at runtime.
-
-Code size optimizations.
-
-=======
 * User may tune some configuration parameters at runtime using sky_set_option().
+
 #### Code size optimizations.
->>>>>>> 6a1126d7
 * Build time options allow inclusion/exclusion of non-essential consistency checks.
 * Common code sequences have been factored out.
 * Some of the largest functions have been re-written.
