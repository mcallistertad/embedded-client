#include <arpa/inet.h>
#include <netdb.h>
#include <sys/socket.h>
#include "sys/time.h"
#include <stdio.h>
#include <stdlib.h>
#include <string.h>
#include <unistd.h>

#include "proto.h"

//#define SERVER_HOST "elg.skyhook.com"
#define SERVER_HOST "127.0.0.1"
#define SERVER_PORT 9756
#define PARTNER_ID 2
#define AES_KEY "000102030405060708090a0b0c0d0e0f"
#define CLIENT_MAC "deadbeefdead"

bool hostname_to_ip(char* hostname, char* ip, uint16_t ip_len)
{
    struct hostent* he = gethostbyname(hostname);

    if (he == NULL)
    {
        printf("gethostbyname failed");
        return false;
    }

    struct in_addr** addr_list = (struct in_addr **) he->h_addr_list;

    for (size_t i = 0; addr_list[i] != NULL; i++)
    {
        //Return the first one;
        strncpy(ip, inet_ntoa(*addr_list[i]), ip_len);
        return true;
    }

    return false;
}

int main(int argc, char** argv)
{
    (void)argc;	/* suppress warning */
    (void)argv;	/* suppress warning */
    // Initialize request message.
    init_rq(PARTNER_ID,
            AES_KEY,
            CLIENT_MAC);

    // Populate request with dummy data.
    for (size_t i = 0; i < 2; i++)
    {
<<<<<<< HEAD
        add_ap("aabbcc112233", -10, false, 1);
        add_ap("aabbcc112244", -20, false, 2);
        add_ap("aabbcc112255", -30, false, 3);
        add_ap("aabbcc112266", -40, false, 4);
        add_ap("aabbcc112266", -40, false, 5);
=======
        add_ap("aabbcc112233", -10, false, 0, 0);
        add_ap("aabbcc112244", -20, false, 0, 0);
        add_ap("aabbcc112255", -30, true, 0, 0);
        add_ap("aabbcc112266", -40, false, 0, 0);
        add_ap("aabbcc112266", -40, false, 3, 0);
>>>>>>> 34203788
    }

    add_lte_cell(300, 400, 32462, -20, 400001);

    // Serialize request.
    unsigned char buf[1024];

    size_t len = serialize_request(buf, sizeof(buf));

    // Write request to a file.
    FILE* fp = fopen("rq.bin", "wb");

    fwrite(buf, len, 1, fp);
    fclose(fp);

    // Send request to server.
    //
    struct sockaddr_in serv_addr;

    memset(&serv_addr, 0, sizeof(serv_addr));

    char ipaddr[16]; // the char representation of an ipv4 address

    // Lookup server ip address.
    if (!hostname_to_ip(SERVER_HOST, ipaddr, sizeof(ipaddr)))
    {
        printf("Could not resolve host %s\n", SERVER_HOST);
        exit(-1);
    }

    // Init server address struct and set ip and port.
    serv_addr.sin_family = AF_INET;
    serv_addr.sin_port = htons(SERVER_PORT);
    serv_addr.sin_addr.s_addr = inet_addr(ipaddr);

    // Open socket.
    int sockfd = socket(AF_INET, SOCK_STREAM, 0);

    if (sockfd == -1)
    {
        printf("cannot open socket\n");
        exit(-1);
    }

    // Set socket timeout to 10 seconds.
    struct timeval tv = {10, 0};

    if (setsockopt(sockfd, SOL_SOCKET, SO_RCVTIMEO, (char *) &tv, sizeof(struct timeval)))
    {
        printf("setsockopt failed\n");
        exit(-1);
    }

    // Connect.
    int32_t rc = connect(sockfd, (struct sockaddr *) &serv_addr, sizeof(serv_addr));

    if (rc < 0)
    {
        close(sockfd);
        printf("connect to server failed\n");
        exit(-1);
    }

    // Send request.
    rc = send(sockfd, buf, (size_t) len, 0);

    if (rc != (int32_t)len)
    {
        close(sockfd);
        printf("send() sent a different number of bytes (%d) from expected\n", rc);
        exit(-1);
    }

    // Read response.
    rc = recv(sockfd, &buf, sizeof(buf), MSG_WAITALL);

    Rs rs;

    if (deserialize_response(buf, rc, &rs) < 0)
    {
        printf("deserialization failed!\n");
    }
    else
    {
        printf("lat/lon/hpe = %f/%f/%f\n", rs.lat, rs.lon, rs.hpe);
    }
}<|MERGE_RESOLUTION|>--- conflicted
+++ resolved
@@ -50,19 +50,11 @@
     // Populate request with dummy data.
     for (size_t i = 0; i < 2; i++)
     {
-<<<<<<< HEAD
-        add_ap("aabbcc112233", -10, false, 1);
-        add_ap("aabbcc112244", -20, false, 2);
-        add_ap("aabbcc112255", -30, false, 3);
-        add_ap("aabbcc112266", -40, false, 4);
-        add_ap("aabbcc112266", -40, false, 5);
-=======
         add_ap("aabbcc112233", -10, false, 0, 0);
         add_ap("aabbcc112244", -20, false, 0, 0);
         add_ap("aabbcc112255", -30, true, 0, 0);
         add_ap("aabbcc112266", -40, false, 0, 0);
         add_ap("aabbcc112266", -40, false, 3, 0);
->>>>>>> 34203788
     }
 
     add_lte_cell(300, 400, 32462, -20, 400001);
