#include <alloca.h>

time_t bad_time(time_t *t)
{
    (void)t;
    return (time_t)0;
}

time_t good_time(time_t *t)
{
    (void)t;
    return time(NULL);
}

TEST_FUNC(test_sky_open)
{
    TEST("sky_open succeeds the first time it is called and fails the second", ctx, {
        Sky_errno_t sky_errno;
        Sky_session_t nv_state;

        memset(&nv_state, 0, sizeof(nv_state));
        ASSERT(SKY_SUCCESS == sky_close(ctx->session, &sky_errno));
        ASSERT(SKY_SUCCESS == sky_open(&sky_errno, (uint8_t *)"ABCDEF", 6, 666,
                                  (uint8_t *)"0123456789012345", "sku", 0, &nv_state,
                                  SKY_LOG_LEVEL_DEBUG, _test_log, sky_rand_fn, good_time, true));
        ASSERT(sky_errno == SKY_ERROR_NONE);
        ASSERT(nv_state.partner_id == 666);

        ASSERT(SKY_SUCCESS == sky_close(&nv_state, &sky_errno));
        ASSERT(sky_sizeof_session_ctx(&nv_state) == sizeof(Sky_session_t));
        ASSERT(SKY_SUCCESS == sky_open(&sky_errno, (uint8_t *)"ABCDEF", 6, 911,
                                  (uint8_t *)"0123456789012345", "sku", 0, &nv_state,
                                  SKY_LOG_LEVEL_DEBUG, _test_log, sky_rand_fn, good_time, true));
        ASSERT(sky_errno == SKY_ERROR_NONE);
        ASSERT(nv_state.partner_id == 911);

        ASSERT(SKY_ERROR == sky_open(&sky_errno, (uint8_t *)"ABCDEFGH", 8, 666,
                                (uint8_t *)"01234567890123", "sk", 0, &nv_state,
                                SKY_LOG_LEVEL_DEBUG, _test_log, sky_rand_fn, good_time, true));
        ASSERT(sky_errno == SKY_ERROR_ALREADY_OPEN);
    });
    TEST("sky_close fails if LibEL is not open", ctx, {
        Sky_errno_t sky_errno;

        ASSERT(SKY_SUCCESS == sky_close(ctx->session, &sky_errno));
        ASSERT(
            SKY_ERROR == sky_close(ctx->session, &sky_errno) && sky_errno == SKY_ERROR_NEVER_OPEN);
    });
}

TEST_FUNC(test_sky_new_request)
{
    TEST(
        "sky_new_request set errno to SKY_ERROR_SERVICE_DENIED after first failed registration with bad time",
        ctx, {
            Sky_errno_t sky_errno;

            ctx->session->timefn = bad_time;
            ctx->session->sku[0] = 's';
            ctx->session->sku[1] = '\0';
            ctx->session->backoff = SKY_AUTH_NEEDS_TIME;
            ASSERT(
                NULL == sky_new_request(ctx, sizeof(Sky_ctx_t), ctx->session, NULL, 0, &sky_errno));
            ASSERT(sky_errno == SKY_ERROR_SERVICE_DENIED);
        });
    TEST("sky_new_request succeeds after first failed registration with good time", ctx, {
        Sky_errno_t sky_errno;

        ctx->session->timefn = good_time;
        ctx->session->sku[0] = 's';
        ctx->session->sku[1] = '\0';
        ctx->session->backoff = SKY_AUTH_NEEDS_TIME;
        ASSERT(ctx == sky_new_request(ctx, sizeof(Sky_ctx_t), ctx->session, NULL, 0, &sky_errno));
        ASSERT(sky_errno == SKY_ERROR_NONE);
    });
}

TEST_FUNC(test_sky_add)
{
    TEST("sky_add_ap_beacon set sky_errno to SKY_ERROR_BAD_TIME with bad timestamp", ctx, {
        Sky_errno_t sky_errno;
        uint8_t mac[] = { 0x28, 0x3B, 0x82, 0x64, 0xE0, 0x8B };
        int16_t rssi = -30;
        int32_t freq = 3660;
        bool connected = false;

        ASSERT(SKY_ERROR ==
               sky_add_ap_beacon(ctx, &sky_errno, mac, (time_t)666, rssi, freq, connected));
        ASSERT(SKY_ERROR_BAD_TIME == sky_errno);
    });

    TEST("sky_add_ap_beacon set sky_errno to SKY_ERROR_BAD_PARAMETERS with bad mac", ctx, {
        Sky_errno_t sky_errno;
        uint8_t mac[] = { 0xFF, 0xFF, 0xFF, 0xFF, 0xFF, 0xFF };
        int16_t rssi = -30;
        int32_t freq = 3660;
        bool connected = false;

        ASSERT(SKY_ERROR == sky_add_ap_beacon(
                                ctx, &sky_errno, mac, ctx->header.time - 3, rssi, freq, connected));
        ASSERT(SKY_ERROR_BAD_PARAMETERS == sky_errno);
    });
    TEST("sky_add_ap_beacon set age to 0 with bad timestamp", ctx, {
        Sky_errno_t sky_errno;
        uint8_t mac[] = { 0x4C, 0x5E, 0x0C, 0xB0, 0x17, 0x4B };
        int16_t rssi = -30;
        int32_t freq = 3660;
        bool connected = false;

        ASSERT(SKY_SUCCESS ==
               sky_add_ap_beacon(ctx, &sky_errno, mac, TIME_UNAVAILABLE, rssi, freq, connected));
        ASSERT(ctx->beacon[0].h.age == 0 && ctx->header.time != TIME_UNAVAILABLE);
    });
    TEST("sky_add_ap_beacon set last_config to zero first time", ctx, {
        Sky_errno_t sky_errno;
        uint8_t mac[] = { 0x4C, 0x5E, 0x0C, 0xB0, 0x17, 0x4B };
        int16_t rssi = -30;
        int32_t freq = 3660;
        bool connected = false;
        uint32_t buf_size;

        ASSERT(ctx->session->config.last_config_time == CONFIG_UPDATE_DUE);
        ASSERT(SKY_SUCCESS == sky_add_ap_beacon(ctx, &sky_errno, mac, ctx->header.time - 3, rssi,
                                  freq, connected));
        ASSERT(sky_sizeof_request_buf(ctx, &buf_size, &sky_errno) == SKY_SUCCESS);
        ASSERT(ctx->session->config.last_config_time == CONFIG_UPDATE_DUE);
    });
    TEST("sky_add_ap_beacon set last_config to timestamp second time", ctx, {
        Sky_errno_t sky_errno;
        uint8_t mac[] = { 0x4C, 0x5E, 0x0C, 0xB0, 0x17, 0x4B };
        int16_t rssi = -30;
        int32_t freq = 3660;
        bool connected = false;
        uint32_t buf_size;

        ctx->session->config.last_config_time = time(NULL);
        ASSERT(SKY_SUCCESS == sky_add_ap_beacon(ctx, &sky_errno, mac, ctx->header.time - 3, rssi,
                                  freq, connected));
        ASSERT(sky_sizeof_request_buf(ctx, &buf_size, &sky_errno) == SKY_SUCCESS);
        ASSERT(ctx->session->config.last_config_time != CONFIG_UPDATE_DUE);
    });
    TEST("sky_add_ap_beacon set last_config to zero with bad timestamp", ctx, {
        Sky_errno_t sky_errno;
        uint8_t mac[] = { 0x4C, 0x5E, 0x0C, 0xB0, 0x17, 0x4B };
        int16_t rssi = -30;
        int32_t freq = 3660;
        bool connected = false;
        uint32_t buf_size;

        ASSERT(SKY_SUCCESS ==
               sky_add_ap_beacon(ctx, &sky_errno, mac, TIME_UNAVAILABLE, rssi, freq, connected));
        ASSERT(sky_sizeof_request_buf(ctx, &buf_size, &sky_errno) == SKY_SUCCESS);
        ASSERT(ctx->session->config.last_config_time == CONFIG_UPDATE_DUE);
    });
}

<<<<<<< HEAD
TEST_FUNC(test_sky_option)
{
    TEST("Add 4 beacons with default config results in 4 in request context", ctx, {
        Sky_errno_t sky_errno;
        uint8_t mac1[] = { 0x4C, 0x5E, 0x0C, 0xB0, 0x17, 0x4B };
        int16_t rssi = -30;
        int32_t freq = 3660;
        uint8_t mac2[] = { 0x4C, 0x5E, 0x0C, 0xB0, 0x17, 0x4C };
        uint8_t mac3[] = { 0x4C, 0x5E, 0x0C, 0xB0, 0x17, 0x4A };
        uint8_t mac4[] = { 0x4C, 0x5E, 0x0C, 0xB0, 0x17, 0x4D };
        bool connected = false;
        uint32_t value;

        ASSERT(SKY_SUCCESS == sky_get_option(ctx, &sky_errno, CONF_MAX_AP_BEACONS, &value) &&
               value == 20);
        ASSERT(SKY_SUCCESS ==
               sky_add_ap_beacon(ctx, &sky_errno, mac1, TIME_UNAVAILABLE, rssi, freq, connected));
        ASSERT(SKY_SUCCESS ==
               sky_add_ap_beacon(ctx, &sky_errno, mac2, TIME_UNAVAILABLE, rssi, freq, connected));
        ASSERT(SKY_SUCCESS ==
               sky_add_ap_beacon(ctx, &sky_errno, mac3, TIME_UNAVAILABLE, rssi, freq, connected));
        ASSERT(SKY_SUCCESS ==
               sky_add_ap_beacon(ctx, &sky_errno, mac4, TIME_UNAVAILABLE, rssi, freq, connected));
        ASSERT(ctx->num_beacons == 4);
        ASSERT(ctx->num_ap == 4);
    });
    TEST("Add 4 beacons with max_ap_beacons 3 results in 3 in request context", ctx, {
        Sky_errno_t sky_errno;
        uint8_t mac1[] = { 0x4C, 0x5E, 0x0C, 0xB0, 0x17, 0x4B };
        int16_t rssi = -30;
        int32_t freq = 3660;
        uint8_t mac2[] = { 0x4C, 0x5E, 0x0C, 0xB0, 0x17, 0x4C };
        uint8_t mac3[] = { 0x4C, 0x5E, 0x0C, 0xB0, 0x17, 0x4A };
        uint8_t mac4[] = { 0x4C, 0x5E, 0x0C, 0xB0, 0x17, 0x4D };
        bool connected = false;
        uint32_t value;

        ASSERT(SKY_SUCCESS == sky_set_option(ctx, &sky_errno, CONF_MAX_AP_BEACONS, 3));
        ASSERT(SKY_SUCCESS ==
               sky_add_ap_beacon(ctx, &sky_errno, mac1, TIME_UNAVAILABLE, rssi, freq, connected));
        ASSERT(SKY_SUCCESS ==
               sky_add_ap_beacon(ctx, &sky_errno, mac2, TIME_UNAVAILABLE, rssi, freq, connected));
        ASSERT(SKY_SUCCESS ==
               sky_add_ap_beacon(ctx, &sky_errno, mac3, TIME_UNAVAILABLE, rssi, freq, connected));
        ASSERT(SKY_SUCCESS ==
               sky_add_ap_beacon(ctx, &sky_errno, mac4, TIME_UNAVAILABLE, rssi, freq, connected));
        ASSERT(ctx->num_beacons == 3);
        ASSERT(ctx->num_ap == 3);
        ASSERT(SKY_SUCCESS == sky_get_option(ctx, &sky_errno, CONF_MAX_AP_BEACONS, &value) &&
               value == 3);
    });
    TEST("set/get operates for report_cache and logging level", ctx, {
        Sky_errno_t sky_errno;
        uint32_t value;

        /* check defaults for a new request */
        ASSERT(SKY_SUCCESS == sky_get_option(ctx, &sky_errno, CONF_LOGGING_LEVEL, &value) &&
               value == SKY_LOG_LEVEL_DEBUG);
        ASSERT(SKY_SUCCESS == sky_get_option(ctx, &sky_errno, CONF_REPORT_CACHE, &value) &&
               value == 0);

        ASSERT(SKY_SUCCESS ==
               sky_set_option(ctx, &sky_errno, CONF_LOGGING_LEVEL, SKY_LOG_LEVEL_CRITICAL));
        ASSERT(SKY_SUCCESS == sky_set_option(ctx, &sky_errno, CONF_REPORT_CACHE, 1));

        ASSERT(SKY_SUCCESS == sky_get_option(ctx, &sky_errno, CONF_LOGGING_LEVEL, &value) &&
               value == SKY_LOG_LEVEL_CRITICAL);
        ASSERT(SKY_SUCCESS == sky_get_option(ctx, &sky_errno, CONF_REPORT_CACHE, &value) &&
               value == 1);
    });
    TEST("set options reports Bad Parameters appropriately", ctx, {
        Sky_errno_t sky_errno;

        ASSERT(SKY_ERROR == sky_set_option(ctx, &sky_errno, CONF_UNKNOWN, -1) &&
               sky_errno == SKY_ERROR_BAD_PARAMETERS);
        ASSERT(SKY_ERROR == sky_set_option(ctx, &sky_errno, CONF_TOTAL_BEACONS, 100) &&
               sky_errno == SKY_ERROR_BAD_PARAMETERS);
        ASSERT(SKY_ERROR == sky_set_option(ctx, &sky_errno, CONF_MAX_AP_BEACONS, 100) &&
               sky_errno == SKY_ERROR_BAD_PARAMETERS);
        ASSERT(SKY_ERROR == sky_set_option(ctx, &sky_errno, CONF_CACHE_BEACON_THRESHOLD, 100) &&
               sky_errno == SKY_ERROR_BAD_PARAMETERS);
        ASSERT(SKY_ERROR == sky_set_option(ctx, &sky_errno, CONF_CACHE_NEG_RSSI_THRESHOLD, 230) &&
               sky_errno == SKY_ERROR_BAD_PARAMETERS);
        ASSERT(SKY_ERROR == sky_set_option(ctx, &sky_errno, CONF_CACHE_MATCH_ALL_THRESHOLD, 1000) &&
               sky_errno == SKY_ERROR_BAD_PARAMETERS);
        ASSERT(
            SKY_ERROR == sky_set_option(ctx, &sky_errno, CONF_CACHE_MATCH_USED_THRESHOLD, 1000) &&
            sky_errno == SKY_ERROR_BAD_PARAMETERS);
        ASSERT(SKY_ERROR == sky_set_option(ctx, &sky_errno, CONF_MAX_VAP_PER_AP, 1000) &&
               sky_errno == SKY_ERROR_BAD_PARAMETERS);
        ASSERT(SKY_ERROR == sky_set_option(ctx, &sky_errno, CONF_MAX_VAP_PER_RQ, 1000) &&
               sky_errno == SKY_ERROR_BAD_PARAMETERS);
    });
}
=======
#if CACHE_SIZE != 0
TEST_FUNC(test_sky_gnss)
{
    TEST("to cache plugin copies gnss to cache", ctx, {
        Sky_errno_t sky_errno;
        Sky_location_t loc = { .lat = 35.511315,
            .lon = 139.618906,
            .hpe = 16,
            .location_source = SKY_LOCATION_SOURCE_WIFI,
            .location_status = SKY_LOCATION_STATUS_SUCCESS };
        Beacon_t c = { .cell.h = { BEACON_MAGIC, SKY_BEACON_LTE, 1, -30, 0, 1 },
            .cell.id1 = 441,
            .cell.id2 = 53,
            .cell.id3 = 24674,
            .cell.id4 = 202274050,
            .cell.id5 = 21,
            .cell.freq = 5901,
            .cell.ta = 2 };

        ctx->beacon[0] = c;
        ctx->num_beacons = 1;
        ctx->num_ap = 0;
        ctx->gnss.lat = 35.511315;
        ctx->gnss.lon = 139.618906;
        ctx->gnss.hpe = 16;
        loc.time = ctx->header.time;

        sky_plugin_add_to_cache(ctx, &sky_errno, &loc);
        ASSERT(ctx->gnss.lat == ctx->session->cacheline[0].gnss.lat);
        ASSERT(ctx->gnss.lon == ctx->session->cacheline[0].gnss.lon);
        ASSERT(ctx->gnss.hpe == ctx->session->cacheline[0].gnss.hpe);
    });
    TEST("debounce true copies gnss from cache", ctx, {
        Sky_errno_t sky_errno;
        Sky_location_t loc = { .lat = 35.511315,
            .lon = 139.618906,
            .hpe = 16,
            .location_source = SKY_LOCATION_SOURCE_WIFI,
            .location_status = SKY_LOCATION_STATUS_SUCCESS };
        Beacon_t c = { .cell.h = { BEACON_MAGIC, SKY_BEACON_LTE, 1, -30, 0, 1 },
            .cell.id1 = 441,
            .cell.id2 = 53,
            .cell.id3 = 24674,
            .cell.id4 = 202274050,
            .cell.id5 = 21,
            .cell.freq = 5901,
            .cell.ta = 2 };
        uint32_t size;

        ctx->session->report_cache = true;
        ctx->beacon[0] = c;
        ctx->num_beacons = 1;
        ctx->num_ap = 0;
        ctx->gnss.lat = 35.511315;
        ctx->gnss.lon = 139.618906;
        ctx->gnss.hpe = 16;
        loc.time = ctx->header.time;

        sky_plugin_add_to_cache(ctx, &sky_errno, &loc);
        ctx->session->cacheline[0].gnss.lat = 36.511315;
        ctx->session->cacheline[0].gnss.lon = 140.618906;
        ctx->session->cacheline[0].gnss.hpe = 17;
        ASSERT(SKY_SUCCESS == sky_sizeof_request_buf(ctx, &size, &sky_errno));
        ASSERT(ctx->gnss.lat == ctx->session->cacheline[0].gnss.lat);
        ASSERT(ctx->gnss.lon == ctx->session->cacheline[0].gnss.lon);
        ASSERT(ctx->gnss.hpe == ctx->session->cacheline[0].gnss.hpe);
    });
}
#endif
>>>>>>> 9ae49ac0

BEGIN_TESTS(libel_test)

GROUP_CALL("sky open", test_sky_open);
GROUP_CALL("sky new request", test_sky_new_request);
GROUP_CALL("sky add tests", test_sky_add);
<<<<<<< HEAD
GROUP_CALL("sky option tests", test_sky_option);
=======
#if CACHE_SIZE != 0
GROUP_CALL("sky gnss tests", test_sky_gnss);
#endif
>>>>>>> 9ae49ac0

END_TESTS();<|MERGE_RESOLUTION|>--- conflicted
+++ resolved
@@ -154,7 +154,6 @@
     });
 }
 
-<<<<<<< HEAD
 TEST_FUNC(test_sky_option)
 {
     TEST("Add 4 beacons with default config results in 4 in request context", ctx, {
@@ -249,7 +248,7 @@
                sky_errno == SKY_ERROR_BAD_PARAMETERS);
     });
 }
-=======
+
 #if CACHE_SIZE != 0
 TEST_FUNC(test_sky_gnss)
 {
@@ -319,19 +318,15 @@
     });
 }
 #endif
->>>>>>> 9ae49ac0
 
 BEGIN_TESTS(libel_test)
 
 GROUP_CALL("sky open", test_sky_open);
 GROUP_CALL("sky new request", test_sky_new_request);
 GROUP_CALL("sky add tests", test_sky_add);
-<<<<<<< HEAD
 GROUP_CALL("sky option tests", test_sky_option);
-=======
 #if CACHE_SIZE != 0
 GROUP_CALL("sky gnss tests", test_sky_gnss);
 #endif
->>>>>>> 9ae49ac0
 
 END_TESTS();