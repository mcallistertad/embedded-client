TEST_FUNC(test_compare)
{
    GROUP("beacon_compare APs");
    TEST("should return true when 2 identical APs are passed", ctx, {
        AP(a, "ABCDEFAACCDD", 10, -108, 4433, true);
        AP(b, "ABCDEFAACCDD", 10, -108, 4433, true);
        ASSERT(true == beacon_compare(ctx, &a, &b, NULL));
    });

    TEST("should return false when 2 different APs are passed", ctx, {
        AP(a, "ABCDEFAACCDD", 10, -108, 4433, true);
        AP(b, "ABCDEFAACCFD", 10, -108, 4433, true);
        ASSERT(false == beacon_compare(ctx, &a, &b, NULL));
    });

    TEST("should return false and calc RSSI diff with different APs", ctx, {
        AP(a, "ABCDEFAACCDD", 10, -108, 4433, true);
        AP(b, "ABCDEFAACCDE", 10, -78, 4433, true);
        int diff;
        ASSERT(false == beacon_compare(ctx, &a, &b, &diff));
        ASSERT(diff == a.h.rssi - b.h.rssi);
    });

    TEST("should return false and calc vg diff with different APs", ctx, {
        AP(a, "ABCDEFAACCDD", 10, -108, 4433, true);
        AP(b, "ABCDEFAACCDE", 10, -108, 4433, true);
        a.ap.vg_len = 2;
        b.ap.vg_len = 6;

        int diff;
        ASSERT(false == beacon_compare(ctx, &a, &b, &diff));
        ASSERT(diff == a.ap.vg_len - b.ap.vg_len);
    });

    GROUP("beacon_compare Cells identical");
    TEST("should return true and with 2 identical cell beacons", ctx, {
        LTE(a, 10, -108, true, 311, 480, 25614, 25664526, 387, 1000);
        LTE(b, 10, -108, true, 311, 480, 25614, 25664526, 387, 1000);

        ASSERT(true == beacon_compare(ctx, &a, &b, NULL));
    });

    TEST("should return false and calc diff with one connected with different cells", ctx, {
        LTE(a, 10, -108, true, 110, 485, 25614, 25664526, 387, 1000);
        LTE(b, 10, -108, false, 311, 480, 25614, 25664526, 387, 1000);
        int diff;

        ASSERT(false == beacon_compare(ctx, &a, &b, &diff));
        ASSERT(diff == 1); // 1st better
        ASSERT(false == beacon_compare(ctx, &b, &a, &diff));
        ASSERT(diff == -1); // 2nd better
    });

    GROUP("beacon_compare NMR Cells");
    TEST("should return false and calc diff with one NMR with same cell type", ctx, {
        LTE(a, 10, -108, true, 110, 485, 25614, 25664526, 387, 1000);
        LTE_NMR(b, 10, -108, false, 387, 1000);
        int diff;

        ASSERT(false == beacon_compare(ctx, &a, &b, &diff));
        ASSERT(diff == 1); // 1st better
        ASSERT(false == beacon_compare(ctx, &b, &a, &diff));
        ASSERT(diff == -1); // 2nd better
    });

    TEST("should return false and calc diff with two NMR very similar", ctx, {
        LTE_NMR(a, 10, -108, false, 387, 1000);
        LTE_NMR(b, 10, -108, false, 38, 100);
        int diff;

        ASSERT(false == beacon_compare(ctx, &a, &b, &diff));
        ASSERT(diff == 1); // 1st better
        ASSERT(false == beacon_compare(ctx, &b, &a, &diff));
        ASSERT(diff == 1); // 1st better
    });

    TEST("should return false and calc diff with two NMR one younger", ctx, {
        LTE_NMR(a, 10, -108, false, 387, 1000);
        LTE_NMR(b, 8, -10, false, 38, 100);
        int diff;

        ASSERT(false == beacon_compare(ctx, &a, &b, &diff));
        ASSERT(diff == -2); // 2nd better
        ASSERT(false == beacon_compare(ctx, &b, &a, &diff));
        ASSERT(diff == 2); // 1st better
    });

    TEST("should return false and calc diff with two NMR one stronger", ctx, {
        LTE_NMR(a, 10, -108, false, 387, 1000);
        LTE_NMR(b, 10, -10, false, 38, 100);
        int diff;

        ASSERT(false == beacon_compare(ctx, &a, &b, &diff));
        ASSERT(diff == -98); // 2nd better
        ASSERT(false == beacon_compare(ctx, &b, &a, &diff));
        ASSERT(diff == 98); // 1st better
    });

    TEST("should return false and calc diff with one NMR with different cell type", ctx, {
        CDMA(a, 10, -108, true, 5000, 16683, 25614, 22265, 0, 0);
        LTE_NMR(b, 10, -108, false, 387, 1000);
        int diff;

        ASSERT(false == beacon_compare(ctx, &a, &b, &diff));
        ASSERT(diff == 1); // 1st better
        ASSERT(false == beacon_compare(ctx, &b, &a, &diff));
        ASSERT(diff == -1); // 2nd better
    });

    GROUP("beacon_compare Cells different");
    TEST("should return false and calc diff: NR better than LTE", ctx, {
        NR(a, 10, -108, true, 213, 142, 15614, 25564526, 287, 1040);
        LTE(b, 10, -108, true, 311, 480, 25614, 25664526, 387, 1000);
        int diff;

        ASSERT(false == beacon_compare(ctx, &a, &b, &diff));
        ASSERT(diff == -(SKY_BEACON_NR - SKY_BEACON_LTE));
        ASSERT(false == beacon_compare(ctx, &b, &a, &diff));
        ASSERT(diff == -(SKY_BEACON_LTE - SKY_BEACON_NR));
    });

    TEST("should return false and calc diff: NR better than UMTS", ctx, {
        NR(a, 10, -108, true, 213, 142, 15614, 25564526, 287, 1040);
        UMTS(b, 10, -108, true, 515, 2, 32768, 16843545, 0, 0);
        int diff;

        ASSERT(false == beacon_compare(ctx, &a, &b, &diff));
        ASSERT(diff == -(SKY_BEACON_NR - SKY_BEACON_UMTS));
        ASSERT(false == beacon_compare(ctx, &b, &a, &diff));
        ASSERT(diff == -(SKY_BEACON_UMTS - SKY_BEACON_NR));
    });

    TEST("should return false and calc diff: NR better than NBIOT", ctx, {
        NR(a, 10, -108, true, 213, 142, 15614, 25564526, 287, 1040);
        NBIOT(b, 10, -108, true, 515, 2, 20263, 15664525, 25583, 255);
        int diff;

        ASSERT(false == beacon_compare(ctx, &a, &b, &diff));
        ASSERT(diff == -(SKY_BEACON_NR - SKY_BEACON_NBIOT));
        ASSERT(false == beacon_compare(ctx, &b, &a, &diff));
        ASSERT(diff == -(SKY_BEACON_NBIOT - SKY_BEACON_NR));
    });

    TEST("should return false and calc diff: NR better than CDMA", ctx, {
        NR(a, 10, -108, true, 213, 142, 15614, 25564526, 287, 1040);
        CDMA(b, 10, -108, true, 5000, 16683, 25614, 22265, 0, 0);
        int diff;

        ASSERT(false == beacon_compare(ctx, &a, &b, &diff));
        ASSERT(diff == -(SKY_BEACON_NR - SKY_BEACON_CDMA));
        ASSERT(false == beacon_compare(ctx, &b, &a, &diff));
        ASSERT(diff == -(SKY_BEACON_CDMA - SKY_BEACON_NR));
    });

    TEST("should return false and calc diff: NR better than GSM", ctx, {
        NR(a, 10, -108, true, 213, 142, 15614, 25564526, 287, 1040);
        GSM(b, 10, -108, true, 515, 2, 20263, 22265, 0, 0);
        int diff;

        ASSERT(false == beacon_compare(ctx, &a, &b, &diff));
        ASSERT(diff == -(SKY_BEACON_NR - SKY_BEACON_GSM));
        ASSERT(false == beacon_compare(ctx, &b, &a, &diff));
        ASSERT(diff == -(SKY_BEACON_GSM - SKY_BEACON_NR));
    });

    TEST("should return false and calc diff: LTE better than UMTS", ctx, {
        LTE(a, 10, -108, true, 311, 480, 25614, 25664526, 387, 1000);
        UMTS(b, 10, -108, true, 515, 2, 32768, 16843545, 0, 0);
        int diff;

        ASSERT(false == beacon_compare(ctx, &a, &b, &diff));
        ASSERT(diff == -(SKY_BEACON_LTE - SKY_BEACON_UMTS));
        ASSERT(false == beacon_compare(ctx, &b, &a, &diff));
        ASSERT(diff == -(SKY_BEACON_UMTS - SKY_BEACON_LTE));
    });

    TEST("should return false and calc diff: LTE better than NBIOT", ctx, {
        LTE(a, 10, -108, true, 311, 480, 25614, 25664526, 387, 1000);
        NBIOT(b, 10, -108, true, 515, 2, 20263, 15664525, 25583, 255);
        int diff;

        ASSERT(false == beacon_compare(ctx, &a, &b, &diff));
        ASSERT(diff == -(SKY_BEACON_LTE - SKY_BEACON_NBIOT));
        ASSERT(false == beacon_compare(ctx, &b, &a, &diff));
        ASSERT(diff == -(SKY_BEACON_NBIOT - SKY_BEACON_LTE));
    });

    TEST("should return false and calc diff: LTE better than CDMA", ctx, {
        LTE(a, 10, -108, true, 311, 480, 25614, 25664526, 387, 1000);
        CDMA(b, 10, -108, true, 5000, 16683, 25614, 22265, 0, 0);
        int diff;

        ASSERT(false == beacon_compare(ctx, &a, &b, &diff));
        ASSERT(diff == -(SKY_BEACON_LTE - SKY_BEACON_CDMA));
        ASSERT(false == beacon_compare(ctx, &b, &a, &diff));
        ASSERT(diff == -(SKY_BEACON_CDMA - SKY_BEACON_LTE));
    });

    TEST("should return false and calc diff: LTE better than GSM", ctx, {
        LTE(a, 10, -108, true, 311, 480, 25614, 25664526, 387, 1000);
        GSM(b, 10, -108, true, 515, 2, 20263, 22265, 0, 0);
        int diff;

        ASSERT(false == beacon_compare(ctx, &a, &b, &diff));
        ASSERT(diff == -(SKY_BEACON_LTE - SKY_BEACON_GSM));
        ASSERT(false == beacon_compare(ctx, &b, &a, &diff));
        ASSERT(diff == -(SKY_BEACON_GSM - SKY_BEACON_LTE));
    });

    TEST("should return false and calc diff: UMTS better than NBIOT", ctx, {
        UMTS(a, 10, -108, true, 515, 2, 32768, 16843545, 0, 0);
        NBIOT(b, 10, -108, true, 515, 2, 20263, 15664525, 25583, 255);
        int diff;

        ASSERT(false == beacon_compare(ctx, &a, &b, &diff));
        ASSERT(diff == -(SKY_BEACON_UMTS - SKY_BEACON_NBIOT));
        ASSERT(false == beacon_compare(ctx, &b, &a, &diff));
        ASSERT(diff == -(SKY_BEACON_NBIOT - SKY_BEACON_UMTS));
    });

    TEST("should return false and calc diff: UMTS better than CDMA", ctx, {
        UMTS(a, 10, -108, true, 515, 2, 32768, 16843545, 0, 0);
        CDMA(b, 10, -108, true, 5000, 16683, 25614, 22265, 0, 0);
        int diff;

        ASSERT(false == beacon_compare(ctx, &a, &b, &diff));
        ASSERT(diff == -(SKY_BEACON_UMTS - SKY_BEACON_CDMA));
        ASSERT(false == beacon_compare(ctx, &b, &a, &diff));
        ASSERT(diff == -(SKY_BEACON_CDMA - SKY_BEACON_UMTS));
    });

<<<<<<< HEAD
            ASSERT(false == beacon_compare(ctx, &a, &b, &diff));
            ASSERT(diff == -1);
        });
=======
    TEST("should return false and calc diff: UMTS better than GSM", ctx, {
        UMTS(a, 10, -108, true, 515, 2, 32768, 16843545, 0, 0);
        GSM(b, 10, -108, true, 515, 2, 20263, 22265, 0, 0);
        int diff;

        ASSERT(false == beacon_compare(ctx, &a, &b, &diff));
        ASSERT(diff == -(SKY_BEACON_UMTS - SKY_BEACON_GSM));
        ASSERT(false == beacon_compare(ctx, &b, &a, &diff));
        ASSERT(diff == -(SKY_BEACON_GSM - SKY_BEACON_UMTS));
    });

    TEST("should return false and calc diff: NBIOT better than CDMA", ctx, {
        NBIOT(a, 10, -108, true, 515, 2, 20263, 15664525, 25583, 255);
        CDMA(b, 10, -108, true, 5000, 16683, 25614, 22265, 0, 0);
        int diff;

        ASSERT(false == beacon_compare(ctx, &a, &b, &diff));
        ASSERT(diff == -(SKY_BEACON_NBIOT - SKY_BEACON_CDMA));
        ASSERT(false == beacon_compare(ctx, &b, &a, &diff));
        ASSERT(diff == -(SKY_BEACON_CDMA - SKY_BEACON_NBIOT));
    });

    TEST("should return false and calc diff: NBIOT better than GSM", ctx, {
        NBIOT(a, 10, -108, true, 515, 2, 20263, 15664525, 25583, 255);
        GSM(b, 10, -108, true, 515, 2, 20263, 22265, 0, 0);
        int diff;

        ASSERT(false == beacon_compare(ctx, &a, &b, &diff));
        ASSERT(diff == -(SKY_BEACON_NBIOT - SKY_BEACON_GSM));
        ASSERT(false == beacon_compare(ctx, &b, &a, &diff));
        ASSERT(diff == -(SKY_BEACON_GSM - SKY_BEACON_NBIOT));
    });

    TEST("should return false and calc diff: CDMA better than GSM", ctx, {
        CDMA(a, 10, -108, true, 5000, 16683, 25614, 22265, 0, 0);
        GSM(b, 10, -108, true, 515, 2, 20263, 22265, 0, 0);
        int diff;

        ASSERT(false == beacon_compare(ctx, &a, &b, &diff));
        ASSERT(diff == -(SKY_BEACON_CDMA - SKY_BEACON_GSM));
        ASSERT(false == beacon_compare(ctx, &b, &a, &diff));
        ASSERT(diff == -(SKY_BEACON_GSM - SKY_BEACON_CDMA));
    });

    GROUP("beacon_compare Cells same type");
    TEST("should return false and calc diff: one connected", ctx, {
        LTE(a, 10, -108, true, 311, 480, 25614, 25664526, 387, 1000);
        LTE(b, 123, -94, false, 310, 470, 25613, 25664526, 387, 1000);
        int diff;

        ASSERT(false == beacon_compare(ctx, &a, &b, &diff));
        ASSERT(diff == 1); // 1st better
        ASSERT(false == beacon_compare(ctx, &b, &a, &diff));
        ASSERT(diff == -1); // 2nd better
    });

    TEST("should return false and calc diff: one NMR", ctx, {
        LTE(a, 123, -94, false, 310, 470, 25613, 25664526, 387, 1000);
        LTE_NMR(b, 10, -108, false, 387, 1000);
        int diff;

        ASSERT(false == beacon_compare(ctx, &a, &b, &diff));
        ASSERT(diff == 1); // 1st better
        ASSERT(false == beacon_compare(ctx, &b, &a, &diff));
        ASSERT(diff == -1); // 2nd better
    });
>>>>>>> f7ca991e
}

TEST_FUNC(test_insert)
{
    // sanity checks
    TEST("should return SKY_ERROR and set sky_errno to SKY_ERROR_BAD_PARAMETERS", ctx, {
        BEACON(a, SKY_BEACON_MAX, 1605549363, -108, true);
        Sky_errno_t sky_errno;

        ASSERT(SKY_ERROR == insert_beacon(NULL, &sky_errno, &a, 0));
        ASSERT(SKY_ERROR_BAD_PARAMETERS == sky_errno);
    });

    TEST("should insert beacon in ctx->beacon[] at index 0", ctx, {
        AP(a, "ABCDEF010203", 1605633264, -108, 2, true);
        Sky_errno_t sky_errno;

        ASSERT(SKY_SUCCESS == insert_beacon(ctx, &sky_errno, &a, 0));
        ASSERT(AP_EQ(&a, ctx->beacon));
    });

    TEST("should insert 2 beacons in ctx->beacon[] and set index", ctx, {
        AP(a, "ABCDEF010203", 1605633264, -108, 2, true);
        AP(b, "ABCDEF010201", 1605633264, -108, 2, true);
        Sky_errno_t sky_errno;

        int insert_idx;
        ASSERT(SKY_SUCCESS == insert_beacon(ctx, &sky_errno, &a, &insert_idx));
        ASSERT(AP_EQ(&a, ctx->beacon));
        ASSERT(insert_idx == 0);

        ASSERT(SKY_SUCCESS == insert_beacon(ctx, &sky_errno, &b, &insert_idx));
        ASSERT(AP_EQ(&b, ctx->beacon));
        ASSERT(insert_idx == 0);

        ASSERT(NUM_BEACONS(ctx) == 2);
        ASSERT(AP_EQ(&a, ctx->beacon + 1));
    });
}

BEGIN_TESTS(beacon_test)

GROUP_CALL("beacon_compare", test_compare);
GROUP_CALL("beacon_insert", test_insert);

END_TESTS();<|MERGE_RESOLUTION|>--- conflicted
+++ resolved
@@ -229,11 +229,6 @@
         ASSERT(diff == -(SKY_BEACON_CDMA - SKY_BEACON_UMTS));
     });
 
-<<<<<<< HEAD
-            ASSERT(false == beacon_compare(ctx, &a, &b, &diff));
-            ASSERT(diff == -1);
-        });
-=======
     TEST("should return false and calc diff: UMTS better than GSM", ctx, {
         UMTS(a, 10, -108, true, 515, 2, 32768, 16843545, 0, 0);
         GSM(b, 10, -108, true, 515, 2, 20263, 22265, 0, 0);
@@ -300,7 +295,6 @@
         ASSERT(false == beacon_compare(ctx, &b, &a, &diff));
         ASSERT(diff == -1); // 2nd better
     });
->>>>>>> f7ca991e
 }
 
 TEST_FUNC(test_insert)
