<<<<<<< HEAD
//static void test_compare(Sky_ctx_t
TEST_FUNC(test_compare)
{
    MOCK_SKY_CTX(ctx);

    TEST("should return true when 2 identical beacons are passed", {
=======
TEST_FUNC(test_compare) {
    TEST("should return true when 2 identical beacons are passed", ctx, {
>>>>>>> d491951e
        AP(a, "ABCDEFAACCDD", 1234, -108, 4433, true);
        AP(b, "ABCDEFAACCDD", 1234, -108, 4433, true);
        ASSERT(true == beacon_compare(ctx, &a, &b, NULL));
    });

    TEST("should return false when 2 different beacons are passed", ctx, {
        AP(a, "ABCDEFAACCDD", 1234, -108, 4433, true);
        AP(b, "ABCDEFAACCFD", 1234, -108, 4433, true);
        ASSERT(false == beacon_compare(ctx, &a, &b, NULL));
    });

    TEST("should return false and calc diff when 2 different beacon types are passed", ctx, {
        BEACON(a, SKY_BEACON_AP, 1234, -108, true);
        BEACON(b, SKY_BEACON_LTE, 1234, -108, true);
        int diff;

        ASSERT(false == beacon_compare(ctx, &a, &b, &diff));
        ASSERT(diff == -(SKY_BEACON_AP - SKY_BEACON_LTE));
    });

    TEST("should return false and calc RSSI diff with comparable beacons", ctx, {
        AP(a, "ABCDEFAACCDD", 1234, -108, 4433, true);
        AP(b, "ABCDEFAACCDE", 1234, -78, 4433, true);
        int diff;
        ASSERT(false == beacon_compare(ctx, &a, &b, &diff));
        ASSERT(diff == a.h.rssi - b.h.rssi);
    });

    TEST("should return false and calc vg diff with comparable beacons", ctx, {
        AP(a, "ABCDEFAACCDD", 1234, -108, 4433, true);
        AP(b, "ABCDEFAACCDE", 1234, -108, 4433, true);
        a.ap.vg_len = 2;
        b.ap.vg_len = 6;

        int diff;
        ASSERT(false == beacon_compare(ctx, &a, &b, &diff));
        ASSERT(diff == a.ap.vg_len - b.ap.vg_len);
    });

    TEST("should return true and with 2 identical cell beacons", ctx, {
        BEACON(a, SKY_BEACON_LTE, 1234, -108, false);
        BEACON(b, SKY_BEACON_LTE, 1234, -108, true);

        ASSERT(true == beacon_compare(ctx, &a, &b, NULL));
    });

<<<<<<< HEAD
    TEST(
        "should return false and calc diff with 2 comparable cell beacons with different connected states",
        {
            BEACON(a, SKY_BEACON_LTE, 1234, -108, false);
            BEACON(b, SKY_BEACON_GSM, 1234, -108, true);

            int diff;
            ASSERT(false == beacon_compare(ctx, &a, &b, &diff));
            ASSERT(diff == SKY_BEACON_GSM - SKY_BEACON_LTE);
        });

    CLOSE_SKY_CTX(ctx);
=======
    TEST("should return false and calc diff with 2 comparable cell beacons with different connected states", ctx, {
        BEACON(a, SKY_BEACON_LTE, 1234, -108, false);
        BEACON(b, SKY_BEACON_GSM, 1234, -108, true);

        int diff;
        ASSERT( false == beacon_compare(ctx, &a, &b, &diff) );
        ASSERT( diff == -1 );
    });
>>>>>>> d491951e
}

TEST_FUNC(test_insert)
{
    // sanity checks
    TEST("should return SKY_ERROR and set sky_errno to SKY_ERROR_BAD_PARAMETERS", ctx, {
        BEACON(a, SKY_BEACON_MAX, 1605549363, -108, true);
        Sky_errno_t sky_errno;

        ASSERT(SKY_ERROR == insert_beacon(NULL, &sky_errno, &a, 0));
        ASSERT(SKY_ERROR_BAD_PARAMETERS == sky_errno);

    });

    AP(a, "ABCDEF010203", 1605633264, -108, 2, true);
    AP(b, "ABCDEF010201", 1605633264, -108, 2, true);
    TEST_DEF("should insert beacon in ctx->beacon[] at index 0", {
        MOCK_SKY_CTX(ctx);
        EXE({
            Sky_errno_t sky_errno;

            ASSERT(SKY_SUCCESS == insert_beacon(ctx, &sky_errno, &a, 0));
            ASSERT(AP_EQ(&a, ctx->beacon));
        });
        CLOSE_SKY_CTX(ctx);
    });

    TEST("should insert 2 beacons in ctx->beacon[] and set index", ctx, {
        Sky_errno_t sky_errno;

        int insert_idx;
        ASSERT(SKY_SUCCESS == insert_beacon(ctx, &sky_errno, &a, &insert_idx));
        ASSERT(AP_EQ(&a, ctx->beacon));
        ASSERT(insert_idx == 0);

        ASSERT(SKY_SUCCESS == insert_beacon(ctx, &sky_errno, &b, &insert_idx));
        ASSERT(AP_EQ(&b, ctx->beacon));
        ASSERT(insert_idx == 0);

        ASSERT(NUM_BEACONS(ctx) == 2);
        ASSERT(AP_EQ(&a, ctx->beacon + 1));
    });
}

BEGIN_TESTS(beacon_test)

GROUP_CALL("beacon_compare", test_compare);
GROUP_CALL("beacon_insert", test_insert);

END_TESTS();<|MERGE_RESOLUTION|>--- conflicted
+++ resolved
@@ -1,14 +1,7 @@
-<<<<<<< HEAD
 //static void test_compare(Sky_ctx_t
 TEST_FUNC(test_compare)
 {
-    MOCK_SKY_CTX(ctx);
-
-    TEST("should return true when 2 identical beacons are passed", {
-=======
-TEST_FUNC(test_compare) {
     TEST("should return true when 2 identical beacons are passed", ctx, {
->>>>>>> d491951e
         AP(a, "ABCDEFAACCDD", 1234, -108, 4433, true);
         AP(b, "ABCDEFAACCDD", 1234, -108, 4433, true);
         ASSERT(true == beacon_compare(ctx, &a, &b, NULL));
@@ -55,29 +48,16 @@
         ASSERT(true == beacon_compare(ctx, &a, &b, NULL));
     });
 
-<<<<<<< HEAD
     TEST(
         "should return false and calc diff with 2 comparable cell beacons with different connected states",
-        {
+        ctx, {
             BEACON(a, SKY_BEACON_LTE, 1234, -108, false);
             BEACON(b, SKY_BEACON_GSM, 1234, -108, true);
+            int diff;
 
-            int diff;
             ASSERT(false == beacon_compare(ctx, &a, &b, &diff));
             ASSERT(diff == SKY_BEACON_GSM - SKY_BEACON_LTE);
         });
-
-    CLOSE_SKY_CTX(ctx);
-=======
-    TEST("should return false and calc diff with 2 comparable cell beacons with different connected states", ctx, {
-        BEACON(a, SKY_BEACON_LTE, 1234, -108, false);
-        BEACON(b, SKY_BEACON_GSM, 1234, -108, true);
-
-        int diff;
-        ASSERT( false == beacon_compare(ctx, &a, &b, &diff) );
-        ASSERT( diff == -1 );
-    });
->>>>>>> d491951e
 }
 
 TEST_FUNC(test_insert)
@@ -89,23 +69,19 @@
 
         ASSERT(SKY_ERROR == insert_beacon(NULL, &sky_errno, &a, 0));
         ASSERT(SKY_ERROR_BAD_PARAMETERS == sky_errno);
-
     });
 
-    AP(a, "ABCDEF010203", 1605633264, -108, 2, true);
-    AP(b, "ABCDEF010201", 1605633264, -108, 2, true);
-    TEST_DEF("should insert beacon in ctx->beacon[] at index 0", {
-        MOCK_SKY_CTX(ctx);
-        EXE({
-            Sky_errno_t sky_errno;
+    TEST("should insert beacon in ctx->beacon[] at index 0", ctx, {
+        AP(a, "ABCDEF010203", 1605633264, -108, 2, true);
+        Sky_errno_t sky_errno;
 
-            ASSERT(SKY_SUCCESS == insert_beacon(ctx, &sky_errno, &a, 0));
-            ASSERT(AP_EQ(&a, ctx->beacon));
-        });
-        CLOSE_SKY_CTX(ctx);
+        ASSERT(SKY_SUCCESS == insert_beacon(ctx, &sky_errno, &a, 0));
+        ASSERT(AP_EQ(&a, ctx->beacon));
     });
 
     TEST("should insert 2 beacons in ctx->beacon[] and set index", ctx, {
+        AP(a, "ABCDEF010203", 1605633264, -108, 2, true);
+        AP(b, "ABCDEF010201", 1605633264, -108, 2, true);
         Sky_errno_t sky_errno;
 
         int insert_idx;
